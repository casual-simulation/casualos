/* CasualOS is a set of web-based tools designed to facilitate the creation of real-time, multi-user, context-aware interactive experiences.
 *
 * Copyright (c) 2019-2025 Casual Simulation, Inc.
 *
 * This program is free software: you can redistribute it and/or modify
 * it under the terms of the GNU Affero General Public License as
 * published by the Free Software Foundation, either version 3 of the
 * License, or (at your option) any later version.
 *
 * This program is distributed in the hope that it will be useful,
 * but WITHOUT ANY WARRANTY; without even the implied warranty of
 * MERCHANTABILITY or FITNESS FOR A PARTICULAR PURPOSE.  See the
 * GNU Affero General Public License for more details.
 *
 * You should have received a copy of the GNU Affero General Public License
 * along with this program.  If not, see <https://www.gnu.org/licenses/>.
 */

import { tryDecodeUriComponent } from './Utils';
import type {
    AuthController,
    NoSessionKeyResult,
    ValidateSessionKeyResult,
} from './AuthController';
import {
    INVALID_REQUEST_ERROR_MESSAGE,
    MAX_EMAIL_ADDRESS_LENGTH,
    MAX_SMS_ADDRESS_LENGTH,
    PRIVO_OPEN_ID_PROVIDER,
    validateSessionKey,
} from './AuthController';
import {
    genericResult,
    isSuperUserRole,
    parseSessionKey,
} from '@casual-simulation/aux-common';
import type { LivekitController } from './LivekitController';
import type { RecordsController } from './RecordsController';
import type { EventRecordsController } from './EventRecordsController';
import type { DataRecordsController } from './DataRecordsController';
import type { FileRecordsController } from './FileRecordsController';
import type {
    CreateManageSubscriptionRequest,
    SubscriptionController,
} from './SubscriptionController';
import type { ZodError } from 'zod';
import { z } from 'zod';
import { HUME_CONFIG, LOOM_CONFIG } from './RecordsStore';
import type { RateLimitController } from './RateLimitController';
import { tryParseJson } from '@casual-simulation/aux-common';
import {
    AVAILABLE_PERMISSIONS_VALIDATION,
    ENTITLEMENT_FEATURE_VALIDATION,
    ENTITLEMENT_VALIDATION,
    PRIVATE_MARKER,
    RESOURCE_KIND_VALIDATION,
    getProcedureMetadata,
    procedure,
} from '@casual-simulation/aux-common';
import type { PolicyController } from './PolicyController';
import type { AIController } from './AIController';
import type { AIChatMessage } from './AIChatInterface';
import { AI_CHAT_MESSAGE_SCHEMA } from './AIChatInterface';
import type { WebsocketController } from './websockets/WebsocketController';
import type {
    AddUpdatesMessage,
    LoginMessage,
    RequestMissingPermissionMessage,
    RequestMissingPermissionResponseMessage,
    SendActionMessage,
    TimeSyncRequestMessage,
    WatchBranchMessage,
    WebsocketRequestMessage,
} from '@casual-simulation/aux-common/websockets/WebsocketEvents';
import {
    WebsocketEventTypes,
    websocketEventSchema,
    websocketRequestMessageSchema,
} from '@casual-simulation/aux-common/websockets/WebsocketEvents';
import { DEFAULT_BRANCH_NAME } from '@casual-simulation/aux-common';
import type {
    GenericHttpHeaders,
    GenericHttpRequest,
    GenericHttpResponse,
    GenericWebsocketRequest,
    KnownErrorCodes,
    DenialReason,
    Entitlement,
    Procedure,
    ProcedureOutput,
    ProcedureOutputStream,
    Procedures,
    RPCContext,
} from '@casual-simulation/aux-common';
import { getStatusCode } from '@casual-simulation/aux-common';
import type { ModerationController } from './ModerationController';
import { COM_ID_CONFIG_SCHEMA, COM_ID_PLAYER_CONFIG } from './ComIdConfig';
<<<<<<< HEAD
import type { LoomController } from './LoomController';
import type { Tracer } from '@opentelemetry/api';
import { SpanKind, ValueType, trace } from '@opentelemetry/api';
import { traceHttpResponse, traced } from './tracing/TracingDecorators';
import {
    SEMATTRS_HTTP_CLIENT_IP,
    SEMATTRS_HTTP_HOST,
    SEMATTRS_HTTP_METHOD,
    SEMATTRS_HTTP_TARGET,
    SEMATTRS_HTTP_URL,
    SEMATTRS_HTTP_USER_AGENT,
} from '@opentelemetry/semantic-conventions';
import {
    ADDRESS_VALIDATION,
    COM_ID_VALIDATION,
    DISPLAY_NAME_VALIDATION,
    ERASE_DATA_SCHEMA,
    ERASE_FILE_SCHEMA,
    EVENT_NAME_VALIDATION,
    GET_DATA_SCHEMA,
    INSTANCES_ARRAY_VALIDATION,
    LIST_FILES_SCHEMA,
    MARKER_VALIDATION,
    MARKERS_VALIDATION,
    NAME_VALIDATION,
    READ_FILE_SCHEMA,
    RECORD_DATA_SCHEMA,
    RECORD_FILE_SCHEMA,
    RECORD_KEY_VALIDATION,
    RECORD_NAME_VALIDATION,
    STUDIO_DISPLAY_NAME_VALIDATION,
    STUDIO_ID_VALIDATION,
    UPDATE_FILE_SCHEMA,
} from './Validations';
import type { WebhookRecordsController } from './webhooks/WebhookRecordsController';
import {
    eraseItemProcedure,
    getItemProcedure,
    listItemsProcedure,
    recordItemProcedure,
} from './crud/CrudHelpers';
import { merge, omit } from 'lodash';
import type { NotificationRecordsController } from './notifications/NotificationRecordsController';
import {
    PUSH_NOTIFICATION_PAYLOAD,
    PUSH_SUBSCRIPTION_SCHEMA,
} from './notifications';
import type { PackageRecordsController } from './packages/PackageRecordsController';
import type {
    PackageRecordVersionInput,
    PackageVersionRecordsController,
    PackageVersionReviewInput,
} from './packages/version/PackageVersionRecordsController';
import type {
    PackageRecordVersionKey,
    PackageVersionSpecifier,
} from './packages/version/PackageVersionRecordsStore';
import { getPackageVersionSpecifier } from './packages/version/PackageVersionRecordsStore';
import type { PublicRecordKeyPolicy } from '@casual-simulation/aux-common/records/RecordKeys';
import type { XpController } from './XpController';
=======
import { PurchasableItemRecordsController } from './casualware/PurchasableItemRecordsController';
import { PurchasableItem } from './casualware/PurchasableItemRecordsStore';
>>>>>>> c918ffd1

declare const GIT_TAG: string;
declare const GIT_HASH: string;

export const NOT_LOGGED_IN_RESULT = {
    success: false as const,
    errorCode: 'not_logged_in' as const,
    errorMessage:
        'The user is not logged in. A session key must be provided for this operation.' as const,
};

export const UNACCEPTABLE_SESSION_KEY = {
    success: false as const,
    errorCode: 'unacceptable_session_key' as const,
    errorMessage:
        'The given session key is invalid. It must be a correctly formatted string.',
};

export const UNACCEPTABLE_USER_ID = {
    success: false,
    errorCode: 'unacceptable_user_id' as const,
    errorMessage:
        'The given user ID is invalid. It must be a correctly formatted string.',
};

export const INVALID_ORIGIN_RESULT = {
    success: false as const,
    errorCode: 'invalid_origin' as const,
    errorMessage: 'The request must be made from an authorized origin.',
};

export const OPERATION_NOT_FOUND_RESULT = {
    success: false as const,
    errorCode: 'operation_not_found' as const,
    errorMessage: 'An operation could not be found for the given request.',
};

export const UNACCEPTABLE_REQUEST_RESULT_MUST_BE_JSON = {
    success: false as const,
    errorCode: 'unacceptable_request' as const,
    errorMessage:
        'The request body was not properly formatted. It should be valid JSON.',
};

export const SUBSCRIPTIONS_NOT_SUPPORTED_RESULT = {
    success: false as const,
    errorCode: 'not_supported' as const,
    errorMessage: 'Subscriptions are not supported by this server.',
};

export const AI_NOT_SUPPORTED_RESULT = {
    success: false as const,
    errorCode: 'not_supported' as const,
    errorMessage: 'AI features are not supported by this server.',
};

<<<<<<< HEAD
export const LOOM_NOT_SUPPORTED_RESULT = {
    success: false as const,
    errorCode: 'not_supported' as const,
    errorMessage: 'Loom features are not supported by this server.',
=======
export const STORE_NOT_SUPPORTED_RESULT = {
    success: false as const,
    errorCode: 'not_supported' as const,
    errorMessage: 'Store features are not supported by this server.',
>>>>>>> c918ffd1
};

export const INSTS_NOT_SUPPORTED_RESULT = {
    success: false as const,
    errorCode: 'not_supported' as const,
    errorMessage: 'Inst features are not supported by this server.',
};

export const MODERATION_NOT_SUPPORTED_RESULT = {
    success: false as const,
    errorCode: 'not_supported' as const,
    errorMessage: 'Moderation features are not supported by this server.',
};

export const XP_API_NOT_SUPPORTED_RESULT = {
    success: false as const,
    errorCode: 'not_supported' as const,
    errorMessage: 'xpAPI features are not supported by this server.',
};

/**
 * Defines a basic interface for an HTTP route.
 */
export interface Route<T, TQuery = any> {
    /**
     * The path that the route must match.
     */
    path: string;

    /**
     * The schema that should be used for the route.
     * If the method can contain a request body, then the schema applies to the body.
     * Otherwise, it will apply to the query parameters.
     */
    schema?: z.ZodType<T, z.ZodTypeDef, any>;

    /**
     * The schema that should be used for the query parameters.
     * If omitted, then the query parameters will not be validated using this schema.
     *
     * Additionally, this only works if a schema is provided.
     */
    querySchema?: z.ZodType<TQuery, z.ZodTypeDef, any>;

    /**
     * The method for the route.
     */
    method: GenericHttpRequest['method'];

    /**
     * The name for the route.
     * If omitted, then the route will not be named.
     */
    name?: string;

    /**
     * The handler that should be called when the route is matched.
     * @param request The request.
     * @param data The data that was parsed from the request.
     * @param query The query parameters that were parsed from the request.
     */
    handler: (
        request: GenericHttpRequest,
        data?: T,
        query?: TQuery
    ) => Promise<GenericHttpResponse>;

    /**
     * The set of origins that are allowed for the route.
     * If true, then all origins are allowed.
     * If 'account', then only the configured account origins are allowed.
     * If 'api', then only the configured API origins are allowed.
     * If omitted, then it is up to the handler to determine if the origin is allowed.
     */
    allowedOrigins?: Set<string> | true | 'account' | 'api';
}

const RECORDS_SERVER_METER = 'RecordsServer';

export interface RecordsServerOptions {
    /**
     * The set of origins that are allowed to make requests to account endpoints.
     */
    allowedAccountOrigins: Set<string>;

    /**
     * The set of origins that are allowed to make requests to API endpoints.
     */
    allowedApiOrigins: Set<string>;

    /**
     * The controller that should be used for handling authentication requests.
     */
    authController: AuthController;

    /**
     * The controller that should be used for handling livekit requests.
     */
    livekitController: LivekitController;

    /**
     * The controller that should be used for handling records requests.
     */
    recordsController: RecordsController;

    /**
     * The controller that should be used for handling event records requests.
     */
    eventsController: EventRecordsController;

    /**
     * The controller that should be used for handling data records requests.
     */
    dataController: DataRecordsController;

    /**
     * The controller that should be used for handling manual data records requests.
     */
    manualDataController: DataRecordsController;

    /**
     * The controller that should be used for handling file requests.
     */
    filesController: FileRecordsController;

    /**
     * The controller that should be used for handling subscription requests.
     * If null, then subscriptions are not supported.
     */
    subscriptionController?: SubscriptionController | null;

    /**
     * The controller that should be used for handling rate limits.
     * If null, then rate limiting will not be used.
     */
    rateLimitController?: RateLimitController | null;

    /**
     * The controller that should be used for handling policy requests.
     */
    policyController: PolicyController;

    /**
     * The controller that should be used for handling AI requests.
     */
    aiController?: AIController | null;

    /**
     * The controller that should be used for handling websocket requests.
     * If null, then websockets are not supported.
     */
    websocketController?: WebsocketController | null;

    /**
     * The controller that should be used for handling moderation requests.
     * If null, then moderation is not supported.
     */
    moderationController?: ModerationController | null;

    /**
     * The controller that should be used for handling loom requests.
     * If null, then loom is not supported.
     */
    loomController?: LoomController | null;

    /**
     * The controller that should be used for handling webhooks.
     * If null, then webhooks are not supported.
     */
    webhooksController?: WebhookRecordsController | null;

    /**
     * The controller that should be used for handling rate limits for websockets.
     * If null, then the default rate limit controller will be used.
     */
    websocketRateLimitController?: RateLimitController | null;

    /**
     * The controller that should be used for handling notifications.
     * If null, then notifications are not supported.
     */
    notificationsController?: NotificationRecordsController | null;

    /**
     * The controller that should be used for handling packages.
     * If null, then packages are not supported.
     */
    packagesController?: PackageRecordsController | null;

    /**
     * The controller that should be used for handling package versions.
     * If null, then package versions are not supported.
     */
    packageVersionController?: PackageVersionRecordsController | null;

    /**
     * The controller that should be used for handling XP requests.
     * If null, then XP is not supported.
     */
    xpController?: XpController | null; // TODO: Determine whether or not this should be optional
}

/**
 * Defines a class that represents a generic HTTP server suitable for Records HTTP Requests.
 */
export class RecordsServer {
    private _auth: AuthController;
    private _livekit: LivekitController;
    private _records: RecordsController;
    private _events: EventRecordsController;
    private _data: DataRecordsController;
    private _manualData: DataRecordsController;
    private _files: FileRecordsController;
    private _subscriptions: SubscriptionController | null;
    private _aiController: AIController | null;
    private _websocketController: WebsocketController | null;
    private _moderationController: ModerationController | null;
    private _loomController: LoomController | null;
    private _webhooksController: WebhookRecordsController | null;
    private _notificationsController: NotificationRecordsController | null;
    private _packagesController: PackageRecordsController | null;
    private _packageVersionController: PackageVersionRecordsController | null;
    private _xpController: XpController | null;

    /**
     * The set of origins that are allowed for API requests.
     */
    private _allowedApiOrigins: Set<string>;

    /**
     * The set of origins that are allowed for account management requests.
     */
    private _allowedAccountOrigins: Set<string>;
    private _rateLimit: RateLimitController;
    private _websocketRateLimit: RateLimitController;
    private _policyController: PolicyController;
    private _purchasableItems: PurchasableItemRecordsController;

    /**
     * The map of paths to routes that they match.
     */
    private _routes: Map<string, Route<any>> = new Map();

    private _procedures: ReturnType<RecordsServer['_createProcedures']>;

    /**
     * The tracer that is used for tracing requests.
     */
    private _tracer: Tracer;

    /**
     * The set of origins that are allowed for account management requests.
     */
    get allowedAccountOrigins() {
        return this._allowedAccountOrigins;
    }

    /**
     * The set of origins that are allowed for API requests.
     */
    get allowedApiOrigins() {
        return this._allowedApiOrigins;
    }

    /**
     * The set of procedures that the server has.
     */
    get procedures() {
        return this._procedures;
    }

<<<<<<< HEAD
    constructor({
        allowedAccountOrigins,
        allowedApiOrigins,
        authController,
        livekitController,
        recordsController,
        eventsController,
        dataController,
        manualDataController,
        filesController,
        subscriptionController,
        websocketController,
        websocketRateLimitController,
        rateLimitController,
        policyController,
        aiController,
        moderationController,
        loomController,
        webhooksController,
        notificationsController,
        packagesController,
        packageVersionController,
        xpController,
    }: RecordsServerOptions) {
=======
    constructor(
        allowedAccountOrigins: Set<string>,
        allowedApiOrigins: Set<string>,
        authController: AuthController,
        livekitController: LivekitController,
        recordsController: RecordsController,
        eventsController: EventRecordsController,
        dataController: DataRecordsController,
        manualDataController: DataRecordsController,
        filesController: FileRecordsController,
        subscriptionController: SubscriptionController | null,
        rateLimitController: RateLimitController,
        policyController: PolicyController,
        aiController: AIController | null,
        websocketController: WebsocketController | null,
        moderationController: ModerationController | null,
        websocketRateLimitController: RateLimitController | null = null,
        purchasableItemsController: PurchasableItemRecordsController | null = null,
    ) {
>>>>>>> c918ffd1
        this._allowedAccountOrigins = allowedAccountOrigins;
        this._allowedApiOrigins = allowedApiOrigins;
        this._auth = authController;
        this._livekit = livekitController;
        this._records = recordsController;
        this._events = eventsController;
        this._data = dataController;
        this._manualData = manualDataController;
        this._files = filesController;
        this._subscriptions = subscriptionController;
        this._rateLimit = rateLimitController;
        this._websocketRateLimit =
            websocketRateLimitController ?? rateLimitController;
        this._policyController = policyController;
        this._aiController = aiController;
        this._websocketController = websocketController;
        this._moderationController = moderationController;
<<<<<<< HEAD
        this._loomController = loomController;
        this._webhooksController = webhooksController;
        this._notificationsController = notificationsController;
        this._packagesController = packagesController;
        this._packageVersionController = packageVersionController;
        this._xpController = xpController;
        this._tracer = trace.getTracer(
            'RecordsServer',
            typeof GIT_TAG === 'undefined' ? undefined : GIT_TAG
        );
=======
        this._purchasableItems = purchasableItemsController;
>>>>>>> c918ffd1
        this._procedures = this._createProcedures();
        this._setupRoutes();
    }

    private _createProcedures() {
        return {
            getUserInfo: procedure()
                .origins('account')
                .inputs(
                    z.object({
                        userId: z.string(),
                    })
                )
                .handler(async ({ userId }, context) => {
                    const validation = await this._validateSessionKey(
                        context.sessionKey
                    );

                    if (validation.success === false) {
                        if (validation.errorCode === 'no_session_key') {
                            return NOT_LOGGED_IN_RESULT;
                        }
                        return validation;
                    }

                    const result = await this._auth.getUserInfo({
                        userId: validation.userId,
                        userRole: validation.role,
                        requestedUserId: userId,
                    });

                    if (result.success === false) {
                        return result;
                    }

                    return {
                        success: true,
                        name: result.name,
                        avatarUrl: result.avatarUrl,
                        avatarPortraitUrl: result.avatarPortraitUrl,
                        email: result.email,
                        phoneNumber: result.phoneNumber,
                        hasActiveSubscription: result.hasActiveSubscription,
                        subscriptionTier: result.subscriptionTier,
                        privacyFeatures: result.privacyFeatures,
                        displayName: result.displayName,
                        role: result.role,
                    } as const;
                }),

            isEmailValid: procedure()
                .origins('account')
                .http('POST', '/api/v2/email/valid')
                .inputs(z.object({ email: z.string() }))
                .handler(async ({ email }) => {
                    return await this._auth.isValidEmailAddress(email);
                }),
            isDisplayNameValid: procedure()
                .origins('account')
                .http('POST', '/api/v2/displayName/valid')
                .inputs(
                    z.object({
                        displayName: z.string(),
                        name: NAME_VALIDATION.optional(),
                    })
                )
                .handler(async ({ displayName, name }) => {
                    return await this._auth.isValidDisplayName(
                        displayName,
                        name
                    );
                }),

            createAccount: procedure()
                .origins('account')
                .http('POST', '/api/v2/createAccount')
                .inputs(z.object({}))
                .handler(async (_, context) => {
                    const validation = await this._validateSessionKey(
                        context.sessionKey
                    );

                    if (validation.success === false) {
                        if (validation.errorCode === 'no_session_key') {
                            return NOT_LOGGED_IN_RESULT;
                        }
                        return validation;
                    }

                    const result = await this._auth.createAccount({
                        userRole: validation.role,
                        ipAddress: context.ipAddress,
                    });

                    return result;
                }),

            listSessions: procedure()
                .origins('account')
                .http('GET', '/api/v2/sessions')
                .inputs(
                    z
                        .object({
                            expireTimeMs: z.coerce.number().int().optional(),
                            userId: z.string().optional(),
                        })
                        .default({})
                )
                .handler(async ({ expireTimeMs, userId }, context) => {
                    const sessionKey = context.sessionKey;

                    if (!sessionKey) {
                        return NOT_LOGGED_IN_RESULT;
                    }

                    const parsed = parseSessionKey(sessionKey);

                    if (!parsed) {
                        return UNACCEPTABLE_SESSION_KEY;
                    }

                    const [sessionKeyUserId] = parsed;

                    const result = await this._auth.listSessions({
                        userId: userId ?? sessionKeyUserId,
                        sessionKey,
                        expireTimeMs,
                    });

                    return result;
                }),
            replaceSession: procedure()
                .origins('account')
                .http('POST', '/api/v2/replaceSession')
                .handler(async (_, context) => {
                    const sessionKey = context.sessionKey;
                    if (!sessionKey) {
                        return NOT_LOGGED_IN_RESULT;
                    }

                    const result = await this._auth.replaceSession({
                        sessionKey: sessionKey,
                        ipAddress: context.ipAddress,
                    });

                    return result;
                }),
            revokeAllSessions: procedure()
                .origins('account')
                .http('POST', '/api/v2/revokeAllSessions')
                .inputs(
                    z.object({
                        userId: z.string(),
                    })
                )
                .handler(async ({ userId }, context) => {
                    const authorization = context.sessionKey;

                    if (!authorization) {
                        return NOT_LOGGED_IN_RESULT;
                    }

                    const result = await this._auth.revokeAllSessions({
                        userId: userId,
                        sessionKey: authorization,
                    });

                    return result;
                }),

            revokeSession: procedure()
                .origins('account')
                .http('POST', '/api/v2/revokeSession')
                .inputs(
                    z.object({
                        userId: z.string().optional(),
                        sessionId: z.string().optional(),
                        sessionKey: z.string().optional(),
                    })
                )
                .handler(
                    async (
                        { userId, sessionId, sessionKey: sessionKeyToRevoke },
                        context
                    ) => {
                        // Parse the User ID and Session ID from the sessionKey that is provided in
                        // session key that should be revoked
                        if (!!sessionKeyToRevoke) {
                            const parsed = parseSessionKey(sessionKeyToRevoke);
                            if (parsed) {
                                userId = parsed[0];
                                sessionId = parsed[1];
                            }
                        }

                        const authorization = context.sessionKey;

                        if (!authorization) {
                            return NOT_LOGGED_IN_RESULT;
                        }

                        const result = await this._auth.revokeSession({
                            userId,
                            sessionId,
                            sessionKey: authorization,
                        });

                        return result;
                    }
                ),

            completeLogin: procedure()
                .origins('account')
                .http('POST', '/api/v2/completeLogin')
                .inputs(
                    z.object({
                        userId: z.string(),
                        requestId: z.string(),
                        code: z.string(),
                    })
                )
                .handler(async ({ userId, requestId, code }, context) => {
                    const result = await this._auth.completeLogin({
                        userId,
                        requestId,
                        code,
                        ipAddress: context.ipAddress,
                    });

                    return result;
                }),

            requestLogin: procedure()
                .origins('account')
                .http('POST', '/api/v2/login')
                .inputs(
                    z.object({
                        address: z.string(),
                        addressType: z.enum(['email', 'phone']),
                    })
                )
                .handler(async ({ address, addressType }, context) => {
                    const result = await this._auth.requestLogin({
                        address,
                        addressType,
                        ipAddress: context.ipAddress,
                    });

                    return result;
                }),

            requestPrivoLogin: procedure()
                .origins('account')
                .http('POST', '/api/v2/login/privo')
                .inputs(z.object({}))
                .handler(async (_, context) => {
                    const result = await this._auth.requestOpenIDLogin({
                        provider: PRIVO_OPEN_ID_PROVIDER,
                        ipAddress: context.ipAddress,
                    });

                    return result;
                }),

            processOAuthCode: procedure()
                .origins('account')
                .http('POST', '/api/v2/oauth/code')
                .inputs(
                    z.object({
                        code: z.string().nonempty(),
                        state: z.string().nonempty(),
                    })
                )
                .handler(async ({ code, state }, context) => {
                    const result =
                        await this._auth.processOpenIDAuthorizationCode({
                            ipAddress: context.ipAddress,
                            authorizationCode: code,
                            state,
                        });

                    return result;
                }),

            completeOAuthLogin: procedure()
                .origins('account')
                .http('POST', '/api/v2/oauth/complete')
                .inputs(
                    z.object({
                        requestId: z.string().nonempty(),
                    })
                )
                .handler(async ({ requestId }, context) => {
                    const result = await this._auth.completeOpenIDLogin({
                        ipAddress: context.ipAddress,
                        requestId,
                    });

                    return result;
                }),

            requestPrivoSignUp: procedure()
                .origins('account')
                .http('POST', '/api/v2/register/privo')
                .inputs(
                    z.object({
                        email: z.string().min(1).email().optional(),
                        parentEmail: z.string().min(1).email().optional(),
                        name: NAME_VALIDATION,
                        dateOfBirth: z.coerce.date(),
                        displayName: DISPLAY_NAME_VALIDATION,
                    })
                )
                .handler(
                    async (
                        { email, parentEmail, name, dateOfBirth, displayName },
                        context
                    ) => {
                        const result = await this._auth.requestPrivoSignUp({
                            email,
                            parentEmail,
                            name,
                            dateOfBirth,
                            displayName,
                            ipAddress: context.ipAddress,
                        });

                        return result;
                    }
                ),

            requestPrivacyFeaturesChange: procedure()
                .origins('account')
                .http('POST', '/api/v2/privacyFeatures/change')
                .inputs(
                    z.object({
                        userId: z.string(),
                    })
                )
                .handler(async ({ userId }, context) => {
                    const sessionKey = context.sessionKey;

                    if (!sessionKey) {
                        return NOT_LOGGED_IN_RESULT;
                    }

                    const result =
                        await this._auth.requestPrivacyFeaturesChange({
                            userId,
                            sessionKey,
                        });

                    return result;
                }),

            getWebAuthnRegistrationOptions: procedure()
                .origins(true)
                .http('GET', '/api/v2/webauthn/register/options')
                .handler(async (_, context) => {
                    // We don't validate origin because the AuthController will validate it based on the allowed
                    // relying parties.
                    const validation = await this._validateSessionKey(
                        context.sessionKey
                    );

                    if (validation.success === false) {
                        if (validation.errorCode === 'no_session_key') {
                            return NOT_LOGGED_IN_RESULT;
                        }
                        return validation;
                    }

                    const result = await this._auth.requestWebAuthnRegistration(
                        {
                            userId: validation.userId,
                            originOrHost:
                                context.origin ??
                                context.httpRequest?.headers.origin ??
                                context.httpRequest?.headers[
                                    'x-dev-proxy-host'
                                ] ??
                                context.httpRequest?.headers.host,
                        }
                    );

                    return result;
                }),

            registerWebAuthn: procedure()
                .origins(true)
                .http('POST', '/api/v2/webauthn/register')
                .inputs(
                    z.object({
                        response: z.object({
                            id: z.string().nonempty(),
                            rawId: z.string().nonempty(),
                            response: z.object({
                                clientDataJSON: z.string().nonempty(),
                                attestationObject: z.string().nonempty(),
                                authenticatorData: z
                                    .string()
                                    .nonempty()
                                    .optional(),
                                transports: z
                                    .array(z.string().min(1).max(64))
                                    .optional(),
                                publicKeyAlgorithm: z.number().optional(),
                                publicKey: z.string().nonempty().optional(),
                            }),
                            authenticatorAttachment: z
                                .enum(['cross-platform', 'platform'])
                                .optional(),
                            clientExtensionResults: z.object({
                                appid: z.boolean().optional(),
                                credProps: z
                                    .object({
                                        rk: z.boolean().optional(),
                                    })
                                    .optional(),
                                hmacCreateSecret: z.boolean().optional(),
                            }),
                            type: z.literal('public-key'),
                        }),
                    })
                )
                .handler(async ({ response }, context) => {
                    // We don't validate origin because the AuthController will validate it based on the allowed
                    // relying parties.
                    const validation = await this._validateSessionKey(
                        context.sessionKey
                    );

                    if (validation.success === false) {
                        if (validation.errorCode === 'no_session_key') {
                            return NOT_LOGGED_IN_RESULT;
                        }
                        return validation;
                    }

                    const result =
                        await this._auth.completeWebAuthnRegistration({
                            userId: validation.userId,
                            response: response as any,
                            originOrHost:
                                context.origin ??
                                context.httpRequest?.headers.origin ??
                                context.httpRequest?.headers[
                                    'x-dev-proxy-host'
                                ] ??
                                context.httpRequest?.headers.host,
                            userAgent:
                                context.httpRequest?.headers['user-agent'],
                        });

                    return result;
                }),

            getWebAuthnLoginOptions: procedure()
                .origins(true)
                .http('GET', '/api/v2/webauthn/login/options')
                .handler(async (_, context) => {
                    // We don't validate origin because the AuthController will validate it based on the allowed
                    // relying parties.

                    const result = await this._auth.requestWebAuthnLogin({
                        ipAddress: context.ipAddress,
                        originOrHost:
                            context.origin ??
                            context.httpRequest?.headers.origin ??
                            context.httpRequest?.headers['x-dev-proxy-host'] ??
                            context.httpRequest?.headers.host,
                    });

                    return result;
                }),

            completeWebAuthnLogin: procedure()
                .origins(true)
                .http('POST', '/api/v2/webauthn/login')
                .inputs(
                    z.object({
                        requestId: z.string().nonempty(),
                        response: z.object({
                            id: z.string().nonempty(),
                            rawId: z.string().nonempty(),
                            response: z.object({
                                clientDataJSON: z.string().nonempty(),
                                authenticatorData: z.string().nonempty(),
                                signature: z.string().nonempty(),
                                userHandle: z.string().nonempty().optional(),
                            }),
                            authenticatorAttachment: z
                                .enum(['cross-platform', 'platform'])
                                .optional(),
                            clientExtensionResults: z.object({
                                appid: z.boolean().optional(),
                                credProps: z
                                    .object({
                                        rk: z.boolean().optional(),
                                    })
                                    .optional(),
                                hmacCreateSecret: z.boolean().optional(),
                            }),
                            type: z.literal('public-key'),
                        }),
                    })
                )
                .handler(async ({ response, requestId }, context) => {
                    // We don't validate origin because the AuthController will validate it based on the allowed
                    // relying parties.

                    const result = await this._auth.completeWebAuthnLogin({
                        requestId: requestId,
                        ipAddress: context.ipAddress,
                        response: response as any,
                        originOrHost:
                            context.origin ??
                            context.httpRequest?.headers.origin ??
                            context.httpRequest?.headers['x-dev-proxy-host'] ??
                            context.httpRequest?.headers.host,
                    });

                    return result;
                }),

            listUserAuthenticators: procedure()
                .origins('account')
                .http('GET', '/api/v2/webauthn/authenticators')
                .handler(async (_, context) => {
                    const validation = await this._validateSessionKey(
                        context.sessionKey
                    );

                    if (validation.success === false) {
                        if (validation.errorCode === 'no_session_key') {
                            return NOT_LOGGED_IN_RESULT;
                        }
                        return validation;
                    }

                    const result = await this._auth.listUserAuthenticators(
                        validation.userId
                    );

                    return result;
                }),

            deleteUserAuthenticator: procedure()
                .origins('account')
                .http('POST', '/api/v2/webauthn/authenticators/delete')
                .inputs(
                    z.object({
                        authenticatorId: z.string().nonempty(),
                    })
                )
                .handler(async ({ authenticatorId }, context) => {
                    const validation = await this._validateSessionKey(
                        context.sessionKey
                    );

                    if (validation.success === false) {
                        if (validation.errorCode === 'no_session_key') {
                            return NOT_LOGGED_IN_RESULT;
                        }
                        return validation;
                    }

                    const result = await this._auth.deleteUserAuthenticator(
                        validation.userId,
                        authenticatorId
                    );

                    return result;
                }),

            createMeetToken: procedure()
                .origins('api')
                .http('POST', '/api/v2/meet/token')
                .inputs(
                    z.object({
                        roomName: z.string(),
                        userName: z.string(),
                    })
                )
                .handler(async ({ roomName, userName }) => {
                    const result = await this._livekit.issueToken(
                        roomName,
                        userName
                    );
                    return result;
                }),

            createRecord: procedure()
                .origins('account')
                .http('POST', '/api/v2/records')
                .inputs(
                    z.object({
                        recordName: RECORD_NAME_VALIDATION,
                        ownerId: z
                            .string({
                                invalid_type_error: 'ownerId must be a string.',
                                required_error: 'ownerId is required.',
                            })
                            .nonempty('ownerId must not be empty.')
                            .optional(),
                        studioId: z
                            .string({
                                invalid_type_error:
                                    'studioId must be a string.',
                                required_error: 'studioId is required.',
                            })
                            .nonempty('studioId must not be empty.')
                            .optional(),
                    })
                )
                .handler(async ({ recordName, ownerId, studioId }, context) => {
                    if (!recordName || typeof recordName !== 'string') {
                        return {
                            success: false,
                            errorCode: 'unacceptable_request',
                            errorMessage:
                                'recordName is required and must be a string.',
                        };
                    }

                    const validation = await this._validateSessionKey(
                        context.sessionKey
                    );
                    if (validation.success === false) {
                        if (validation.errorCode === 'no_session_key') {
                            return NOT_LOGGED_IN_RESULT;
                        }
                        return validation;
                    }

                    const result = await this._records.createRecord({
                        recordName,
                        ownerId,
                        studioId,
                        userId: validation.userId,
                    });

                    return result;
                }),

            addEventCount: procedure()
                .origins('api')
                .http('POST', '/api/v2/records/events/count')
                .inputs(
                    z.object({
                        recordKey: RECORD_KEY_VALIDATION,
                        eventName: EVENT_NAME_VALIDATION,
                        count: z.number({
                            invalid_type_error: 'count must be a number.',
                            required_error: 'count is required.',
                        }),
                        instances: INSTANCES_ARRAY_VALIDATION.optional(),
                    })
                )
                .handler(
                    async (
                        { recordKey, eventName, count, instances },
                        context
                    ) => {
                        const validation = await this._validateSessionKey(
                            context.sessionKey
                        );

                        if (
                            validation.success === false &&
                            validation.errorCode !== 'no_session_key'
                        ) {
                            return validation;
                        }

                        const userId = validation.userId;

                        const result = await this._events.addCount(
                            recordKey,
                            eventName,
                            count,
                            userId,
                            instances
                        );

                        return result;
                    }
                ),

            getEventCount: procedure()
                .origins('api')
                .http('GET', '/api/v2/records/events/count')
                .inputs(
                    z.object({
                        recordName: RECORD_NAME_VALIDATION,
                        eventName: z
                            .string({
                                required_error: 'eventName is required.',
                                invalid_type_error:
                                    'eventName must be a string.',
                            })
                            .nonempty('eventName must not be empty'),
                        instances: INSTANCES_ARRAY_VALIDATION.optional(),
                    })
                )
                .handler(
                    async ({ recordName, eventName, instances }, context) => {
                        const validation = await this._validateSessionKey(
                            context.sessionKey
                        );

                        if (
                            validation.success === false &&
                            validation.errorCode !== 'no_session_key'
                        ) {
                            return validation;
                        }

                        const userId = validation.userId;
                        const result = await this._events.getCount(
                            recordName,
                            eventName,
                            userId,
                            instances
                        );
                        return result;
                    }
                ),

            listEvents: procedure()
                .origins('api')
                .http('GET', '/api/v2/records/events/list')
                .inputs(
                    z.object({
                        recordName: RECORD_NAME_VALIDATION,
                        eventName: z
                            .string({
                                invalid_type_error:
                                    'eventName must be a string.',
                                required_error: 'eventName is required.',
                            })
                            .nonempty('eventName must be non-empty.')
                            .optional(),
                        instances: INSTANCES_ARRAY_VALIDATION.optional(),
                    })
                )
                .handler(
                    async ({ recordName, eventName, instances }, context) => {
                        const validation = await this._validateSessionKey(
                            context.sessionKey
                        );
                        if (
                            validation.success === false &&
                            validation.errorCode !== 'no_session_key'
                        ) {
                            return validation;
                        }
                        const userId = validation.userId;

                        const result = await this._events.listEvents(
                            recordName,
                            eventName,
                            userId,
                            instances
                        );
                        return result;
                    }
                ),

            updateEvent: procedure()
                .origins('api')
                .http('POST', '/api/v2/records/events')
                .inputs(
                    z.object({
                        recordKey: RECORD_KEY_VALIDATION,
                        eventName: EVENT_NAME_VALIDATION,
                        count: z.number().optional(),
                        markers: MARKERS_VALIDATION.optional(),
                        instances: INSTANCES_ARRAY_VALIDATION.optional(),
                    })
                )
                .handler(
                    async (
                        { recordKey, eventName, count, markers, instances },
                        context
                    ) => {
                        const validation = await this._validateSessionKey(
                            context.sessionKey
                        );

                        if (
                            validation.success === false &&
                            validation.errorCode !== 'no_session_key'
                        ) {
                            return validation;
                        }

                        const userId = validation.userId;

                        const result = await this._events.updateEvent({
                            recordKeyOrRecordName: recordKey,
                            userId,
                            eventName,
                            count,
                            markers,
                            instances,
                        });

                        return result;
                    }
                ),

            deleteManualData: procedure()
                .origins('api')
                .http('DELETE', '/api/v2/records/manual/data')
                .inputs(
                    z.object({
                        recordKey: RECORD_KEY_VALIDATION,
                        address: ADDRESS_VALIDATION,
                        instances: INSTANCES_ARRAY_VALIDATION.optional(),
                    })
                )
                .handler(async (data, context) =>
                    this._baseEraseRecordData(this._manualData, data, context)
                ),

            getManualData: procedure()
                .origins(true)
                .http('GET', '/api/v2/records/manual/data')
                .inputs(GET_DATA_SCHEMA)
                .handler(async (data, context) =>
                    this._baseGetRecordData(this._manualData, data, context)
                ),

            recordManualData: procedure()
                .origins('api')
                .http('POST', '/api/v2/records/manual/data')
                .inputs(RECORD_DATA_SCHEMA)
                .handler(async (data, context) =>
                    this._baseRecordData(this._manualData, data, context)
                ),

            getFile: procedure()
                .origins('api')
                .http('GET', '/api/v2/records/file')
                .inputs(READ_FILE_SCHEMA)
                .handler(async (data, context) =>
                    this._readFile(data, context)
                ),

            listFiles: procedure()
                .origins('api')
                .http('GET', '/api/v2/records/file/list')
                .inputs(LIST_FILES_SCHEMA)
                .handler(async (data, context) =>
                    this._listFiles(data, context)
                ),

            eraseFile: procedure()
                .origins('api')
                .http('DELETE', '/api/v2/records/file')
                .inputs(ERASE_FILE_SCHEMA)
                .handler(async (data, context) =>
                    this._eraseFile(data, context)
                ),

            recordFile: procedure()
                .origins('api')
                .http('POST', '/api/v2/records/file')
                .inputs(RECORD_FILE_SCHEMA)
                .handler(async (data, context) =>
                    this._recordFile(data, context)
                ),

            updateFile: procedure()
                .origins('api')
                .http('PUT', '/api/v2/records/file')
                .inputs(UPDATE_FILE_SCHEMA)
                .handler(async (data, context) =>
                    this._updateFile(data, context)
                ),

            scanFileForModeration: procedure()
                .origins('account')
                .http('POST', '/api/v2/records/file/scan')
                .inputs(
                    z.object({
                        recordName: RECORD_NAME_VALIDATION,
                        fileName: z.string().min(1),
                    })
                )
                .handler(async ({ recordName, fileName }, context) => {
                    const validation = await this._validateSessionKey(
                        context.sessionKey
                    );
                    if (validation.success === false) {
                        if (validation.errorCode === 'no_session_key') {
                            return NOT_LOGGED_IN_RESULT;
                        }
                        return validation;
                    }
                    if (!isSuperUserRole(validation.role)) {
                        return {
                            success: false,
                            errorCode: 'not_authorized',
                            errorMessage:
                                'You are not authorized to perform this action.',
                        } as const;
                    }
                    const result = await this._moderationController.scanFile({
                        recordName,
                        fileName,
                    });

                    return result;
                }),

            scheduleModerationScans: procedure()
                .origins('account')
                .http('POST', '/api/v2/moderation/schedule/scan')
                .inputs(z.object({}))
                .handler(async (input, context) => {
                    const validation = await this._validateSessionKey(
                        context.sessionKey
                    );
                    if (validation.success === false) {
                        if (validation.errorCode === 'no_session_key') {
                            return NOT_LOGGED_IN_RESULT;
                        }
                        return validation;
                    }
                    if (!isSuperUserRole(validation.role)) {
                        return {
                            success: false,
                            errorCode: 'not_authorized',
                            errorMessage:
                                'You are not authorized to perform this action.',
                        } as const;
                    }

                    const result =
                        await this._moderationController.scheduleModerationScans();

                    return result;
                }),

            eraseData: procedure()
                .origins('api')
                .http('DELETE', '/api/v2/records/data')
                .inputs(ERASE_DATA_SCHEMA)
                .handler(async (data, context) =>
                    this._baseEraseRecordData(this._data, data, context)
                ),

            getData: procedure()
                .origins(true)
                .http('GET', '/api/v2/records/data')
                .inputs(GET_DATA_SCHEMA)
                .handler(async (data, context) =>
                    this._baseGetRecordData(this._data, data, context)
                ),

            listData: procedure()
                .origins(true)
                .http('GET', '/api/v2/records/data/list')
                .inputs(
                    z.object({
                        recordName: RECORD_NAME_VALIDATION,
                        address: ADDRESS_VALIDATION.nullable().optional(),
                        marker: MARKER_VALIDATION.optional(),
                        sort: z.enum(['ascending', 'descending']).optional(),
                        instances: INSTANCES_ARRAY_VALIDATION.optional(),
                    })
                )
                .handler(
                    async (
                        { recordName, address, instances, marker, sort },
                        context
                    ) => {
                        if (!recordName || typeof recordName !== 'string') {
                            return {
                                success: false,
                                errorCode: 'unacceptable_request',
                                errorMessage:
                                    'recordName is required and must be a string.',
                            } as const;
                        }
                        if (
                            address !== null &&
                            typeof address !== 'undefined' &&
                            typeof address !== 'string'
                        ) {
                            return {
                                success: false,
                                errorCode: 'unacceptable_request',
                                errorMessage:
                                    'address must be null or a string.',
                            } as const;
                        }

                        const sessionKeyValidation =
                            await this._validateSessionKey(context.sessionKey);
                        if (
                            sessionKeyValidation.success === false &&
                            sessionKeyValidation.errorCode !== 'no_session_key'
                        ) {
                            return sessionKeyValidation;
                        }

                        if (!marker) {
                            const result = await this._data.listData(
                                recordName,
                                address || null,
                                sessionKeyValidation.userId,
                                instances
                            );
                            return result;
                        } else {
                            const result = await this._data.listDataByMarker({
                                recordKeyOrName: recordName,
                                marker: marker,
                                startingAddress: address,
                                sort: sort,
                                userId: sessionKeyValidation.userId,
                                instances,
                            });

                            return result;
                        }
                    }
                ),

            recordData: procedure()
                .origins('api')
                .http('POST', '/api/v2/records/data')
                .inputs(RECORD_DATA_SCHEMA)
                .handler(async (data, context) =>
                    this._baseRecordData(this._data, data, context)
                ),

            recordWebhook: recordItemProcedure(
                this._auth,
                this._webhooksController,
                z.discriminatedUnion('targetResourceKind', [
                    z.object({
                        address: ADDRESS_VALIDATION,
                        targetResourceKind: z.enum(['data', 'file']),
                        targetRecordName: RECORD_NAME_VALIDATION,
                        targetAddress: ADDRESS_VALIDATION,
                        markers: MARKERS_VALIDATION.optional().default([
                            PRIVATE_MARKER,
                        ]),
                    }),
                    z.object({
                        address: ADDRESS_VALIDATION,
                        targetResourceKind: z.literal('inst'),
                        targetRecordName:
                            RECORD_NAME_VALIDATION.optional().nullable(),
                        targetAddress: ADDRESS_VALIDATION,
                        markers: MARKERS_VALIDATION.optional().default([
                            PRIVATE_MARKER,
                        ]),
                    }),
                ]),
                procedure()
                    .origins('api')
                    .http('POST', '/api/v2/records/webhook')
            ),

            getWebhook: getItemProcedure(
                this._auth,
                this._webhooksController,
                procedure()
                    .origins('api')
                    .http('GET', '/api/v2/records/webhook')
            ),

            listWebhooks: listItemsProcedure(
                this._auth,
                this._webhooksController,
                procedure()
                    .origins('api')
                    .http('GET', '/api/v2/records/webhook/list')
            ),

            runWebhook: procedure()
                .origins('api')
                .http('POST', '/api/v2/records/webhook/run')
                .inputs(
                    z.any(),
                    z
                        .object({
                            recordName: RECORD_NAME_VALIDATION,
                            address: z.string().min(1),
                            instances: INSTANCES_ARRAY_VALIDATION.optional(),
                        })
                        .catchall(z.string())
                )
                .handler(
                    async (
                        data: any,
                        context,
                        { recordName, address, instances, ...rest }
                    ) => {
                        if (!this._webhooksController) {
                            return {
                                success: false,
                                errorCode: 'not_supported',
                                errorMessage: 'This feature is not supported.',
                            };
                        }
                        if (!context.httpRequest) {
                            return {
                                success: false,
                                errorCode: 'unacceptable_request',
                                errorMessage:
                                    'webhooks have to be called from an http request',
                            };
                        }

                        const validation = await this._validateSessionKey(
                            context.sessionKey
                        );
                        if (
                            validation.success === false &&
                            validation.errorCode !== 'no_session_key'
                        ) {
                            return validation;
                        }

                        const bannedHeaders = [
                            'authorization',
                            'cookie',
                            'set-cookie',
                            'clear-site-data',
                            'access-control-allow-origin',
                            'access-control-max-age',
                            'access-control-allow-credentials',
                            'date',
                            'server',
                            'keep-alive',
                            'connection',
                            'transfer-encoding',
                        ];

                        const result =
                            await this._webhooksController.handleWebhook({
                                recordName,
                                address,
                                instances,
                                userId: validation.userId,
                                request: {
                                    method: context.httpRequest.method,
                                    ipAddress: context.httpRequest.ipAddress,
                                    path: '/api/v2/records/webhook/run',
                                    body: JSON.stringify(data),
                                    headers: omit(
                                        context.httpRequest.headers,
                                        ...bannedHeaders
                                    ),
                                    query: rest,
                                    pathParams: {},
                                },
                            });

                        if (result.success === false) {
                            return result;
                        }

                        const headers: GenericHttpHeaders = {};
                        if (result.response.headers) {
                            for (let key in result.response.headers) {
                                const lowerKey = key.toLowerCase();
                                if (bannedHeaders.includes(lowerKey)) {
                                    continue;
                                }
                                headers[lowerKey] =
                                    result.response.headers[key];
                            }
                        }

                        return {
                            success: true,
                            response: {
                                statusCode: result.response.statusCode,
                                headers,
                                body: result.response.body,
                            } as GenericHttpResponse,
                        };
                    },
                    async (output, context) => {
                        if (output.success === false) {
                            // Use defaults
                            return {};
                        } else if (output.success === true) {
                            return output.response;
                        }
                    }
                ),

            eraseWebhook: eraseItemProcedure(
                this._auth,
                this._webhooksController,
                procedure()
                    .origins('api')
                    .http('DELETE', '/api/v2/records/webhook')
            ),

            listWebhookRuns: procedure()
                .origins('api')
                .http('GET', '/api/v2/records/webhook/runs/list')
                .inputs(
                    z.object({
                        recordName: RECORD_NAME_VALIDATION,
                        address: ADDRESS_VALIDATION,
                        requestTimeMs: z.number().int().optional(),
                        instances: INSTANCES_ARRAY_VALIDATION.optional(),
                    })
                )
                .handler(
                    async (
                        { recordName, address, requestTimeMs, instances },
                        context
                    ) => {
                        if (!this._webhooksController) {
                            return {
                                success: false,
                                errorCode: 'not_supported',
                                errorMessage: 'This feature is not supported.',
                            };
                        }

                        const validation = await this._validateSessionKey(
                            context.sessionKey
                        );
                        if (validation.success === false) {
                            if (validation.errorCode === 'no_session_key') {
                                return NOT_LOGGED_IN_RESULT;
                            }
                            return validation;
                        }

                        const result =
                            await this._webhooksController.listWebhookRuns({
                                recordName,
                                address,
                                userId: validation.userId,
                                requestTimeMs,
                                instances,
                            });

                        return result;
                    }
                ),

            getWebhookRun: procedure()
                .origins('api')
                .http('GET', '/api/v2/records/webhook/runs/info')
                .inputs(
                    z.object({
                        runId: z.string().min(1),
                        instances: INSTANCES_ARRAY_VALIDATION.optional(),
                    })
                )
                .handler(async ({ runId, instances }, context) => {
                    if (!this._webhooksController) {
                        return {
                            success: false,
                            errorCode: 'not_supported',
                            errorMessage: 'This feature is not supported.',
                        };
                    }

                    const validation = await this._validateSessionKey(
                        context.sessionKey
                    );
                    if (validation.success === false) {
                        if (validation.errorCode === 'no_session_key') {
                            return NOT_LOGGED_IN_RESULT;
                        }
                        return validation;
                    }

                    const result = await this._webhooksController.getWebhookRun(
                        {
                            runId,
                            userId: validation.userId,
                            instances,
                        }
                    );

                    return result;
                }),

            recordNotification: recordItemProcedure(
                this._auth,
                this._notificationsController,
                z.object({
                    address: ADDRESS_VALIDATION,
                    description: z.string().min(1),
                    markers: MARKERS_VALIDATION.optional().default([
                        PRIVATE_MARKER,
                    ]),
                }),
                procedure()
                    .origins('api')
                    .http('POST', '/api/v2/records/notification')
            ),

            getNotification: getItemProcedure(
                this._auth,
                this._notificationsController,
                procedure()
                    .origins('api')
                    .http('GET', '/api/v2/records/notification')
            ),

            listNotifications: listItemsProcedure(
                this._auth,
                this._notificationsController,
                procedure()
                    .origins('api')
                    .http('GET', '/api/v2/records/notification/list')
            ),

            listNotificationSubscriptions: procedure()
                .origins('api')
                .http('GET', '/api/v2/records/notification/list/subscriptions')
                .inputs(
                    z.object({
                        recordName: RECORD_NAME_VALIDATION,
                        address: ADDRESS_VALIDATION,
                        instances: INSTANCES_ARRAY_VALIDATION.optional(),
                    })
                )
                .handler(
                    async ({ recordName, address, instances }, context) => {
                        if (!this._notificationsController) {
                            return {
                                success: false,
                                errorCode: 'not_supported',
                                errorMessage: 'This feature is not supported.',
                            };
                        }

                        const validation = await this._validateSessionKey(
                            context.sessionKey
                        );

                        if (validation.success === false) {
                            if (validation.errorCode === 'no_session_key') {
                                return NOT_LOGGED_IN_RESULT;
                            }
                            return validation;
                        }

                        const result =
                            await this._notificationsController.listSubscriptions(
                                {
                                    recordName,
                                    address,
                                    userId: validation.userId,
                                    instances,
                                }
                            );

                        return result;
                    }
                ),

            listUserNotificationSubscriptions: procedure()
                .origins('api')
                .http(
                    'GET',
                    '/api/v2/records/notification/list/user/subscriptions'
                )
                .inputs(
                    z.object({
                        instances: INSTANCES_ARRAY_VALIDATION.optional(),
                    })
                )
                .handler(async ({ instances }, context) => {
                    if (!this._notificationsController) {
                        return {
                            success: false,
                            errorCode: 'not_supported',
                            errorMessage: 'This feature is not supported.',
                        };
                    }

                    const validation = await this._validateSessionKey(
                        context.sessionKey
                    );

                    if (validation.success === false) {
                        if (validation.errorCode === 'no_session_key') {
                            return NOT_LOGGED_IN_RESULT;
                        }
                        return validation;
                    }

                    const result =
                        await this._notificationsController.listSubscriptionsForUser(
                            {
                                userId: validation.userId,
                                instances,
                            }
                        );

                    return result;
                }),

            eraseNotification: eraseItemProcedure(
                this._auth,
                this._notificationsController,
                procedure()
                    .origins('api')
                    .http('DELETE', '/api/v2/records/notification')
            ),

            registerPushSubscription: procedure()
                .origins('api')
                .http('POST', '/api/v2/records/notification/register')
                .inputs(
                    z.object({
                        pushSubscription: PUSH_SUBSCRIPTION_SCHEMA,
                        instances: INSTANCES_ARRAY_VALIDATION.optional(),
                    })
                )
                .handler(async ({ pushSubscription, instances }, context) => {
                    if (!this._notificationsController) {
                        return {
                            success: false,
                            errorCode: 'not_supported',
                            errorMessage: 'This feature is not supported.',
                        };
                    }
                    const validation = await this._validateSessionKey(
                        context.sessionKey
                    );
                    if (
                        validation.success === false &&
                        validation.errorCode !== 'no_session_key'
                    ) {
                        return validation;
                    }

                    const result =
                        await this._notificationsController.registerPushSubscription(
                            {
                                userId: validation.userId,
                                pushSubscription,
                                instances,
                            }
                        );

                    return result;
                }),

            subscribeToNotification: procedure()
                .origins('api')
                .http('POST', '/api/v2/records/notification/subscribe')
                .inputs(
                    z.object({
                        recordName: RECORD_NAME_VALIDATION,
                        address: ADDRESS_VALIDATION,
                        instances: INSTANCES_ARRAY_VALIDATION.optional(),
                        pushSubscription: PUSH_SUBSCRIPTION_SCHEMA,
                    })
                )
                .handler(
                    async (
                        { recordName, address, instances, pushSubscription },
                        context
                    ) => {
                        if (!this._notificationsController) {
                            return {
                                success: false,
                                errorCode: 'not_supported',
                                errorMessage: 'This feature is not supported.',
                            };
                        }
                        const validation = await this._validateSessionKey(
                            context.sessionKey
                        );
                        if (
                            validation.success === false &&
                            validation.errorCode !== 'no_session_key'
                        ) {
                            return validation;
                        }

                        const result =
                            await this._notificationsController.subscribeToNotification(
                                {
                                    recordName,
                                    address,
                                    userId: validation.userId,
                                    pushSubscription,
                                    instances,
                                }
                            );

                        return result;
                    }
                ),

            unsubscribeFromNotification: procedure()
                .origins('api')
                .http('POST', '/api/v2/records/notification/unsubscribe')
                .inputs(
                    z.object({
                        subscriptionId: z.string(),
                        instances: INSTANCES_ARRAY_VALIDATION.optional(),
                    })
                )
                .handler(async ({ subscriptionId, instances }, context) => {
                    if (!this._notificationsController) {
                        return {
                            success: false,
                            errorCode: 'not_supported',
                            errorMessage: 'This feature is not supported.',
                        };
                    }

                    const validation = await this._validateSessionKey(
                        context.sessionKey
                    );
                    if (validation.success === false) {
                        if (validation.errorCode === 'no_session_key') {
                            return NOT_LOGGED_IN_RESULT;
                        }
                        return validation;
                    }

                    const result =
                        await this._notificationsController.unsubscribeFromNotification(
                            {
                                subscriptionId,
                                userId: validation.userId,
                                instances,
                            }
                        );

                    return result;
                }),

            sendNotification: procedure()
                .origins('api')
                .http('POST', '/api/v2/records/notification/send')
                .inputs(
                    z.object({
                        recordName: RECORD_NAME_VALIDATION,
                        address: ADDRESS_VALIDATION,
                        instances: INSTANCES_ARRAY_VALIDATION.optional(),
                        payload: PUSH_NOTIFICATION_PAYLOAD,
                        topic: z.string().optional(),
                    })
                )
                .handler(
                    async (
                        { recordName, address, instances, payload, topic },
                        context
                    ) => {
                        if (!this._notificationsController) {
                            return {
                                success: false,
                                errorCode: 'not_supported',
                                errorMessage: 'This feature is not supported.',
                            };
                        }

                        const validation = await this._validateSessionKey(
                            context.sessionKey
                        );
                        if (validation.success === false) {
                            if (validation.errorCode === 'no_session_key') {
                                return NOT_LOGGED_IN_RESULT;
                            }
                            return validation;
                        }

                        const result =
                            await this._notificationsController.sendNotification(
                                {
                                    recordName,
                                    address,
                                    userId: validation.userId,
                                    payload,
                                    topic,
                                    instances,
                                }
                            );

                        return result;
                    }
                ),

            getNotificationsApplicationServerKey: procedure()
                .origins('api')
                .http(
                    'GET',
                    '/api/v2/records/notification/applicationServerKey'
                )
                .handler(async () => {
                    if (!this._notificationsController) {
                        return {
                            success: false,
                            errorCode: 'not_supported',
                            errorMessage: 'This feature is not supported.',
                        };
                    }

                    const result =
                        await this._notificationsController.getApplicationServerKey();

                    return result;
                }),

            getPackage: getItemProcedure(
                this._auth,
                this._packagesController,
                procedure()
                    .origins('api')
                    .http('GET', '/api/v2/records/package')
            ),

            recordPackage: recordItemProcedure(
                this._auth,
                this._packagesController,
                z.object({
                    address: ADDRESS_VALIDATION,
                    markers: MARKERS_VALIDATION,
                }),
                procedure()
                    .origins('api')
                    .http('POST', '/api/v2/records/package')
            ),

            erasePackage: eraseItemProcedure(
                this._auth,
                this._packagesController,
                procedure()
                    .origins('api')
                    .http('DELETE', '/api/v2/records/package')
            ),

            listPackages: listItemsProcedure(
                this._auth,
                this._packagesController,
                procedure()
                    .origins('api')
                    .http('GET', '/api/v2/records/package/list')
            ),

            getPackageVersion: procedure()
                .origins('api')
                .http('GET', '/api/v2/records/package/version')
                .inputs(
                    z.object({
                        recordName: RECORD_NAME_VALIDATION,
                        address: ADDRESS_VALIDATION,
                        major: z.coerce.number().int().optional().nullable(),
                        minor: z.coerce.number().int().optional().nullable(),
                        patch: z.coerce.number().int().optional().nullable(),
                        tag: z.string().optional().nullable(),
                        sha256: z.string().optional(),
                        instances: INSTANCES_ARRAY_VALIDATION.optional(),
                        key: z.string().min(1).optional(),
                    })
                )
                .handler(
                    async (
                        {
                            recordName,
                            address,
                            major,
                            minor,
                            patch,
                            tag,
                            sha256,
                            key,
                            instances,
                        },
                        context
                    ) => {
                        if (!this._packageVersionController) {
                            return {
                                success: false,
                                errorCode: 'not_supported',
                                errorMessage: 'This feature is not supported.',
                            };
                        }

                        const validation = await this._validateSessionKey(
                            context.sessionKey
                        );
                        if (validation.success === false) {
                            if (validation.errorCode === 'no_session_key') {
                                return NOT_LOGGED_IN_RESULT;
                            }
                            return validation;
                        }

                        const keyResult = getPackageVersionSpecifier(
                            key,
                            major,
                            minor,
                            patch,
                            tag,
                            sha256
                        );

                        if (keyResult.success === false) {
                            return keyResult;
                        }

                        const result =
                            await this._packageVersionController.getItem({
                                recordName,
                                address,
                                userId: validation.userId,
                                key: keyResult.key,
                                instances,
                            });

                        return result;
                    }
                ),

            recordPackageVersion: procedure()
                .origins('api')
                .http('POST', '/api/v2/records/package/version')
                .inputs(
                    z.object({
                        recordName: RECORD_NAME_VALIDATION,
                        item: z.object({
                            address: ADDRESS_VALIDATION,
                            key: z.object({
                                major: z.number().int(),
                                minor: z.number().int(),
                                patch: z.number().int(),
                                tag: z
                                    .string()
                                    .max(16)
                                    .nullable()
                                    .optional()
                                    .default(''),
                            }),
                            auxFileRequest: z.object({
                                fileSha256Hex: z.string().min(1).max(123),
                                fileByteLength: z.number().positive().int(),
                                fileMimeType: z.string().min(1).max(128),
                                fileDescription: z
                                    .string()
                                    .min(1)
                                    .max(128)
                                    .optional(),
                            }),
                            entitlements: z.array(ENTITLEMENT_VALIDATION),
                            description: z.string(),
                            markers: MARKERS_VALIDATION.optional(),
                        }),
                        instances: INSTANCES_ARRAY_VALIDATION.optional(),
                    })
                )
                .handler(async ({ recordName, item, instances }, context) => {
                    if (!this._packageVersionController) {
                        return {
                            success: false,
                            errorCode: 'not_supported',
                            errorMessage: 'This feature is not supported.',
                        };
                    }

                    const validation = await this._validateSessionKey(
                        context.sessionKey
                    );
                    if (validation.success === false) {
                        if (validation.errorCode === 'no_session_key') {
                            return NOT_LOGGED_IN_RESULT;
                        }
                        return validation;
                    }

                    const result =
                        await this._packageVersionController.recordItem({
                            recordKeyOrRecordName: recordName,
                            userId: validation.userId,
                            item: {
                                address: item.address,
                                key: {
                                    major: item.key.major,
                                    minor: item.key.minor,
                                    patch: item.key.patch,
                                    tag: item.key.tag ?? '',
                                },
                                auxFileRequest:
                                    item.auxFileRequest as PackageRecordVersionInput['auxFileRequest'],
                                entitlements:
                                    item.entitlements as Entitlement[],
                                description: item.description,
                                markers: item.markers,
                            },
                            instances,
                        });

                    return result;
                }),

            listPackageVersions: procedure()
                .origins('api')
                .http('GET', '/api/v2/records/package/version/list')
                .inputs(
                    z.object({
                        recordName: RECORD_NAME_VALIDATION,
                        address: ADDRESS_VALIDATION,
                        instances: INSTANCES_ARRAY_VALIDATION.optional(),
                    })
                )
                .handler(
                    async ({ recordName, address, instances }, context) => {
                        if (!this._packageVersionController) {
                            return {
                                success: false,
                                errorCode: 'not_supported',
                                errorMessage: 'This feature is not supported.',
                            };
                        }

                        const validation = await this._validateSessionKey(
                            context.sessionKey
                        );
                        if (
                            validation.success === false &&
                            validation.errorCode !== 'no_session_key'
                        ) {
                            return validation;
                        }

                        const result =
                            await this._packageVersionController.listItems({
                                userId: validation.userId,
                                recordName: recordName,
                                address: address,
                                instances: instances ?? [],
                            });

                        return result;
                    }
                ),

            erasePackageVersion: procedure()
                .origins('api')
                .http('DELETE', '/api/v2/records/package/version')
                .inputs(
                    z.object({
                        recordName: RECORD_NAME_VALIDATION,
                        address: ADDRESS_VALIDATION,
                        key: z.object({
                            major: z.number().int(),
                            minor: z.number().int(),
                            patch: z.number().int(),
                            tag: z.string().max(16).default(''),
                        }),
                        instances: INSTANCES_ARRAY_VALIDATION.optional(),
                    })
                )
                .handler(
                    async (
                        { recordName, address, key, instances },
                        context
                    ) => {
                        if (!this._packageVersionController) {
                            return {
                                success: false,
                                errorCode: 'not_supported',
                                errorMessage: 'This feature is not supported.',
                            };
                        }

                        const validation = await this._validateSessionKey(
                            context.sessionKey
                        );
                        if (validation.success === false) {
                            if (validation.errorCode === 'no_session_key') {
                                return NOT_LOGGED_IN_RESULT;
                            }
                            return validation;
                        }

                        const result =
                            await this._packageVersionController.eraseItem({
                                recordName,
                                address,
                                key: key as PackageRecordVersionKey,
                                userId: validation.userId,
                                instances: instances ?? [],
                            });

                        return result;
                    }
                ),

            reviewPackageVersion: procedure()
                .origins('api')
                .http('POST', '/api/v2/records/package/version/review')
                .inputs(
                    z.object({
                        packageVersionId: z.string().min(1).max(36),
                        review: z.object({
                            id: z.string().min(1).max(36).optional(),
                            approved: z.boolean(),
                            approvalType: z
                                .enum(['normal', 'super'])
                                .nullable(),
                            reviewStatus: z.enum([
                                'pending',
                                'approved',
                                'rejected',
                            ]),
                            reviewComments: z.string().min(1).max(4096),
                        }),
                    })
                )
                .handler(async ({ packageVersionId, review }, context) => {
                    if (!this._packageVersionController) {
                        return {
                            success: false,
                            errorCode: 'not_supported',
                            errorMessage: 'This feature is not supported.',
                        };
                    }

                    const validation = await this._validateSessionKey(
                        context.sessionKey
                    );
                    if (validation.success === false) {
                        if (validation.errorCode === 'no_session_key') {
                            return NOT_LOGGED_IN_RESULT;
                        }
                        return validation;
                    }

                    const result =
                        await this._packageVersionController.reviewItem({
                            packageVersionId,
                            userId: validation.userId,
                            review: review as PackageVersionReviewInput,
                        });

                    return result;
                }),

            installPackage: procedure()
                .origins('api')
                .http('POST', '/api/v2/records/package/install')
                .inputs(
                    z.object({
                        recordName:
                            RECORD_NAME_VALIDATION.optional().nullable(),
                        inst: z.string().min(1),
                        branch: z.string().optional().nullable(),
                        instances: INSTANCES_ARRAY_VALIDATION.optional(),
                        package: z.object({
                            recordName: RECORD_NAME_VALIDATION,
                            address: ADDRESS_VALIDATION,
                            key: z
                                .union([
                                    z
                                        .string()
                                        .describe(
                                            'The package version to install as a string'
                                        ),
                                    z
                                        .object({
                                            major: z
                                                .number()
                                                .int()
                                                .optional()
                                                .nullable(),
                                            minor: z
                                                .number()
                                                .int()
                                                .optional()
                                                .nullable(),
                                            patch: z
                                                .number()
                                                .int()
                                                .optional()
                                                .nullable(),
                                            tag: z
                                                .string()
                                                .optional()
                                                .nullable(),
                                            sha256: z
                                                .string()
                                                .optional()
                                                .nullable(),
                                        })
                                        .describe(
                                            'The package version specifier to install'
                                        ),
                                ])
                                .optional()
                                .nullable(),
                        }),
                    })
                )
                .handler(
                    async (
                        { recordName, inst, branch, package: pkg, instances },
                        context
                    ) => {
                        if (!this._websocketController) {
                            return INSTS_NOT_SUPPORTED_RESULT;
                        }

                        const validation = await this._validateSessionKey(
                            context.sessionKey
                        );
                        if (
                            validation.success === false &&
                            validation.errorCode !== 'no_session_key'
                        ) {
                            return validation;
                        }

                        const result =
                            await this._websocketController.installPackage({
                                userId: validation.userId,
                                userRole: validation.role,
                                recordName: recordName ?? null,
                                inst,
                                branch,
                                package: pkg as PackageVersionSpecifier,
                                instances,
                            });

                        return result;
                    }
                ),

            listInstalledPackages: procedure()
                .origins('api')
                .http('GET', '/api/v2/records/package/install/list')
                .inputs(
                    z.object({
                        recordName:
                            RECORD_NAME_VALIDATION.optional().nullable(),
                        inst: z.string().min(1),
                        instances: INSTANCES_ARRAY_VALIDATION.optional(),
                    })
                )
                .handler(async ({ recordName, inst, instances }, context) => {
                    if (!this._websocketController) {
                        return INSTS_NOT_SUPPORTED_RESULT;
                    }

                    const validation = await this._validateSessionKey(
                        context.sessionKey
                    );
                    if (
                        validation.success === false &&
                        validation.errorCode !== 'no_session_key'
                    ) {
                        return validation;
                    }

                    const result =
                        await this._websocketController.listInstalledPackages({
                            userId: validation.userId,
                            userRole: validation.role,
                            recordName: recordName ?? null,
                            inst,
                            instances,
                        });

                    return result;
                }),

            getXpUserInfo: procedure()
                .origins('api')
                .http('GET', '/api/v2/xp/user')
                .inputs(
                    z.object({
                        userId: z.string().min(1).optional().nullable(),
                    })
                )
                .handler(async ({ userId }, context) => {
                    if (!this._xpController) {
                        return XP_API_NOT_SUPPORTED_RESULT;
                    }

                    const authUser = await this._validateSessionKey(
                        context.sessionKey
                    );
                    if (authUser.success === false) {
                        return authUser;
                    }

                    //* An empty string for any of the query types will be treated as the current logged in user
                    const result = await this._xpController.getXpUser({
                        userId: authUser.userId,
                        userRole: authUser.role,
                        requestedUserId: userId,
                    });
                    return genericResult(result);
                }),

            // TODO:
            // createXpContract: procedure()
            //     .origins('api')
            //     .http('POST', '/api/v2/xp/contract')
            //     .inputs(
            //         z.object({
            //             contract: z
            //                 .object({
            //                     description: z.string().optional(),
            //                     accountCurrency: z.string().optional(),
            //                     gigRate: z.number().int().positive(),
            //                     gigs: z.number().int().positive(),
            //                     status: z.union([
            //                         z.literal('open'),
            //                         z.literal('draft'),
            //                     ]),
            //                     contractedUserId: z.string().min(1),
            //                 })
            //                 .refine(
            //                     (contract) => {
            //                         if (contract.status === 'open') {
            //                             //* Open contracts must have a contracted user
            //                             return (
            //                                 (contract.contractedUserId ??
            //                                     undefined) !== undefined
            //                             );
            //                         } else if (contract.status === 'draft') {
            //                             /**
            //                              * * Draft contracts from the database's perspective should not be expecting a contracted user yet.
            //                              * * This is because the contracted user is only set when the contract is opened.
            //                              */
            //                             return (
            //                                 (contract.contractedUserId ??
            //                                     undefined) === undefined
            //                             );
            //                         }
            //                     },
            //                     {
            //                         message:
            //                             'Contract must contain contractedUserId (only when status is "open").',
            //                         path: ['contractedUserId'],
            //                     }
            //                 )
            //                 .refine(
            //                     (contract) => {
            //                         if (contract.status === 'open') {
            //                             return !contract.accountCurrency;
            //                         } else if (contract.status === 'draft') {
            //                             return (
            //                                 (contract.accountCurrency ??
            //                                     undefined) === undefined
            //                             );
            //                         }
            //                     },
            //                     {
            //                         message:
            //                             'Contract must contain accountCurrency (only when status is "open").',
            //                         path: ['accountCurrency'],
            //                     }
            //                 ),
            //         })
            //     )
            //     .handler(async ({ contract }, context) => {
            //         const authUser = await this._validateSessionKey(
            //             context.sessionKey
            //         );
            //         if (!authUser.success) {
            //             return authUser;
            //         }
            //         // const result = await this._xpController.createContract({
            //         //     description: contract.description ?? null,
            //         //     accountCurrency: contract.accountCurrency,
            //         //     rate: contract.gigRate,
            //         //     offeredWorth: contract.gigs
            //         //         ? (contract.gigRate ?? 0) * contract.gigs
            //         //         : 0,
            //         //     status: contract.status,
            //         //     issuerUserId: { userId: authUser.userId },
            //         //     holdingUserId: contract.contractedUserId,
            //         //     creationRequestReceivedAt: Date.now(),
            //         // });
            //         // return result;
            //         return {
            //             success: true,
            //             message: 'Not implemented',
            //         };
            //     }),

            // updateXpContract: procedure()
            //     .origins('api')
            //     .http('PUT', '/api/v2/xp/contract')
            //     .inputs(
            //         z.object({
            //             contractId: z.string().min(1),
            //             newStatus: z.union([
            //                 z.literal('open'),
            //                 z.literal('draft'),
            //                 z.literal('closed'),
            //             ]),
            //             //* Note this is the change of the description which can only be done when the contract is in draft status
            //             newDescription: z.string().optional(),
            //             receivingUserId: GetXpUserById,
            //         })
            //     )
            //     .handler(
            //         async (
            //             { contractId, newStatus, newDescription },
            //             context
            //         ) => {
            //             const authUser = await this._validateSessionKey(
            //                 context.sessionKey
            //             );
            //             if (!authUser.success) {
            //                 return authUser;
            //             }
            //             // const result = await this._xpController.updateContract({
            //             //     contractId,
            //             //     newStatus,
            //             //     newDescription,
            //             //     userId: authUser.userId,
            //             // });
            //             // throw new Error('Not implemented');
            //             //return result;
            //             // TODO: Implement.
            //             return {
            //                 success: true,
            //                 message: 'Not implemented',
            //             };
            //         }
            //     ),

            listRecords: procedure()
                .origins('api')
                .http('GET', '/api/v2/records/list')
                .inputs(
                    z.object({
                        studioId: z.string().nonempty().optional(),
                        userId: z.string().optional(),
                    })
                )
                .handler(async ({ studioId, userId }, context) => {
                    const validation = await this._validateSessionKey(
                        context.sessionKey
                    );
                    if (validation.success === false) {
                        if (validation.errorCode === 'no_session_key') {
                            return NOT_LOGGED_IN_RESULT;
                        }
                        return validation;
                    }

                    if (studioId) {
                        const result = await this._records.listStudioRecords(
                            studioId,
                            validation.userId
                        );
                        return result;
                    } else if (userId && userId !== validation.userId) {
                        if (!isSuperUserRole(validation.role)) {
                            return {
                                success: false,
                                errorCode: 'not_authorized',
                                errorMessage:
                                    'You are not authorized to perform this action.',
                            } as const;
                        }

                        const result = await this._records.listRecords(userId);

                        return result;
                    } else {
                        const result = await this._records.listRecords(
                            validation.userId
                        );
                        return result;
                    }
                }),

            createRecordKey: procedure()
                .origins('api')
                .http('POST', '/api/v2/records/key')
                .inputs(
                    z.object({
                        recordName: RECORD_NAME_VALIDATION,
                        policy: z.string({
                            invalid_type_error: 'policy must be a string.',
                            required_error: 'policy is required.',
                        }),
                    })
                )
                .handler(async ({ recordName, policy }, context) => {
                    if (!recordName || typeof recordName !== 'string') {
                        return {
                            success: false,
                            errorCode: 'unacceptable_request',
                            errorMessage:
                                'recordName is required and must be a string.',
                        };
                    }

                    const validation = await this._validateSessionKey(
                        context.sessionKey
                    );
                    if (validation.success === false) {
                        if (validation.errorCode === 'no_session_key') {
                            return NOT_LOGGED_IN_RESULT;
                        }
                        return validation;
                    }

                    const result = await this._records.createPublicRecordKey(
                        recordName,
                        policy as PublicRecordKeyPolicy,
                        validation.userId
                    );

                    return result;
                }),

            grantPermission: procedure()
                .origins('api')
                .http('POST', '/api/v2/records/permissions')
                .inputs(
                    z.object({
                        recordName: RECORD_NAME_VALIDATION,
                        permission: AVAILABLE_PERMISSIONS_VALIDATION,
                        instances: INSTANCES_ARRAY_VALIDATION.optional(),
                    })
                )
                .handler(
                    async ({ recordName, permission, instances }, context) => {
                        const sessionKeyValidation =
                            await this._validateSessionKey(context.sessionKey);
                        if (sessionKeyValidation.success === false) {
                            if (
                                sessionKeyValidation.errorCode ===
                                'no_session_key'
                            ) {
                                return NOT_LOGGED_IN_RESULT;
                            }
                            return sessionKeyValidation;
                        }

                        if (permission.marker) {
                            const result =
                                await this._policyController.grantMarkerPermission(
                                    {
                                        recordKeyOrRecordName: recordName,
                                        marker: permission.marker,
                                        userId: sessionKeyValidation.userId,
                                        permission: permission as any,
                                        instances,
                                    }
                                );

                            return result;
                        } else if (
                            permission.resourceKind &&
                            permission.resourceId
                        ) {
                            const result =
                                await this._policyController.grantResourcePermission(
                                    {
                                        recordKeyOrRecordName: recordName,
                                        permission: permission as any,
                                        userId: sessionKeyValidation.userId,
                                        instances,
                                    }
                                );

                            return result;
                        }

                        return {
                            success: false,
                            errorCode: 'unacceptable_request',
                            errorMessage:
                                'The given permission must have either a marker or a resourceId.',
                        } as const;
                    }
                ),

            revokePermission: procedure()
                .origins('api')
                .http('POST', '/api/v2/records/permissions/revoke')
                .inputs(
                    z.object({
                        permissionId: z
                            .string({
                                invalid_type_error:
                                    'permissionId must be a string.',
                                required_error: 'permissionId is required.',
                            })
                            .nonempty('permissionId must not be empty'),
                        instances: INSTANCES_ARRAY_VALIDATION.optional(),
                    })
                )
                .handler(async ({ permissionId, instances }, context) => {
                    const sessionKeyValidation = await this._validateSessionKey(
                        context.sessionKey
                    );
                    if (sessionKeyValidation.success === false) {
                        if (
                            sessionKeyValidation.errorCode === 'no_session_key'
                        ) {
                            return NOT_LOGGED_IN_RESULT;
                        }
                        return sessionKeyValidation;
                    }

                    const result =
                        await this._policyController.revokePermission({
                            permissionId,
                            userId: sessionKeyValidation.userId,
                            instances,
                        });

                    return result;
                }),

            listPermissions: procedure()
                .origins('api')
                .http('GET', '/api/v2/records/permissions/list')
                .inputs(
                    z.object({
                        recordName: RECORD_NAME_VALIDATION,
                        marker: MARKER_VALIDATION.optional(),
                        resourceKind: RESOURCE_KIND_VALIDATION.optional(),
                        resourceId: z
                            .string({
                                invalid_type_error:
                                    'resourceId must be a string.',
                                required_error: 'resourceId is required.',
                            })
                            .optional(),
                    })
                )
                .handler(
                    async (
                        { recordName, marker, resourceKind, resourceId },
                        context
                    ) => {
                        const sessionKeyValidation =
                            await this._validateSessionKey(context.sessionKey);
                        if (sessionKeyValidation.success === false) {
                            if (
                                sessionKeyValidation.errorCode ===
                                'no_session_key'
                            ) {
                                return NOT_LOGGED_IN_RESULT;
                            }
                            return sessionKeyValidation;
                        }

                        if (resourceKind && resourceId) {
                            const result =
                                await this._policyController.listPermissionsForResource(
                                    recordName,
                                    resourceKind,
                                    resourceId,
                                    sessionKeyValidation.userId
                                );
                            return result;
                        } else if (marker) {
                            const result =
                                await this._policyController.listPermissionsForMarker(
                                    recordName,
                                    marker,
                                    sessionKeyValidation.userId
                                );
                            return result;
                        } else {
                            const result =
                                await this._policyController.listPermissions(
                                    recordName,
                                    sessionKeyValidation.userId
                                );
                            return result;
                        }
                    }
                ),

            listUserRoles: procedure()
                .origins('api')
                .http('GET', '/api/v2/records/role/user/list')
                .inputs(
                    z.object({
                        recordName: RECORD_NAME_VALIDATION,
                        userId: z
                            .string({
                                invalid_type_error: 'userId must be a string.',
                                required_error: 'userId is required.',
                            })
                            .nonempty('userId must not be empty'),
                        instances: INSTANCES_ARRAY_VALIDATION.optional(),
                    })
                )
                .handler(async ({ recordName, userId, instances }, context) => {
                    const sessionKeyValidation = await this._validateSessionKey(
                        context.sessionKey
                    );
                    if (sessionKeyValidation.success === false) {
                        if (
                            sessionKeyValidation.errorCode === 'no_session_key'
                        ) {
                            return NOT_LOGGED_IN_RESULT;
                        }
                        return sessionKeyValidation;
                    }

                    const result = await this._policyController.listUserRoles(
                        recordName,
                        sessionKeyValidation.userId,
                        userId,
                        instances
                    );

                    return result;
                }),

            listInstRoles: procedure()
                .origins('api')
                .http('GET', '/api/v2/records/role/inst/list')
                .inputs(
                    z.object({
                        recordName: RECORD_NAME_VALIDATION,
                        inst: z
                            .string({
                                invalid_type_error: 'inst must be a string.',
                                required_error: 'inst is required.',
                            })
                            .nonempty('inst must not be empty'),
                        instances: INSTANCES_ARRAY_VALIDATION.optional(),
                    })
                )
                .handler(async ({ recordName, inst, instances }, context) => {
                    const sessionKeyValidation = await this._validateSessionKey(
                        context.sessionKey
                    );
                    if (sessionKeyValidation.success === false) {
                        if (
                            sessionKeyValidation.errorCode === 'no_session_key'
                        ) {
                            return NOT_LOGGED_IN_RESULT;
                        }
                        return sessionKeyValidation;
                    }

                    const result = await this._policyController.listInstRoles(
                        recordName,
                        sessionKeyValidation.userId,
                        inst,
                        instances
                    );

                    return result;
                }),

            listRoleAssignments: procedure()
                .origins('api')
                .http('GET', '/api/v2/records/role/assignments/list')
                .inputs(
                    z.object({
                        recordName: RECORD_NAME_VALIDATION,
                        startingRole: z
                            .string({
                                invalid_type_error:
                                    'startingRole must be a string.',
                                required_error: 'startingRole is required.',
                            })
                            .nonempty('startingRole must not be empty')
                            .optional(),
                        role: z
                            .string({
                                invalid_type_error: 'role must be a string.',
                                required_error: 'role is required.',
                            })
                            .nonempty('role must not be empty')
                            .optional(),
                        instances: INSTANCES_ARRAY_VALIDATION.optional(),
                    })
                )
                .handler(
                    async (
                        { recordName, role, startingRole, instances },
                        context
                    ) => {
                        const sessionKeyValidation =
                            await this._validateSessionKey(context.sessionKey);
                        if (sessionKeyValidation.success === false) {
                            if (
                                sessionKeyValidation.errorCode ===
                                'no_session_key'
                            ) {
                                return NOT_LOGGED_IN_RESULT;
                            }
                            return sessionKeyValidation;
                        }

                        if (role) {
                            const result =
                                await this._policyController.listAssignedRoles(
                                    recordName,
                                    sessionKeyValidation.userId,
                                    role,
                                    instances
                                );

                            return result;
                        } else {
                            const result =
                                await this._policyController.listRoleAssignments(
                                    recordName,
                                    sessionKeyValidation.userId,
                                    startingRole,
                                    instances
                                );

                            return result;
                        }
                    }
                ),

            grantRole: procedure()
                .origins('api')
                .http('POST', '/api/v2/records/role/grant')
                .inputs(
                    z.object({
                        recordName: RECORD_NAME_VALIDATION,
                        userId: z
                            .string({
                                invalid_type_error: 'userId must be a string.',
                                required_error: 'userId is required.',
                            })
                            .nonempty('userId must not be empty')
                            .optional(),
                        inst: z
                            .string({
                                invalid_type_error: 'inst must be a string.',
                                required_error: 'inst is required.',
                            })
                            .nonempty('inst must not be empty')
                            .optional(),
                        role: z
                            .string({
                                invalid_type_error: 'role must be a string.',
                                required_error: 'role is required.',
                            })
                            .nonempty('role must not be empty'),
                        expireTimeMs: z
                            .number({
                                invalid_type_error:
                                    'expireTimeMs must be a number.',
                                required_error: 'expireTimeMs is required.',
                            })
                            .positive('expireTimeMs must be positive')
                            .optional(),
                        instances: INSTANCES_ARRAY_VALIDATION.optional(),
                    })
                )
                .handler(
                    async (
                        {
                            recordName,
                            userId,
                            inst,
                            expireTimeMs,
                            role,
                            instances,
                        },
                        context
                    ) => {
                        const sessionKeyValidation =
                            await this._validateSessionKey(context.sessionKey);
                        if (sessionKeyValidation.success === false) {
                            if (
                                sessionKeyValidation.errorCode ===
                                'no_session_key'
                            ) {
                                return NOT_LOGGED_IN_RESULT;
                            }
                            return sessionKeyValidation;
                        }

                        const result = await this._policyController.grantRole(
                            recordName,
                            sessionKeyValidation.userId,
                            {
                                instance: inst,
                                userId: userId,
                                role,
                                expireTimeMs,
                            },
                            instances
                        );

                        return result;
                    }
                ),

            revokeRole: procedure()
                .origins('api')
                .http('POST', '/api/v2/records/role/revoke')
                .inputs(
                    z.object({
                        recordName: RECORD_NAME_VALIDATION,
                        userId: z
                            .string({
                                invalid_type_error: 'userId must be a string.',
                                required_error: 'userId is required.',
                            })
                            .nonempty('userId must not be empty')
                            .optional(),
                        inst: z
                            .string({
                                invalid_type_error: 'inst must be a string.',
                                required_error: 'inst is required.',
                            })
                            .nonempty('inst must not be empty')
                            .optional(),
                        role: z
                            .string({
                                invalid_type_error: 'role must be a string.',
                                required_error: 'role is required.',
                            })
                            .nonempty('role must not be empty'),
                        instances: INSTANCES_ARRAY_VALIDATION.optional(),
                    })
                )
                .handler(
                    async (
                        { recordName, userId, inst, role, instances },
                        context
                    ) => {
                        const sessionKeyValidation =
                            await this._validateSessionKey(context.sessionKey);
                        if (sessionKeyValidation.success === false) {
                            if (
                                sessionKeyValidation.errorCode ===
                                'no_session_key'
                            ) {
                                return NOT_LOGGED_IN_RESULT;
                            }
                            return sessionKeyValidation;
                        }

                        const result = await this._policyController.revokeRole(
                            recordName,
                            sessionKeyValidation.userId,
                            {
                                instance: inst,
                                userId: userId,
                                role,
                            },
                            instances
                        );

                        return result;
                    }
                ),

            grantEntitlement: procedure()
                .origins('api')
                .http('POST', '/api/v2/records/entitlement/grants')
                .inputs(
                    z.object({
                        packageId: z.string().min(1).max(36),
                        userId: z.string().optional().nullable(),
                        recordName: RECORD_NAME_VALIDATION,
                        feature: ENTITLEMENT_FEATURE_VALIDATION,
                        scope: z.literal('designated'),
                        expireTimeMs: z.number().min(1),
                    })
                )
                .handler(
                    async (
                        {
                            packageId,
                            userId,
                            recordName,
                            feature,
                            scope,
                            expireTimeMs,
                        },
                        context
                    ) => {
                        const sessionKeyValidation =
                            await this._validateSessionKey(context.sessionKey);
                        if (sessionKeyValidation.success === false) {
                            if (
                                sessionKeyValidation.errorCode ===
                                'no_session_key'
                            ) {
                                return NOT_LOGGED_IN_RESULT;
                            }
                            return sessionKeyValidation;
                        }

                        const result =
                            await this._policyController.grantEntitlement({
                                packageId,
                                userId: sessionKeyValidation.userId,
                                userRole: sessionKeyValidation.role,
                                grantingUserId:
                                    userId ?? sessionKeyValidation.userId,
                                recordName,
                                feature,
                                scope,
                                expireTimeMs,
                            });

                        return result;
                    }
                ),

            revokeEntitlement: procedure()
                .origins('api')
                .http('POST', '/api/v2/records/entitlement/revoke')
                .inputs(
                    z.object({
                        grantId: z.string(),
                    })
                )
                .handler(async ({ grantId }, context) => {
                    const sessionKeyValidation = await this._validateSessionKey(
                        context.sessionKey
                    );
                    if (sessionKeyValidation.success === false) {
                        if (
                            sessionKeyValidation.errorCode === 'no_session_key'
                        ) {
                            return NOT_LOGGED_IN_RESULT;
                        }
                        return sessionKeyValidation;
                    }

                    const result =
                        await this._policyController.revokeEntitlement({
                            userId: sessionKeyValidation.userId,
                            userRole: sessionKeyValidation.role,
                            grantId,
                        });

                    return result;
                }),

            listGrantedEntitlements: procedure()
                .origins('api')
                .http('GET', '/api/v2/records/entitlement/grants/list')
                .inputs(
                    z.object({
                        packageId: z
                            .string()
                            .min(1)
                            .max(36)
                            .optional()
                            .nullable(),
                    })
                )
                .handler(async ({ packageId }, context) => {
                    const sessionKeyValidation = await this._validateSessionKey(
                        context.sessionKey
                    );
                    if (sessionKeyValidation.success === false) {
                        if (
                            sessionKeyValidation.errorCode === 'no_session_key'
                        ) {
                            return NOT_LOGGED_IN_RESULT;
                        }
                        return sessionKeyValidation;
                    }

                    const result =
                        await this._policyController.listGrantedEntitlements({
                            userId: sessionKeyValidation.userId,
                            packageId: packageId,
                        });

                    return result;
                }),

            aiChat: procedure()
                .origins('api')
                .http('POST', '/api/v2/ai/chat')
                .inputs(
                    z.object({
                        model: z.string().nonempty().optional(),
                        messages: z.array(AI_CHAT_MESSAGE_SCHEMA).nonempty(),
                        instances: INSTANCES_ARRAY_VALIDATION.optional(),
                        temperature: z.number().min(0).max(2).optional(),
                        topP: z.number().optional(),
                        presencePenalty: z.number().min(-2).max(2).optional(),
                        frequencyPenalty: z.number().min(-2).max(2).optional(),
                        stopWords: z.array(z.string()).max(4).optional(),
                    })
                )
                .handler(
                    async (
                        { model, messages, instances, ...options },
                        context
                    ) => {
                        if (!this._aiController) {
                            return AI_NOT_SUPPORTED_RESULT;
                        }

                        const sessionKeyValidation =
                            await this._validateSessionKey(context.sessionKey);
                        if (sessionKeyValidation.success === false) {
                            if (
                                sessionKeyValidation.errorCode ===
                                'no_session_key'
                            ) {
                                return NOT_LOGGED_IN_RESULT;
                            }
                            return sessionKeyValidation;
                        }

                        const result = await this._aiController.chat({
                            ...options,
                            model,
                            messages: messages as AIChatMessage[],
                            userId: sessionKeyValidation.userId,
                            userSubscriptionTier:
                                sessionKeyValidation.subscriptionTier,
                        });

                        return result;
                    }
                ),

            aiChatStream: procedure()
                .origins('api')
                .http('POST', '/api/v2/ai/chat/stream')
                .inputs(
                    z.object({
                        model: z.string().nonempty().optional(),
                        messages: z.array(AI_CHAT_MESSAGE_SCHEMA).nonempty(),
                        instances: INSTANCES_ARRAY_VALIDATION.optional(),
                        temperature: z.number().min(0).max(2).optional(),
                        topP: z.number().optional(),
                        presencePenalty: z.number().min(-2).max(2).optional(),
                        frequencyPenalty: z.number().min(-2).max(2).optional(),
                        stopWords: z.array(z.string()).max(4).optional(),
                    })
                )
                .handler(async ({ model, messages, ...options }, context) => {
                    if (!this._aiController) {
                        return AI_NOT_SUPPORTED_RESULT;
                    }

                    const sessionKeyValidation = await this._validateSessionKey(
                        context.sessionKey
                    );
                    if (sessionKeyValidation.success === false) {
                        if (
                            sessionKeyValidation.errorCode === 'no_session_key'
                        ) {
                            return NOT_LOGGED_IN_RESULT;
                        }
                        return sessionKeyValidation;
                    }

                    const result = this._aiController.chatStream({
                        ...options,
                        model,
                        messages: messages as AIChatMessage[],
                        userId: sessionKeyValidation.userId,
                        userSubscriptionTier:
                            sessionKeyValidation.subscriptionTier,
                    });

                    return result;
                }),

            createAiSkybox: procedure()
                .origins('api')
                .http('POST', '/api/v2/ai/skybox')
                .inputs(
                    z.object({
                        prompt: z.string().nonempty().max(600),
                        negativePrompt: z
                            .string()
                            .nonempty()
                            .max(600)
                            .optional(),
                        blockadeLabs: z
                            .object({
                                skyboxStyleId: z.number().optional(),
                                remixImagineId: z.number().optional(),
                                seed: z.number().optional(),
                            })
                            .optional(),
                        instances: INSTANCES_ARRAY_VALIDATION.optional(),
                    })
                )
                .handler(
                    async (
                        { prompt, negativePrompt, instances, blockadeLabs },
                        context
                    ) => {
                        if (!this._aiController) {
                            return AI_NOT_SUPPORTED_RESULT;
                        }

                        const sessionKeyValidation =
                            await this._validateSessionKey(context.sessionKey);
                        if (sessionKeyValidation.success === false) {
                            if (
                                sessionKeyValidation.errorCode ===
                                'no_session_key'
                            ) {
                                return NOT_LOGGED_IN_RESULT;
                            }
                            return sessionKeyValidation;
                        }

                        const result = await this._aiController.generateSkybox({
                            prompt,
                            negativePrompt,
                            blockadeLabs,
                            userId: sessionKeyValidation.userId,
                            userSubscriptionTier:
                                sessionKeyValidation.subscriptionTier,
                        });

                        return result;
                    }
                ),

            getAiSkybox: procedure()
                .origins('api')
                .http('GET', '/api/v2/ai/skybox')
                .inputs(
                    z.object({
                        skyboxId: z
                            .string({
                                invalid_type_error:
                                    'skyboxId must be a string.',
                                required_error: 'skyboxId is required.',
                            })
                            .nonempty('skyboxId must not be empty'),
                        instances: INSTANCES_ARRAY_VALIDATION.optional(),
                    })
                )
                .handler(async ({ skyboxId, instances }, context) => {
                    if (!this._aiController) {
                        return AI_NOT_SUPPORTED_RESULT;
                    }

                    const sessionKeyValidation = await this._validateSessionKey(
                        context.sessionKey
                    );
                    if (sessionKeyValidation.success === false) {
                        if (
                            sessionKeyValidation.errorCode === 'no_session_key'
                        ) {
                            return NOT_LOGGED_IN_RESULT;
                        }
                        return sessionKeyValidation;
                    }

                    const result = await this._aiController.getSkybox({
                        skyboxId,
                        userId: sessionKeyValidation.userId,
                        userSubscriptionTier:
                            sessionKeyValidation.subscriptionTier,
                    });

                    return result;
                }),

            createAiImage: procedure()
                .origins('api')
                .http('POST', '/api/v2/ai/image')
                .inputs(
                    z.object({
                        prompt: z
                            .string({
                                invalid_type_error: 'prompt must be a string.',
                                required_error: 'prompt is required.',
                            })
                            .nonempty('prompt must not be empty'),
                        model: z
                            .string({
                                invalid_type_error: 'model must be a string.',
                                required_error: 'model is required.',
                            })
                            .nonempty('model must not be empty')
                            .optional(),
                        negativePrompt: z.string().nonempty().optional(),
                        width: z.number().positive().int().optional(),
                        height: z.number().positive().int().optional(),
                        seed: z.number().positive().int().optional(),
                        numberOfImages: z.number().positive().int().optional(),
                        steps: z.number().positive().int().optional(),
                        sampler: z.string().nonempty().optional(),
                        cfgScale: z.number().min(0).int().optional(),
                        clipGuidancePreset: z.string().nonempty().optional(),
                        stylePreset: z.string().nonempty().optional(),
                        instances: INSTANCES_ARRAY_VALIDATION.optional(),
                    })
                )
                .handler(
                    async (
                        {
                            prompt,
                            model,
                            negativePrompt,
                            width,
                            height,
                            seed,
                            numberOfImages,
                            steps,
                            sampler,
                            cfgScale,
                            clipGuidancePreset,
                            stylePreset,
                            instances,
                        },
                        context
                    ) => {
                        if (!this._aiController) {
                            return AI_NOT_SUPPORTED_RESULT;
                        }

                        const sessionKeyValidation =
                            await this._validateSessionKey(context.sessionKey);
                        if (sessionKeyValidation.success === false) {
                            if (
                                sessionKeyValidation.errorCode ===
                                'no_session_key'
                            ) {
                                return NOT_LOGGED_IN_RESULT;
                            }
                            return sessionKeyValidation;
                        }

                        const result = await this._aiController.generateImage({
                            model,
                            prompt,
                            negativePrompt,
                            width,
                            height,
                            seed,
                            numberOfImages,
                            steps,
                            sampler,
                            cfgScale,
                            clipGuidancePreset,
                            stylePreset,
                            userId: sessionKeyValidation.userId,
                            userSubscriptionTier:
                                sessionKeyValidation.subscriptionTier,
                        });

                        return result;
                    }
                ),

            getHumeAccessToken: procedure()
                .origins('api')
                .http('GET', '/api/v2/ai/hume/token')
                .inputs(
                    z.object({
                        recordName: RECORD_NAME_VALIDATION.optional(),
                    })
                )
                .handler(async ({ recordName }, context) => {
                    if (!this._aiController) {
                        return AI_NOT_SUPPORTED_RESULT;
                    }

                    const sessionKeyValidation = await this._validateSessionKey(
                        context.sessionKey
                    );
                    if (sessionKeyValidation.success === false) {
                        if (
                            sessionKeyValidation.errorCode === 'no_session_key'
                        ) {
                            return NOT_LOGGED_IN_RESULT;
                        }
                        return sessionKeyValidation;
                    }

                    const result = await this._aiController.getHumeAccessToken({
                        userId: sessionKeyValidation.userId,
                        recordName,
                    });

                    return result;
                }),

            createSloydModel: procedure()
                .origins('api')
                .http('POST', '/api/v2/ai/sloyd/model')
                .inputs(
                    z.object({
                        recordName: RECORD_NAME_VALIDATION.optional(),
                        outputMimeType: z
                            .enum(['model/gltf+json', 'model/gltf-binary'])
                            .default('model/gltf+json'),
                        prompt: z.string().min(1),
                        levelOfDetail: z.number().min(0.01).max(1).optional(),
                        baseModelId: z.string().optional(),
                        thumbnail: z
                            .object({
                                type: z.literal('image/png'),
                                width: z.number().int().min(1),
                                height: z.number().int().min(1),
                            })
                            .optional(),
                    })
                )
                .handler(
                    async (
                        {
                            recordName,
                            outputMimeType,
                            prompt,
                            levelOfDetail,
                            baseModelId,
                            thumbnail,
                        },
                        context
                    ) => {
                        if (!this._aiController) {
                            return AI_NOT_SUPPORTED_RESULT;
                        }

                        const sessionKeyValidation =
                            await this._validateSessionKey(context.sessionKey);
                        if (sessionKeyValidation.success === false) {
                            if (
                                sessionKeyValidation.errorCode ===
                                'no_session_key'
                            ) {
                                return NOT_LOGGED_IN_RESULT;
                            }
                            return sessionKeyValidation;
                        }

                        const result =
                            await this._aiController.sloydGenerateModel({
                                userId: sessionKeyValidation.userId,
                                recordName:
                                    recordName ?? sessionKeyValidation.userId,
                                outputMimeType,
                                prompt,
                                levelOfDetail,
                                baseModelId,
                                thumbnail: thumbnail as any,
                            });

                        return result;
                    }
                ),

            getLoomAccessToken: procedure()
                .origins('api')
                .http('GET', '/api/v2/loom/token')
                .inputs(
                    z.object({
                        recordName: RECORD_NAME_VALIDATION,
                    })
                )
                .handler(async ({ recordName }, context) => {
                    if (!this._loomController) {
                        return LOOM_NOT_SUPPORTED_RESULT;
                    }

                    const sessionKeyValidation = await this._validateSessionKey(
                        context.sessionKey
                    );
                    if (sessionKeyValidation.success === false) {
                        if (
                            sessionKeyValidation.errorCode === 'no_session_key'
                        ) {
                            return NOT_LOGGED_IN_RESULT;
                        }
                        return sessionKeyValidation;
                    }

                    const result = await this._loomController.getToken({
                        userId: sessionKeyValidation.userId,
                        recordName: recordName,
                    });

                    return result;
                }),

            createOpenAIRealtimeSession: procedure()
                .origins('api')
                .http('POST', '/api/v2/ai/openai/realtime/session')
                .inputs(
                    z.object({
                        recordName: RECORD_NAME_VALIDATION,
                        request: z.object({
                            model: z.string().min(1),
                            instructions: z.string().min(1).optional(),
                            modalities: z
                                .array(z.enum(['audio', 'text']))
                                .max(2)
                                .optional(),
                            maxResponseOutputTokens: z
                                .number()
                                .int()
                                .min(1)
                                .optional(),
                            inputAudioFormat: z
                                .enum(['pcm16', 'g711_ulaw', 'g711_alaw'])
                                .optional(),
                            inputAudioNoiseReduction: z
                                .object({
                                    type: z
                                        .enum(['near_field', 'far_field'])
                                        .optional(),
                                })
                                .optional()
                                .nullable(),
                            inputAudioTranscription: z
                                .object({
                                    language: z.string().min(1).optional(),
                                    model: z.string().min(1).optional(),
                                    prompt: z.string().min(1).optional(),
                                })
                                .optional()
                                .nullable(),
                            outputAudioFormat: z
                                .enum(['pcm16', 'g711_ulaw', 'g711_alaw'])
                                .optional(),
                            temperature: z.number().min(0).max(2).optional(),
                            toolChoice: z.string().optional(),
                            tools: z
                                .array(
                                    z.object({
                                        description: z.string().optional(),
                                        name: z.string(),
                                        parameters: z.any().optional(),
                                        type: z.enum(['function']).optional(),
                                    })
                                )
                                .optional(),
                            turnDetection: z
                                .object({
                                    createResponse: z.boolean().optional(),
                                    eagerness: z
                                        .enum(['low', 'medium', 'high'])
                                        .optional(),
                                    interruptResponse: z.boolean().optional(),
                                    prefixPaddingMs: z
                                        .number()
                                        .min(0)
                                        .optional(),
                                    silenceDurationMs: z
                                        .number()
                                        .min(0)
                                        .optional(),
                                    threshold: z.number().min(0).optional(),
                                    type: z
                                        .enum(['server_vad', 'semantic_vad'])
                                        .optional(),
                                })
                                .optional()
                                .nullable(),
                            voice: z.string().min(1).optional(),
                        }),
                    })
                )
                .handler(async ({ recordName, request }, context) => {
                    if (!this._aiController) {
                        return AI_NOT_SUPPORTED_RESULT;
                    }

                    const sessionKeyValidation = await this._validateSessionKey(
                        context.sessionKey
                    );
                    if (sessionKeyValidation.success === false) {
                        if (
                            sessionKeyValidation.errorCode === 'no_session_key'
                        ) {
                            return NOT_LOGGED_IN_RESULT;
                        }
                        return sessionKeyValidation;
                    }

                    const result =
                        await this._aiController.createOpenAIRealtimeSessionToken(
                            {
                                userId: sessionKeyValidation.userId,
                                recordName: recordName,
                                request: {
                                    model: request.model,
                                    ...request,
                                },
                            }
                        );

                    return result;
                }),

            getStudio: procedure()
                .origins('account')
                .http('GET', '/api/v2/studios')
                .inputs(
                    z.object({
                        studioId: STUDIO_ID_VALIDATION,
                    })
                )
                .handler(async ({ studioId }, context) => {
                    const sessionKeyValidation = await this._validateSessionKey(
                        context.sessionKey
                    );
                    if (sessionKeyValidation.success === false) {
                        if (
                            sessionKeyValidation.errorCode === 'no_session_key'
                        ) {
                            return NOT_LOGGED_IN_RESULT;
                        }
                        return sessionKeyValidation;
                    }

                    const result = await this._records.getStudio(
                        studioId,
                        sessionKeyValidation.userId
                    );
                    return result;
                }),

            createStudio: procedure()
                .origins('account')
                .http('POST', '/api/v2/studios')
                .inputs(
                    z.object({
                        displayName: STUDIO_DISPLAY_NAME_VALIDATION,
                        ownerStudioComId: z
                            .string({
                                invalid_type_error:
                                    'ownerStudioComId must be a string.',
                                required_error: 'ownerStudioComId is required.',
                            })
                            .nonempty('ownerStudioComId must not be empty')
                            .nullable()
                            .optional(),
                    })
                )
                .handler(async ({ displayName, ownerStudioComId }, context) => {
                    const sessionKeyValidation = await this._validateSessionKey(
                        context.sessionKey
                    );
                    if (sessionKeyValidation.success === false) {
                        if (
                            sessionKeyValidation.errorCode === 'no_session_key'
                        ) {
                            return NOT_LOGGED_IN_RESULT;
                        }
                        return sessionKeyValidation;
                    }

                    if (!ownerStudioComId) {
                        const result = await this._records.createStudio(
                            displayName,
                            sessionKeyValidation.userId
                        );
                        return result;
                    } else {
                        const result = await this._records.createStudioInComId(
                            displayName,
                            sessionKeyValidation.userId,
                            ownerStudioComId
                        );
                        return result;
                    }
                }),

            updateStudio: procedure()
                .origins('account')
                .http('PUT', '/api/v2/studios')
                .inputs(
                    z.object({
                        id: STUDIO_ID_VALIDATION,
                        displayName: STUDIO_DISPLAY_NAME_VALIDATION.optional(),
                        logoUrl: z
                            .string({
                                invalid_type_error: 'logoUrl must be a string.',
                                required_error: 'logoUrl is required.',
                            })
                            .url()
                            .min(1)
                            .max(512)
                            .nullable()
                            .optional(),
                        comIdConfig: COM_ID_CONFIG_SCHEMA.optional(),
                        playerConfig: COM_ID_PLAYER_CONFIG.optional(),
                        loomConfig: LOOM_CONFIG.optional(),
                        humeConfig: HUME_CONFIG.optional(),
                    })
                )
                .handler(
                    async (
                        {
                            id,
                            displayName,
                            logoUrl,
                            comIdConfig,
                            playerConfig,
                            loomConfig,
                            humeConfig,
                        },
                        context
                    ) => {
                        const sessionKeyValidation =
                            await this._validateSessionKey(context.sessionKey);
                        if (sessionKeyValidation.success === false) {
                            if (
                                sessionKeyValidation.errorCode ===
                                'no_session_key'
                            ) {
                                return NOT_LOGGED_IN_RESULT;
                            }
                            return sessionKeyValidation;
                        }

                        const result = await this._records.updateStudio({
                            userId: sessionKeyValidation.userId,
                            studio: {
                                id,
                                displayName,
                                logoUrl,
                                comIdConfig,
                                playerConfig,
                                loomConfig,
                                humeConfig,
                            },
                        });
                        return result;
                    }
                ),

            requestStudioComId: procedure()
                .origins('account')
                .http('POST', '/api/v2/studios/requestComId')
                .inputs(
                    z.object({
                        studioId: STUDIO_ID_VALIDATION,
                        comId: COM_ID_VALIDATION,
                    })
                )
                .handler(async ({ studioId, comId }, context) => {
                    const sessionKeyValidation = await this._validateSessionKey(
                        context.sessionKey
                    );
                    if (sessionKeyValidation.success === false) {
                        if (
                            sessionKeyValidation.errorCode === 'no_session_key'
                        ) {
                            return NOT_LOGGED_IN_RESULT;
                        }
                        return sessionKeyValidation;
                    }

                    const result = await this._records.requestComId({
                        studioId,
                        userId: sessionKeyValidation.userId,
                        requestedComId: comId,
                        ipAddress: context.ipAddress,
                    });

                    return result;
                }),

            listStudios: procedure()
                .origins('api')
                .http('GET', '/api/v2/studios/list')
                .inputs(
                    z.object({
                        comId: z.string().nonempty().nullable().optional(),
                        userId: z.string().optional(),
                    })
                )
                .handler(async ({ comId, userId }, context) => {
                    const sessionKeyValidation = await this._validateSessionKey(
                        context.sessionKey
                    );
                    if (sessionKeyValidation.success === false) {
                        if (
                            sessionKeyValidation.errorCode === 'no_session_key'
                        ) {
                            return NOT_LOGGED_IN_RESULT;
                        }
                        return sessionKeyValidation;
                    }

                    if (userId && userId !== sessionKeyValidation.userId) {
                        if (!isSuperUserRole(sessionKeyValidation.role)) {
                            return {
                                success: false,
                                errorCode: 'not_authorized',
                                errorMessage:
                                    'You are not authorized to perform this action.',
                            } as const;
                        }
                    } else {
                        userId = sessionKeyValidation.userId;
                    }

                    if (comId) {
                        const result = await this._records.listStudiosByComId(
                            userId,
                            comId
                        );
                        return result;
                    } else {
                        const result = await this._records.listStudios(userId);
                        return result;
                    }
                }),

            listStudioMembers: procedure()
                .origins('account')
                .http('GET', '/api/v2/studios/members/list')
                .inputs(
                    z.object({
                        studioId: STUDIO_ID_VALIDATION,
                    })
                )
                .handler(async ({ studioId }, context) => {
                    const sessionKeyValidation = await this._validateSessionKey(
                        context.sessionKey
                    );
                    if (sessionKeyValidation.success === false) {
                        if (
                            sessionKeyValidation.errorCode === 'no_session_key'
                        ) {
                            return NOT_LOGGED_IN_RESULT;
                        }
                        return sessionKeyValidation;
                    }

                    const result = await this._records.listStudioMembers(
                        studioId,
                        sessionKeyValidation.userId
                    );
                    return result;
                }),

            addStudioMember: procedure()
                .origins('account')
                .http('POST', '/api/v2/studios/members')
                .inputs(
                    z.object({
                        studioId: STUDIO_ID_VALIDATION,
                        addedUserId: z
                            .string({
                                invalid_type_error:
                                    'addedUserId must be a string.',
                                required_error: 'addedUserId is required.',
                            })
                            .nonempty('addedUserId must not be empty')
                            .optional(),
                        addedEmail: z
                            .string({
                                invalid_type_error:
                                    'addedEmail must be a string.',
                                required_error: 'addedEmail is required.',
                            })
                            .nonempty('addedEmail must not be empty')
                            .optional(),
                        addedPhoneNumber: z
                            .string({
                                invalid_type_error:
                                    'addedPhoneNumber must be a string.',
                                required_error: 'addedPhoneNumber is required.',
                            })
                            .nonempty('addedPhoneNumber must not be empty')
                            .optional(),
                        addedDisplayName: z
                            .string({
                                invalid_type_error:
                                    'addedDisplayName must be a string.',
                                required_error: 'addedDisplayName is required.',
                            })
                            .nonempty('addedDisplayName must not be empty')
                            .optional(),
                        role: z.union([
                            z.literal('admin'),
                            z.literal('member'),
                        ]),
                    })
                )
                .handler(
                    async (
                        {
                            studioId,
                            addedUserId,
                            addedEmail,
                            addedPhoneNumber,
                            addedDisplayName,
                            role,
                        },
                        context
                    ) => {
                        const sessionKeyValidation =
                            await this._validateSessionKey(context.sessionKey);
                        if (sessionKeyValidation.success === false) {
                            if (
                                sessionKeyValidation.errorCode ===
                                'no_session_key'
                            ) {
                                return NOT_LOGGED_IN_RESULT;
                            }
                            return sessionKeyValidation;
                        }

                        const result = await this._records.addStudioMember({
                            studioId,
                            userId: sessionKeyValidation.userId,
                            role,
                            addedUserId,
                            addedEmail,
                            addedPhoneNumber,
                            addedDisplayName,
                        });
                        return result;
                    }
                ),

            removeStudioMember: procedure()
                .origins('account')
                .http('DELETE', '/api/v2/studios/members')
                .inputs(
                    z.object({
                        studioId: STUDIO_ID_VALIDATION,
                        removedUserId: z
                            .string({
                                invalid_type_error:
                                    'removedUserId must be a string.',
                                required_error: 'removedUserId is required.',
                            })
                            .nonempty('removedUserId must not be empty')
                            .optional(),
                    })
                )
                .handler(async ({ studioId, removedUserId }, context) => {
                    const sessionKeyValidation = await this._validateSessionKey(
                        context.sessionKey
                    );
                    if (sessionKeyValidation.success === false) {
                        if (
                            sessionKeyValidation.errorCode === 'no_session_key'
                        ) {
                            return NOT_LOGGED_IN_RESULT;
                        }
                        return sessionKeyValidation;
                    }

                    const result = await this._records.removeStudioMember({
                        studioId,
                        userId: sessionKeyValidation.userId,
                        removedUserId,
                    });
                    return result;
                }),

            getManageStudioStoreLink: procedure()
                .origins('account')
                .http('POST', '/api/v2/studios/store/manage')
                .inputs(z.object({
                    studioId: z
                        .string({
                            invalid_type_error:
                                'studioId must be a string.',
                            required_error: 'studioId is required.',
                        })
                        .min(1),
                }))
                .handler(async ({ studioId }, context) => {
                    if (!this._purchasableItems) {
                        return STORE_NOT_SUPPORTED_RESULT;
                    }
                    if (!this._subscriptions) {
                        return SUBSCRIPTIONS_NOT_SUPPORTED_RESULT;
                    }

                    const sessionKeyValidation = await this._validateSessionKey(
                        context.sessionKey
                    );
                    if (sessionKeyValidation.success === false) {
                        if (
                            sessionKeyValidation.errorCode === 'no_session_key'
                        ) {
                            return NOT_LOGGED_IN_RESULT;
                        }
                        return sessionKeyValidation;
                    }

                    const result = await this._subscriptions.createManageStoreAccountLink({
                        studioId,
                        userId: sessionKeyValidation.userId,
                    });

                    return result;
                }),

            getPlayerConfig: procedure()
                .origins('api')
                .http('GET', '/api/v2/player/config')
                .inputs(
                    z.object({
                        comId: z.string().nonempty(),
                    })
                )
                .handler(async ({ comId }, context) => {
                    const result = await this._records.getPlayerConfig(comId);
                    return result;
                }),

            getSubscriptions: procedure()
                .origins('account')
                .http('GET', '/api/v2/subscriptions')
                .inputs(
                    z.object({
                        studioId: z
                            .string({
                                invalid_type_error:
                                    'studioId must be a string.',
                                required_error: 'studioId is required.',
                            })
                            .nonempty('studioId must be non-empty.')
                            .optional(),
                        userId: z
                            .string({
                                invalid_type_error: 'userId must be a string.',
                                required_error: 'userId is required.',
                            })
                            .nonempty('userId must be non-empty.')
                            .optional(),
                    })
                )
                .handler(async ({ studioId, userId }, context) => {
                    if (!this._subscriptions) {
                        return SUBSCRIPTIONS_NOT_SUPPORTED_RESULT;
                    }

                    const sessionKey = context.sessionKey;

                    if (!sessionKey) {
                        return NOT_LOGGED_IN_RESULT;
                    }

                    const result =
                        await this._subscriptions.getSubscriptionStatus({
                            sessionKey,
                            userId,
                            studioId,
                        });

                    if (!result.success) {
                        return result;
                    }

                    return {
                        success: true,
                        publishableKey: result.publishableKey,
                        subscriptions: result.subscriptions.map((s) => ({
                            active: s.active,
                            statusCode: s.statusCode,
                            productName: s.productName,
                            startDate: s.startDate,
                            endedDate: s.endedDate,
                            cancelDate: s.cancelDate,
                            canceledDate: s.canceledDate,
                            currentPeriodStart: s.currentPeriodStart,
                            currentPeriodEnd: s.currentPeriodEnd,
                            renewalInterval: s.renewalInterval,
                            intervalLength: s.intervalLength,
                            intervalCost: s.intervalCost,
                            currency: s.currency,
                            featureList: s.featureList,
                        })),
                        purchasableSubscriptions:
                            result.purchasableSubscriptions.map((s) => ({
                                id: s.id,
                                name: s.name,
                                description: s.description,
                                featureList: s.featureList,
                                prices: s.prices,
                                defaultSubscription: s.defaultSubscription,
                            })),
                    } as const;
                }),

            getManageSubscriptionLink: procedure()
                .origins('account')
                .http('POST', '/api/v2/subscriptions/manage')
                .inputs(
                    z.object({
                        userId: z
                            .string({
                                invalid_type_error: 'userId must be a string.',
                                required_error: 'userId is required.',
                            })
                            .nonempty('userId must not be empty.')
                            .optional(),
                        studioId: z
                            .string({
                                invalid_type_error:
                                    'studioId must be a string.',
                                required_error: 'studioId is required.',
                            })
                            .nonempty('studioId must not be empty.')
                            .optional(),
                        subscriptionId: z.string().optional(),
                        expectedPrice: z
                            .object({
                                currency: z.string(),
                                cost: z.number(),
                                interval: z.enum([
                                    'month',
                                    'year',
                                    'week',
                                    'day',
                                ]),
                                intervalLength: z.number(),
                            })
                            .optional(),
                    })
                )
                .handler(
                    async (
                        { userId, studioId, subscriptionId, expectedPrice },
                        context
                    ) => {
                        if (!this._subscriptions) {
                            return SUBSCRIPTIONS_NOT_SUPPORTED_RESULT;
                        }

                        const sessionKey = context.sessionKey;

                        if (!sessionKey) {
                            return NOT_LOGGED_IN_RESULT;
                        }

                        const result =
                            await this._subscriptions.createManageSubscriptionLink(
                                {
                                    sessionKey,
                                    userId,
                                    studioId,
                                    subscriptionId,
                                    expectedPrice:
                                        expectedPrice as CreateManageSubscriptionRequest['expectedPrice'],
                                }
                            );

                        if (!result.success) {
                            return result;
                        }

                        return {
                            success: true,
                            url: result.url,
                        };
                    }
                ),

            updateSubscription: procedure()
                .origins('account')
                .http('POST', '/api/v2/subscriptions/update')
                .inputs(
                    z.object({
                        userId: z.string().optional(),
                        studioId: z.string().optional(),
                        subscriptionId: z.string().nullable(),
                        subscriptionStatus: z
                            .enum([
                                'active',
                                'canceled',
                                'ended',
                                'past_due',
                                'unpaid',
                                'incomplete',
                                'incomplete_expired',
                                'trialing',
                                'paused',
                            ])
                            .nullable(),
                        subscriptionPeriodStartMs: z
                            .number()
                            .positive()
                            .int()
                            .nullable(),
                        subscriptionPeriodEndMs: z
                            .number()
                            .positive()
                            .int()
                            .nullable(),
                    })
                )
                .handler(
                    async (
                        {
                            userId,
                            studioId,
                            subscriptionId,
                            subscriptionStatus,
                            subscriptionPeriodStartMs,
                            subscriptionPeriodEndMs,
                        },
                        context
                    ) => {
                        if (!this._subscriptions) {
                            return SUBSCRIPTIONS_NOT_SUPPORTED_RESULT;
                        }

                        const sessionKey = context.sessionKey;

                        if (!sessionKey) {
                            return NOT_LOGGED_IN_RESULT;
                        }

                        const validation = await this._validateSessionKey(
                            sessionKey
                        );
                        if (validation.success === false) {
                            return validation;
                        }

                        const result =
                            await this._subscriptions.updateSubscription({
                                currentUserId: validation.userId,
                                currentUserRole: validation.role,
                                userId,
                                studioId,
                                subscriptionId,
                                subscriptionStatus,
                                subscriptionPeriodStartMs,
                                subscriptionPeriodEndMs,
                            });

                        return result;
                    }
                ),

            listInsts: procedure()
                .origins('api')
                .http('GET', '/api/v2/records/insts/list')
                .inputs(
                    z.object({
                        recordName: RECORD_NAME_VALIDATION.optional(),
                        inst: z.string().optional(),
                    })
                )
                .handler(async ({ recordName, inst }, context) => {
                    if (!this._websocketController) {
                        return INSTS_NOT_SUPPORTED_RESULT;
                    }

                    const sessionKey = context.sessionKey;

                    if (!sessionKey) {
                        return NOT_LOGGED_IN_RESULT;
                    }

                    const validation = await this._validateSessionKey(
                        sessionKey
                    );

                    if (validation.success === false) {
                        return validation;
                    }

                    const userId = validation.userId;

                    const result = await this._websocketController.listInsts(
                        recordName,
                        userId,
                        inst
                    );
                    return result;
                }),

            deleteInst: procedure()
                .origins('account')
                .http('DELETE', '/api/v2/records/insts')
                .inputs(
                    z.object({
                        recordKey: RECORD_KEY_VALIDATION.optional(),
                        recordName: RECORD_NAME_VALIDATION.optional(),
                        inst: z.string().optional(),
                    })
                )
                .handler(async ({ recordKey, recordName, inst }, context) => {
                    if (!this._websocketController) {
                        return INSTS_NOT_SUPPORTED_RESULT;
                    }

                    const sessionKey = context.sessionKey;

                    if (!sessionKey) {
                        return NOT_LOGGED_IN_RESULT;
                    }

                    const validation = await this._validateSessionKey(
                        sessionKey
                    );

                    if (validation.success === false) {
                        return validation;
                    }

                    const result = await this._websocketController.eraseInst(
                        recordKey ?? recordName,
                        inst,
                        validation.userId
                    );
                    return result;
                }),

            reportInst: procedure()
                .origins('api')
                .http('POST', '/api/v2/records/insts/report')
                .inputs(
                    z.object({
                        recordName: RECORD_NAME_VALIDATION.nullable(),
                        inst: z.string().nonempty(),
                        automaticReport: z.boolean(),
                        reportReason: z.union([
                            z.literal('poor-performance'),
                            z.literal('spam'),
                            z.literal('harassment'),
                            z.literal('copyright-infringement'),
                            z.literal('obscene'),
                            z.literal('illegal'),
                            z.literal('other'),
                        ]),
                        reportReasonText: z.string().nonempty().trim(),
                        reportedUrl: z.string().url(),
                        reportedPermalink: z.string().url(),
                    })
                )
                .handler(
                    async (
                        {
                            recordName,
                            inst,
                            automaticReport,
                            reportReason,
                            reportReasonText,
                            reportedUrl,
                            reportedPermalink,
                        },
                        context
                    ) => {
                        if (!this._moderationController) {
                            return MODERATION_NOT_SUPPORTED_RESULT;
                        }

                        const validation = await this._validateSessionKey(
                            context.sessionKey
                        );

                        if (validation.success === false) {
                            if (validation.errorCode !== 'no_session_key') {
                                return validation;
                            }
                        }

                        const result =
                            await this._moderationController.reportInst({
                                recordName,
                                inst,
                                automaticReport,
                                reportReason,
                                reportReasonText,
                                reportedUrl,
                                reportedPermalink,
                                reportingIpAddress: context.ipAddress,
                                reportingUserId: validation.userId,
                            });

                        return result;
                    }
                ),

            getInstData: procedure()
                .origins(true)
                .http('GET', '/instData')
                .inputs(
                    z.object({
                        recordName:
                            RECORD_NAME_VALIDATION.nullable().optional(),
                        inst: z.string().nonempty(),
                        branch: z
                            .string()
                            .nonempty()
                            .default(DEFAULT_BRANCH_NAME),
                    })
                )
                .handler(async ({ recordName, inst, branch }, context) => {
                    let userId: string = null;
                    const validation = await this._validateSessionKey(
                        context.sessionKey
                    );
                    if (validation.success === false) {
                        if (validation.errorCode === 'no_session_key') {
                            userId = null;
                        } else {
                            return validation;
                        }
                    } else {
                        userId = validation.userId;
                    }

                    const data = await this._websocketController.getBranchData(
                        userId,
                        recordName ?? null,
                        inst,
                        branch
                    );

                    return {
                        success: true,
                        ...data,
                    };
                }),

            listProcedures: procedure()
                .origins(true)
                .http('GET', '/api/v2/procedures')
                .inputs(z.object({}))
                .handler(async (_, context) => {
                    const procedures = this._procedures;
                    const metadata = getProcedureMetadata(procedures);
                    return {
                        success: true,
                        ...metadata,
                        version:
                            typeof GIT_TAG === 'string' ? GIT_TAG : undefined,
                        versionHash:
                            typeof GIT_HASH === 'string' ? GIT_HASH : undefined,
                    };
                }),
        
            getPurchasableItem: procedure()
                .origins(true)
                .http('GET', '/api/v2/records/purchasableItems')
                .inputs(z.object({
                    recordName: RECORD_NAME_VALIDATION,
                    address: ADDRESS_VALIDATION,
                    instances: INSTANCES_ARRAY_VALIDATION.optional(),
                }))
                .handler(async ({ recordName, address, instances }, context) => {
                    if (!this._purchasableItems) {
                        return STORE_NOT_SUPPORTED_RESULT;
                    }

                    const validation = await this._validateSessionKey(context.sessionKey);
                    if (validation.success === false && validation.errorCode !== 'no_session_key') {
                        return validation;
                    }

                    const result = await this._purchasableItems.getItem({
                        recordName: recordName,
                        address: address,
                        userId: validation.userId,
                        instances: instances ?? [],
                    });
                    return result;
                }),

            listPurchasableItems: procedure()
                .origins(true)
                .http('GET', '/api/v2/records/purchasableItems/list')
                .inputs(z.object({
                    recordName: RECORD_NAME_VALIDATION,
                    address: ADDRESS_VALIDATION.nullable().optional(),
                    marker: MARKER_VALIDATION.optional(),
                    sort: z.enum(['ascending', 'descending']).optional(),
                    instances: INSTANCES_ARRAY_VALIDATION.optional(),
                }))
                .handler(async ({ recordName, address, instances, marker, sort }, context) => {
                    if (!this._purchasableItems) {
                        return STORE_NOT_SUPPORTED_RESULT;
                    }

                    const sessionKeyValidation = await this._validateSessionKey(context.sessionKey);
                    if (
                        sessionKeyValidation.success === false &&
                        sessionKeyValidation.errorCode !== 'no_session_key'
                    ) {
                        return sessionKeyValidation;
                    }

                    if (!marker) {
                        const result = await this._purchasableItems.listItems({
                            recordName,
                            startingAddress: address || null,
                            userId: sessionKeyValidation.userId,
                            instances,
                        });
                        return result;
                    } else {
                        const result = await this._purchasableItems.listItemsByMarker({
                            recordName: recordName,
                            marker: marker,
                            startingAddress: address || null,
                            sort: sort,
                            userId: sessionKeyValidation.userId,
                            instances,
                        });

                        return result;
                    }
                }),
        
            recordPurchasableItem: procedure()
                .origins('api')
                .http('POST', '/api/v2/records/purchasableItems')
                .inputs(z.object({
                    recordName: RECORD_NAME_VALIDATION,
                    item: z.object({
                        address: ADDRESS_VALIDATION,
                        name: z.string().min(1).max(128),
                        description: z.string().min(1).max(1024),
                        imageUrls: z.array(
                            z.string().min(1).max(512)
                        ).max(8),
                        currency: z.string().min(1).max(15).toLowerCase(),
                        cost: z.number().gte(0).int(),
                        taxCode: z.string().min(1).max(64).nullable().optional(),
                        roleName: z.string().min(1),
                        roleGrantTimeMs: z.number().positive().int().nullable().optional(),
                        redirectUrl: z.string().url().nullable().optional(),
                        markers: MARKERS_VALIDATION,
                    }),
                    instances: INSTANCES_ARRAY_VALIDATION.optional()
                }))
                .handler(async ({ recordName, item, instances }, context) => {
                    if (!this._purchasableItems) {
                        return STORE_NOT_SUPPORTED_RESULT;
                    }

                    const sessionKeyValidation = await this._validateSessionKey(context.sessionKey);
                    if (sessionKeyValidation.success === false) {
                        if (sessionKeyValidation.errorCode === 'no_session_key') {
                            return NOT_LOGGED_IN_RESULT;
                        }
                        return sessionKeyValidation;
                    }

                    const result = await this._purchasableItems.recordItem({
                        recordKeyOrRecordName: recordName,
                        item: item as PurchasableItem,
                        userId: sessionKeyValidation.userId,
                        instances: instances
                    });

                    return result;
                }),

            erasePurchasableItem: procedure()
                .origins('api')
                .http('POST', '/api/v2/records/purchasableItems/erase')
                .inputs(z.object({
                    recordName: RECORD_NAME_VALIDATION,
                    address: ADDRESS_VALIDATION,
                    instances: INSTANCES_ARRAY_VALIDATION.optional()
                }))
                .handler(async ({ recordName, address, instances }, context) => {
                    if (!this._purchasableItems) {
                        return STORE_NOT_SUPPORTED_RESULT;
                    }

                    const sessionKeyValidation = await this._validateSessionKey(context.sessionKey);
                    if (sessionKeyValidation.success === false) {
                        if (sessionKeyValidation.errorCode === 'no_session_key') {
                            return NOT_LOGGED_IN_RESULT;
                        }
                        return sessionKeyValidation;
                    }

                    const result = await this._purchasableItems.eraseItem({
                        recordName: recordName,
                        address: address,
                        userId: sessionKeyValidation.userId,
                        instances: instances
                    });
                    return result;
                }),

            purchaseItem: procedure()
                .origins('account')
                .http('POST', '/api/v2/records/purchasableItems/purchase')
                .inputs(z.object({
                    recordName: RECORD_NAME_VALIDATION,
                    item: z.object({
                        address: ADDRESS_VALIDATION,
                        expectedCost: z.number().gte(0).int(),
                        currency: z.string().min(1).max(15).toLowerCase(),
                    }),
                    instances: INSTANCES_ARRAY_VALIDATION.optional(),
                    returnUrl: z.string().url(),
                    successUrl: z.string().url(),
                }))
                .handler(async ({ recordName, item, instances, returnUrl, successUrl }, context) => {
                    const sessionKeyValidation = await this._validateSessionKey(context.sessionKey);
                    if (sessionKeyValidation.success === false && sessionKeyValidation.errorCode !== 'no_session_key') {
                        return sessionKeyValidation;
                    }

                    const result = await this._subscriptions.createPurchaseItemLink({
                        userId: sessionKeyValidation.userId,
                        item: {
                            recordName: recordName,
                            address: item.address,
                            currency: item.currency,
                            expectedCost: item.expectedCost,
                        },
                        returnUrl,
                        successUrl,
                        instances,
                    });

                    return result;
                }),

            fulfillCheckoutSession: procedure()
                .origins('account')
                .http('POST', '/api/v2/records/checkoutSession/fulfill')
                .inputs(z.object({
                    sessionId: z.string().nonempty(),
                    activation: z.enum(['now', 'later']),
                }))
                .handler(async ({ sessionId, activation }, context) => {
                    const sessionKeyValidation = await this._validateSessionKey(context.sessionKey);
                    if (sessionKeyValidation.success === false && sessionKeyValidation.errorCode !== 'no_session_key') {
                        return sessionKeyValidation;
                    }

                    const result = await this._subscriptions.fulfillCheckoutSession({
                        userId: sessionKeyValidation.userId,
                        sessionId,
                        activation
                    });

                    return result;
                }),

            claimActivationKey: procedure()
                .origins('account')
                .http('POST', '/api/v2/records/activationKey/claim')
                .inputs(z.object({
                    activationKey: z.string().min(1),
                    target: z.enum(['self', 'guest']),
                }))
                .handler(async ({ activationKey, target }, context) => {
                    const sessionKeyValidation = await this._validateSessionKey(context.sessionKey);
                    if (sessionKeyValidation.success === false && sessionKeyValidation.errorCode !== 'no_session_key') {
                        return sessionKeyValidation;
                    }

                    const result = await this._subscriptions.claimActivationKey({
                        userId: sessionKeyValidation.userId,
                        activationKey,
                        target,
                        ipAddress: context.ipAddress
                    });

                    return result;
                }),
        };
    }

    private _setupRoutes() {
        const procs = this._procedures;
        for (let procedureName of Object.keys(procs)) {
            if (Object.prototype.hasOwnProperty.call(procs, procedureName)) {
                const procedure = (procs as any)[procedureName];
                if (procedure.http) {
                    this._addProcedureRoute(procedure, procedureName);
                }
            }
        }

        this.addRoute({
            method: 'POST',
            path: '/api/v3/callProcedure',
            schema: z.object({
                procedure: z.string().nonempty(),
                input: z.any().optional(),
                query: z.any().optional(),
            }),
            handler: async (request, { procedure, input, query }) => {
                const proc = (procs as any)[procedure] as Procedure<
                    any,
                    ProcedureOutput,
                    any
                >;
                if (!proc) {
                    return returnResult({
                        success: false,
                        errorCode: 'not_found',
                        errorMessage: `Unable to find procedure: ${procedure}`,
                    } as const);
                }

                const span = trace.getActiveSpan();
                if (span) {
                    span.updateName(`http:${procedure}`);
                    span.setAttribute('request.procedure', procedure);
                }

                const origins =
                    proc.allowedOrigins === 'account'
                        ? this._allowedAccountOrigins
                        : proc.allowedOrigins === 'api'
                        ? this._allowedApiOrigins
                        : proc.allowedOrigins ?? true;

                if (origins !== true && !validateOrigin(request, origins)) {
                    return formatResponse(
                        request,
                        returnResult(INVALID_ORIGIN_RESULT),
                        origins
                    );
                }

                const context: RPCContext = {
                    ipAddress: request.ipAddress,
                    sessionKey: getSessionKey(request),
                    httpRequest: request,
                    origin: request.headers.origin ?? null,
                };

                let result: ProcedureOutput;
                if (proc.schema) {
                    const parseResult = proc.schema.safeParse(input);
                    if (parseResult.success === false) {
                        return formatResponse(
                            request,
                            returnZodError(parseResult.error),
                            origins
                        );
                    }

                    let queryData: any;
                    if (proc.querySchema) {
                        const parseResult = proc.querySchema.safeParse(query);
                        if (parseResult.success === false) {
                            return formatResponse(
                                request,
                                returnZodError(parseResult.error),
                                origins
                            );
                        }
                        queryData = parseResult.data;
                    }

                    result = await proc.handler(
                        parseResult.data,
                        context,
                        queryData
                    );
                } else {
                    result = await proc.handler(input, context);
                }

                return returnProcedureOutput(result);
            },
        });

        this.addRoute({
            method: 'POST',
            path: '/api/stripeWebhook',
            name: 'stripeWebhook',
            allowedOrigins: true,
            handler: (request) => this._stripeWebhook(request),
        });
    }

    /**
     * Adds the given procedure to the server.
     * @param name The name of the procedure.
     * @param procedure The procedure that should be added.
     */
    addProcedure<TInput, TOutput extends ProcedureOutput, TQuery>(
        name: string,
        procedure: Procedure<TInput, TOutput, TQuery>
    ) {
        if (name in this._procedures) {
            throw new Error(
                `A procedure already exists with the name: ${name}`
            );
        }
        (this._procedures as any)[name] = procedure;
        if (procedure.http) {
            this._addProcedureRoute(procedure, name);
        }
    }

    /**
     * Adds the given procedures to the server.
     * @param procedures The procedures that should be added.
     */
    addProcedures(procedures: Procedures) {
        for (let name of Object.keys(procedures)) {
            this.addProcedure(name, procedures[name]);
        }
    }

    /**
     * Adds the given procedural route to the server.
     * @param route The route that should be added.
     */
    private _addProcedureRoute<T, TQuery>(
        procedure: Procedure<T, ProcedureOutput, TQuery>,
        name: string
    ): void {
        if (!procedure.http) {
            throw new Error('Procedure must have an http route defined.');
        }

        const route = procedure.http;
        const r: Route<T> = {
            method: route.method,
            path: route.path,
            schema: procedure.schema,
            querySchema: procedure.querySchema,
            name: name,
            handler: async (request, data, query) => {
                const context: RPCContext = {
                    ipAddress: request.ipAddress,
                    sessionKey: getSessionKey(request),
                    httpRequest: request,
                    origin: request.headers.origin ?? null,
                };
                const result = await procedure.handler(data, context, query);
                const response = returnProcedureOutput(result);

                if (procedure.mapToResponse) {
                    const procedureResponse = await procedure.mapToResponse(
                        result,
                        context
                    );
                    return merge(response, procedureResponse);
                }

                return response;
            },
            allowedOrigins: procedure.allowedOrigins,
        };

        this.addRoute(r);
    }

    /**
     * Adds the given route to the server.
     */
    addRoute<T>(route: Route<T>) {
        const routeKey = `${route.method}:${route.path}`;
        if (this._routes.has(routeKey)) {
            throw new Error(
                `A route already exists for the given method and path: ${routeKey}`
            );
        }
        this._routes.set(routeKey, route);
    }

    /**
     * Forcefully adds the given route to the server, overwriting any routes that already exist.
     * @param route The route that should be added.
     */
    overrideRoute<T>(route: Route<T>) {
        const routeKey = `${route.method}:${route.path}`;
        this._routes.set(routeKey, route);
    }

    /**
     * Handles the given request and returns the specified response.
     * @param request The request that should be handled.
     */
    @traced(
        'RecordsServer',
        {
            kind: SpanKind.SERVER,
            root: true,
        },
        {
            histogram: {
                meter: RECORDS_SERVER_METER,
                name: 'records.http.duration',
                options: {
                    description:
                        'A distribution of the HTTP server request durations.',
                    unit: 'miliseconds',
                    valueType: ValueType.INT,
                },
                attributes: (
                    [request]: [GenericHttpRequest],
                    ret: GenericHttpResponse
                ) => ({
                    [SEMATTRS_HTTP_METHOD]: request.method,
                    ['http.status_code']: ret.statusCode,
                }),
            },
            errorCounter: {
                meter: RECORDS_SERVER_METER,
                name: 'records.http.errors',
                options: {
                    description: 'A count of the HTTP server errors.',
                },
            },
        }
    )
    @traceHttpResponse()
    async handleHttpRequest(
        request: GenericHttpRequest
    ): Promise<GenericHttpResponse> {
        const span = trace.getActiveSpan();
        if (span) {
            const url = new URL(request.path, `http://${request.headers.host}`);
            span.setAttributes({
                [SEMATTRS_HTTP_METHOD]: request.method,
                [SEMATTRS_HTTP_URL]: url.href,
                [SEMATTRS_HTTP_TARGET]: request.path,
                [SEMATTRS_HTTP_CLIENT_IP]: request.ipAddress,
                [SEMATTRS_HTTP_HOST]: request.headers.host,
                [SEMATTRS_HTTP_USER_AGENT]: request.headers['user-agent'],
                ['http.origin']: request.headers.origin,
            });
        }

        let skipRateLimitCheck = false;
        if (!this._rateLimit) {
            skipRateLimitCheck = true;
        } else if (
            request.method == 'POST' &&
            request.path === '/api/stripeWebhook'
        ) {
            skipRateLimitCheck = true;
        }

        if (skipRateLimitCheck && span) {
            span.setAttribute('request.rateLimitCheck', 'skipped');
        }

        if (!skipRateLimitCheck) {
            const response = await this._rateLimit.checkRateLimit({
                ipAddress: request.ipAddress,
            });

            if (response.success === false) {
                if (response.errorCode === 'rate_limit_exceeded') {
                    return formatResponse(
                        request,
                        returnResult(response),
                        true
                    );
                } else {
                    console.log(
                        '[RecordsServer] Rate limit check failed. Allowing request to continue.'
                    );
                }
            }
        }

        if (
            request.method === 'GET' &&
            request.path.startsWith('/api/') &&
            request.path.endsWith('/metadata') &&
            !!request.pathParams.userId
        ) {
            return formatResponse(
                request,
                await this._getUserInfo(request),
                this._allowedAccountOrigins
            );
        } else if (
            request.method === 'PUT' &&
            request.path.startsWith('/api/') &&
            request.path.endsWith('/metadata') &&
            !!request.pathParams.userId
        ) {
            return formatResponse(
                request,
                await this._putUserInfo(request),
                this._allowedAccountOrigins
            );
        } else if (
            request.method === 'GET' &&
            request.path.startsWith('/api/') &&
            request.path.endsWith('/subscription') &&
            !!request.pathParams.userId
        ) {
            return formatResponse(
                request,
                await this._getSubscriptionInfo(request),
                this._allowedAccountOrigins
            );
        } else if (
            request.method === 'POST' &&
            request.path.startsWith('/api/') &&
            request.path.endsWith('/subscription/manage') &&
            !!request.pathParams.userId
        ) {
            return formatResponse(
                request,
                await this._manageSubscription(request),
                this._allowedAccountOrigins
            );
        } else if (
            request.method === 'OPTIONS' &&
            request.path.startsWith('/api/v2/records/file/')
        ) {
            return formatResponse(
                request,
                await this._handleRecordFileOptions(request),
                this._allowedApiOrigins
            );
        } else if (request.method === 'OPTIONS') {
            return formatResponse(
                request,
                await this._handleOptions(request),
                true
            );
        }

        const route = this._routes.get(`${request.method}:${request.path}`);
        if (route) {
            if (span && route.name) {
                span.updateName(`http:${route.name}`);
            }

            const origins =
                route.allowedOrigins === 'account'
                    ? this._allowedAccountOrigins
                    : route.allowedOrigins === 'api'
                    ? this._allowedApiOrigins
                    : route.allowedOrigins ?? true;

            if (origins !== true && !validateOrigin(request, origins)) {
                return formatResponse(
                    request,
                    returnResult(INVALID_ORIGIN_RESULT),
                    origins
                );
            }

            try {
                let response: GenericHttpResponse;
                if (route.schema) {
                    let data: any;
                    if (request.method === 'GET' || request.method === 'HEAD') {
                        const parseResult = route.schema.safeParse(
                            request.query
                        );
                        if (parseResult.success === false) {
                            return formatResponse(
                                request,
                                returnZodError(parseResult.error),
                                origins
                            );
                        }
                        data = parseResult.data;
                    } else {
                        if (typeof request.body !== 'string') {
                            return formatResponse(
                                request,
                                returnResult(
                                    UNACCEPTABLE_REQUEST_RESULT_MUST_BE_JSON
                                ),
                                origins
                            );
                        }

                        const jsonResult = tryParseJson(request.body);

                        if (
                            !jsonResult.success ||
                            typeof jsonResult.value !== 'object'
                        ) {
                            return formatResponse(
                                request,
                                returnResult(
                                    UNACCEPTABLE_REQUEST_RESULT_MUST_BE_JSON
                                ),
                                origins
                            );
                        }

                        const parseResult = route.schema.safeParse(
                            jsonResult.value
                        );
                        if (parseResult.success === false) {
                            return formatResponse(
                                request,
                                returnZodError(parseResult.error),
                                origins
                            );
                        }
                        data = parseResult.data;
                    }

                    let query: any;
                    if (route.querySchema) {
                        const parseResult = route.schema.safeParse(
                            request.query
                        );
                        if (parseResult.success === false) {
                            return formatResponse(
                                request,
                                returnZodError(parseResult.error),
                                origins
                            );
                        }
                        query = parseResult.data;
                    }

                    response = await route.handler(request, data, query);
                } else {
                    response = await route.handler(request);
                }

                if (response) {
                    return formatResponse(request, response, origins);
                } else {
                    return formatResponse(
                        request,
                        returnResult({ success: true }),
                        origins
                    );
                }
            } catch (err) {
                console.error(
                    '[RecordsServer] Error while handling request: ',
                    err,
                    request
                );
                return formatResponse(
                    request,
                    returnResult({
                        success: false,
                        errorCode: 'server_error',
                        errorMessage: 'A server error occurred.',
                    }),
                    origins
                );
            }
        }

        return formatResponse(
            request,
            returnResult(OPERATION_NOT_FOUND_RESULT),
            true
        );
    }

    /**
     * Handles the given request and returns the specified response.
     * @param request The request that should be handled.
     */
    @traced(
        'RecordsServer',
        {
            kind: SpanKind.SERVER,
        },
        {
            histogram: {
                meter: RECORDS_SERVER_METER,
                name: 'records.ws.duration',
                options: {
                    description:
                        'A distribution of the HTTP server request durations.',
                    unit: 'miliseconds',
                    valueType: ValueType.INT,
                },
                attributes: ([request]: [GenericWebsocketRequest], ret) => ({
                    'websocket.type': request.type,
                }),
            },
            errorCounter: {
                meter: RECORDS_SERVER_METER,
                name: 'records.ws.errors',
                options: {
                    description: 'A count of the Websocket server errors.',
                },
                attributes: ([request]: [GenericWebsocketRequest], ret) => ({
                    'websocket.type': request.type,
                }),
            },
        }
    )
    async handleWebsocketRequest(request: GenericWebsocketRequest) {
        if (!this._websocketController) {
            return;
        }

        const span = trace.getActiveSpan();
        if (span) {
            span.setAttributes({
                [SEMATTRS_HTTP_CLIENT_IP]: request.ipAddress,
                ['http.origin']: request.origin,
                ['websocket.type']: request.type,
                ['request.connectionId']: request.connectionId,
            });
        }

        let skipRateLimitCheck = false;
        if (!this._websocketRateLimit) {
            skipRateLimitCheck = true;
        } else if (request.type !== 'message') {
            skipRateLimitCheck = true;
        }

        if (!skipRateLimitCheck) {
            const response = await this._websocketRateLimit.checkRateLimit({
                ipAddress: request.ipAddress,
            });

            if (response.success === false) {
                if (response.errorCode === 'rate_limit_exceeded') {
                    await this._websocketController.rateLimitExceeded(
                        request.connectionId,
                        response.retryAfterSeconds ?? 0,
                        response.totalHits,
                        Date.now()
                    );
                    return;
                } else {
                    console.log(
                        '[RecordsServer] Websocket rate limit check failed. Allowing request to continue.'
                    );
                }
            }
        }

        if (skipRateLimitCheck && span) {
            span.setAttribute('request.rateLimitCheck', 'skipped');
        }

        if (request.type === 'connect') {
            console.log(
                `[RecordsServer] Connection recieved: `,
                request.connectionId
            );
        } else if (request.type === 'disconnect') {
            console.log(
                `[RecordsServer] Disconnection recieved: `,
                request.connectionId
            );
            await this._websocketController.disconnect(request.connectionId);
        } else if (request.type === 'message') {
            if (typeof request.body !== 'string') {
                // Bad request
                return;
            }

            const jsonResult = tryParseJson(request.body);

            if (!jsonResult.success || typeof jsonResult.value !== 'object') {
                return;
            }

            const parseResult = websocketEventSchema.safeParse(
                jsonResult.value
            );

            if (parseResult.success === false) {
                await this._sendWebsocketZodError(
                    request.connectionId,
                    null,
                    parseResult.error
                );
                return;
            }

            let [type, requestId, ...rest] = parseResult.data;

            if (type === WebsocketEventTypes.Message) {
                const [message] = rest;
                return await this._processWebsocketMessage(
                    request,
                    requestId,
                    message
                );
            } else if (type === WebsocketEventTypes.UploadRequest) {
                return await this._processWebsocketUploadRequest(
                    request,
                    requestId
                );
            } else if (type === WebsocketEventTypes.DownloadRequest) {
                const [url, method, headers] = rest;
                return await this._processWebsocketDownload(
                    request,
                    requestId,
                    url,
                    method,
                    headers
                );
            } else {
                // not supported
                return;
            }
        }
    }

    private async _sendWebsocketZodError(
        connectionId: string,
        requestId: number | null,
        error: ZodError<any>
    ) {
        await this._websocketController.sendError(connectionId, requestId, {
            success: false,
            errorCode: 'unacceptable_request',
            errorMessage:
                'The request was invalid. One or more fields were invalid.',
            issues: error.issues,
        });
    }

    @traced('RecordsServer')
    private async _processWebsocketMessage(
        request: GenericWebsocketRequest,
        requestId: number,
        message: WebsocketRequestMessage
    ) {
        const span = trace.getActiveSpan();
        const messageResult = websocketRequestMessageSchema.safeParse(message);

        if (messageResult.success === false) {
            span?.setAttribute('request.messageType', 'invalid');
            await this._sendWebsocketZodError(
                request.connectionId,
                requestId,
                messageResult.error
            );
            return;
        }
        const data = messageResult.data;
        span?.setAttribute('request.messageType', data.type);

        if (data.type === 'login') {
            await this._websocketController.login(
                request.connectionId,
                requestId,
                data as LoginMessage
            );
        } else if (data.type === 'repo/watch_branch') {
            await this._websocketController.watchBranch(
                request.connectionId,
                data as WatchBranchMessage
            );
        } else if (data.type === 'repo/unwatch_branch') {
            await this._websocketController.unwatchBranch(
                request.connectionId,
                data.recordName,
                data.inst,
                data.branch
            );
        } else if (data.type === 'repo/add_updates') {
            await this._websocketController.addUpdates(
                request.connectionId,
                data as AddUpdatesMessage
            );
        } else if (data.type === 'repo/get_updates') {
            await this._websocketController.getUpdates(
                request.connectionId,
                data.recordName,
                data.inst,
                data.branch
            );
        } else if (data.type === 'repo/send_action') {
            await this._websocketController.sendAction(
                request.connectionId,
                data as SendActionMessage
            );
        } else if (data.type === 'repo/watch_branch_devices') {
            await this._websocketController.watchBranchDevices(
                request.connectionId,
                data.recordName,
                data.inst,
                data.branch
            );
        } else if (data.type === 'repo/unwatch_branch_devices') {
            await this._websocketController.unwatchBranchDevices(
                request.connectionId,
                data.recordName,
                data.inst,
                data.branch
            );
        } else if (data.type === 'repo/connection_count') {
            await this._websocketController.deviceCount(
                request.connectionId,
                data.recordName,
                data.inst,
                data.branch
            );
        } else if (data.type === 'sync/time') {
            await this._websocketController.syncTime(
                request.connectionId,
                data as TimeSyncRequestMessage,
                Date.now()
            );
        } else if (data.type === 'permission/request/missing') {
            await this._websocketController.requestMissingPermission(
                request.connectionId,
                data as RequestMissingPermissionMessage
            );
        } else if (data.type === 'permission/request/missing/response') {
            await this._websocketController.respondToPermissionRequest(
                request.connectionId,
                data as RequestMissingPermissionResponseMessage
            );
        } else if (data.type === 'http_request') {
            let headers: GenericHttpHeaders = {};

            for (let key in data.request.headers) {
                headers[key.toLowerCase()] = data.request.headers[key];
            }
            headers.origin = request.origin;

            const httpRequest: GenericHttpRequest = {
                path: data.request.path,
                method: data.request.method,
                pathParams: data.request.pathParams,
                body: data.request.body,
                query: data.request.query,
                headers: headers,
                ipAddress: request.ipAddress,
            };

            const result = await this.handleHttpRequest(httpRequest);
            if (
                typeof result.body === 'object' &&
                Symbol.asyncIterator in result.body
            ) {
                let response: Partial<GenericHttpResponse> = result;
                let index = 0;
                const i = result.body[Symbol.asyncIterator]();
                while (true) {
                    let { value, done } = await i.next();
                    await this._websocketController.messenger.sendMessage(
                        [request.connectionId],
                        {
                            type: 'http_partial_response',
                            id: data.id,
                            index: index,
                            final: done ? true : undefined,
                            response: {
                                ...response,
                                body: value,
                            },
                        }
                    );
                    response = {};
                    index += 1;

                    if (done) {
                        break;
                    }
                }
            } else {
                await this._websocketController.messenger.sendMessage(
                    [request.connectionId],
                    {
                        type: 'http_response',
                        id: data.id,
                        response: result,
                    }
                );
            }
        }
    }

    @traced('RecordsServer')
    private async _processWebsocketDownload(
        request: GenericWebsocketRequest,
        requestId: number,
        url: string,
        method: string,
        headers: GenericHttpHeaders
    ) {
        const connectionId = request.connectionId;
        const result = await this._websocketController.downloadRequest(
            connectionId,
            requestId,
            url,
            method,
            headers
        );

        if (result.success === false) {
            await this._websocketController.sendError(
                connectionId,
                requestId,
                result
            );
            return;
        }

        const parseResult = tryParseJson(result.message);

        if (!parseResult.success) {
            await this._websocketController.sendError(connectionId, requestId, {
                success: false,
                errorCode: 'unacceptable_request',
                errorMessage:
                    'The request was invalid. The downloaded file must contain JSON.',
            });
            return;
        }

        await this._processWebsocketMessage(
            request,
            requestId,
            parseResult.value
        );
    }

    @traced('RecordsServer')
    private async _processWebsocketUploadRequest(
        request: GenericWebsocketRequest,
        requestId: number
    ) {
        const connectionId = request.connectionId;
        await this._websocketController.uploadRequest(connectionId, requestId);
    }

    // private _setupRoutes() {
    //     this.addRoute({
    //         method: 'POST',
    //         path: '/api/stripeWebhook',
    //         allowedOrigins: true,
    //         handler: (request) => this._stripeWebhook(request),
    //     });

    //     this.addRoute({
    //         method: 'POST',
    //         path: '/api/v2/email/valid',
    //         allowedOrigins: 'account',
    //         schema: z.object({
    //             email: z.string(),
    //         }),
    //         handler: async (request, { email }) => {
    //             const result = await this._auth.isValidEmailAddress(email);
    //             return returnResult(result);
    //         },
    //     });

    //     this.addRoute({
    //         method: 'POST',
    //         path: '/api/v2/displayName/valid',
    //         allowedOrigins: 'account',
    //         schema: z.object({
    //             displayName: z.string(),
    //             name: NAME_VALIDATION.optional(),
    //         }),
    //         handler: async (request, { displayName, name }) => {
    //             const result = await this._auth.isValidDisplayName(
    //                 displayName,
    //                 name
    //             );
    //             return returnResult(result);
    //         },
    //     });

    //     this.addRoute({
    //         method: 'GET',
    //         path: '/api/v2/sessions',
    //         allowedOrigins: 'account',
    //         handler: async (request) => this._getSessions(request),
    //     });

    //     this.addRoute({
    //         method: 'POST',
    //         path: '/api/v2/replaceSession',
    //         allowedOrigins: 'account',
    //         handler: (request) => this._postReplaceSession(request),
    //     });

    //     this.addRoute({
    //         method: 'POST',
    //         path: '/api/v2/revokeAllSessions',
    //         allowedOrigins: 'account',
    //         schema: z.object({
    //             userId: z.string(),
    //         }),
    //         handler: async (request, { userId }) => {
    //             const authorization = getSessionKey(request);

    //             if (!authorization) {
    //                 return returnResult(NOT_LOGGED_IN_RESULT);
    //             }

    //             const result = await this._auth.revokeAllSessions({
    //                 userId: userId,
    //                 sessionKey: authorization,
    //             });

    //             return returnResult(result);
    //         },
    //     });

    //     this.addRoute({
    //         method: 'POST',
    //         path: '/api/v2/revokeSession',
    //         allowedOrigins: 'account',
    //         schema: z.object({
    //             userId: z.string().optional(),
    //             sessionId: z.string().optional(),
    //             sessionKey: z.string().optional(),
    //         }),
    //         handler: async (
    //             request,
    //             { userId, sessionId, sessionKey: sessionKeyToRevoke }
    //         ) => {
    //             // Parse the User ID and Session ID from the sessionKey that is provided in
    //             // session key that should be revoked
    //             if (!!sessionKeyToRevoke) {
    //                 const parsed = parseSessionKey(sessionKeyToRevoke);
    //                 if (parsed) {
    //                     userId = parsed[0];
    //                     sessionId = parsed[1];
    //                 }
    //             }

    //             const authorization = getSessionKey(request);

    //             if (!authorization) {
    //                 return returnResult(NOT_LOGGED_IN_RESULT);
    //             }

    //             const result = await this._auth.revokeSession({
    //                 userId,
    //                 sessionId,
    //                 sessionKey: authorization,
    //             });

    //             return returnResult(result);
    //         },
    //     });

    //     this.addRoute({
    //         method: 'POST',
    //         path: '/api/v2/completeLogin',
    //         allowedOrigins: 'account',
    //         schema: z.object({
    //             userId: z.string(),
    //             requestId: z.string(),
    //             code: z.string(),
    //         }),
    //         handler: async (request, { userId, requestId, code }) => {
    //             const result = await this._auth.completeLogin({
    //                 userId,
    //                 requestId,
    //                 code,
    //                 ipAddress: request.ipAddress,
    //             });

    //             return returnResult(result);
    //         },
    //     });

    //     this.addRoute({
    //         method: 'POST',
    //         path: '/api/v2/login',
    //         allowedOrigins: 'account',
    //         schema: z.object({
    //             address: z.string(),
    //             addressType: z.enum(['email', 'phone']),
    //         }),
    //         handler: async (request, { address, addressType }) => {
    //             const result = await this._auth.requestLogin({
    //                 address,
    //                 addressType,
    //                 ipAddress: request.ipAddress,
    //             });

    //             return returnResult(result);
    //         },
    //     });

    //     this.addRoute({
    //         method: 'POST',
    //         path: '/api/v2/login/privo',
    //         allowedOrigins: 'account',
    //         schema: z.object({}),
    //         handler: async (request) => {
    //             const result = await this._auth.requestOpenIDLogin({
    //                 provider: PRIVO_OPEN_ID_PROVIDER,
    //                 ipAddress: request.ipAddress,
    //             });

    //             return returnResult(result);
    //         },
    //     });

    //     this.addRoute({
    //         method: 'POST',
    //         path: '/api/v2/oauth/code',
    //         allowedOrigins: 'account',
    //         schema: z.object({
    //             code: z.string().nonempty(),
    //             state: z.string().nonempty(),
    //         }),
    //         handler: async (request, { code, state }) => {
    //             const result = await this._auth.processOpenIDAuthorizationCode({
    //                 ipAddress: request.ipAddress,
    //                 authorizationCode: code,
    //                 state,
    //             });

    //             return returnResult(result);
    //         },
    //     });

    //     this.addRoute({
    //         method: 'POST',
    //         path: '/api/v2/oauth/complete',
    //         allowedOrigins: 'account',
    //         schema: z.object({
    //             requestId: z.string().nonempty(),
    //         }),
    //         handler: async (request, { requestId }) => {
    //             const result = await this._auth.completeOpenIDLogin({
    //                 ipAddress: request.ipAddress,
    //                 requestId,
    //             });

    //             return returnResult(result);
    //         },
    //     });

    //     this.addRoute({
    //         method: 'POST',
    //         path: '/api/v2/register/privo',
    //         allowedOrigins: 'account',
    //         schema: z.object({
    //             email: z.string().min(1).email().optional(),
    //             parentEmail: z.string().min(1).email().optional(),
    //             name: NAME_VALIDATION,
    //             dateOfBirth: z.coerce.date(),
    //             displayName: DISPLAY_NAME_VALIDATION,
    //         }),
    //         handler: async (
    //             request,
    //             { email, parentEmail, name, dateOfBirth, displayName }
    //         ) => {
    //             const result = await this._auth.requestPrivoSignUp({
    //                 email,
    //                 parentEmail,
    //                 name,
    //                 dateOfBirth,
    //                 displayName,
    //                 ipAddress: request.ipAddress,
    //             });

    //             return returnResult(result);
    //         },
    //     });

    //     this.addRoute({
    //         method: 'GET',
    //         path: '/api/v2/webauthn/register/options',
    //         allowedOrigins: true,
    //         handler: async (request) => {
    //             // We don't validate origin because the AuthController will validate it based on the allowed
    //             // relying parties.

    //             const validation = await this._validateHttpSessionKey(request);

    //             if (validation.success === false) {
    //                 if (validation.errorCode === 'no_session_key') {
    //                     return returnResult(NOT_LOGGED_IN_RESULT);
    //                 }
    //                 return returnResult(validation);
    //             }

    //             const result = await this._auth.requestWebAuthnRegistration({
    //                 userId: validation.userId,
    //                 originOrHost:
    //                     request.headers.origin ??
    //                     request.headers['x-dev-proxy-host'] ??
    //                     request.headers.host,
    //             });

    //             return returnResult(result);
    //         },
    //     });

    //     this.addRoute({
    //         method: 'POST',
    //         path: '/api/v2/webauthn/register',
    //         allowedOrigins: true,
    //         schema: z.object({
    //             response: z.object({
    //                 id: z.string().nonempty(),
    //                 rawId: z.string().nonempty(),
    //                 response: z.object({
    //                     clientDataJSON: z.string().nonempty(),
    //                     attestationObject: z.string().nonempty(),
    //                     authenticatorData: z.string().nonempty().optional(),
    //                     transports: z
    //                         .array(z.string().min(1).max(64))
    //                         .optional(),
    //                     publicKeyAlgorithm: z.number().optional(),
    //                     publicKey: z.string().nonempty().optional(),
    //                 }),
    //                 authenticatorAttachment: z
    //                     .enum(['cross-platform', 'platform'])
    //                     .optional(),
    //                 clientExtensionResults: z.object({
    //                     appid: z.boolean().optional(),
    //                     credProps: z
    //                         .object({
    //                             rk: z.boolean().optional(),
    //                         })
    //                         .optional(),
    //                     hmacCreateSecret: z.boolean().optional(),
    //                 }),
    //                 type: z.literal('public-key'),
    //             }),
    //         }),
    //         handler: async (request, { response }) => {
    //             // We don't validate origin because the AuthController will validate it based on the allowed
    //             // relying parties.
    //             const validation = await this._validateHttpSessionKey(request);

    //             if (validation.success === false) {
    //                 if (validation.errorCode === 'no_session_key') {
    //                     return returnResult(NOT_LOGGED_IN_RESULT);
    //                 }
    //                 return returnResult(validation);
    //             }

    //             const result = await this._auth.completeWebAuthnRegistration({
    //                 userId: validation.userId,
    //                 response: response as any,
    //                 originOrHost:
    //                     request.headers.origin ??
    //                     request.headers['x-dev-proxy-host'] ??
    //                     request.headers.host,
    //                 userAgent: request.headers['user-agent'],
    //             });

    //             return returnResult(result);
    //         },
    //     });

    //     this.addRoute({
    //         method: 'GET',
    //         path: '/api/v2/webauthn/login/options',
    //         allowedOrigins: true,
    //         handler: async (request) => {
    //             // We don't validate origin because the AuthController will validate it based on the allowed
    //             // relying parties.

    //             const result = await this._auth.requestWebAuthnLogin({
    //                 ipAddress: request.ipAddress,
    //                 originOrHost:
    //                     request.headers.origin ??
    //                     request.headers['x-dev-proxy-host'] ??
    //                     request.headers.host,
    //             });

    //             return returnResult(result);
    //         },
    //     });

    //     this.addRoute({
    //         method: 'POST',
    //         path: '/api/v2/webauthn/login',
    //         allowedOrigins: true,
    //         schema: z.object({
    //             requestId: z.string().nonempty(),
    //             response: z.object({
    //                 id: z.string().nonempty(),
    //                 rawId: z.string().nonempty(),
    //                 response: z.object({
    //                     clientDataJSON: z.string().nonempty(),
    //                     authenticatorData: z.string().nonempty(),
    //                     signature: z.string().nonempty(),
    //                     userHandle: z.string().nonempty().optional(),
    //                 }),
    //                 authenticatorAttachment: z
    //                     .enum(['cross-platform', 'platform'])
    //                     .optional(),
    //                 clientExtensionResults: z.object({
    //                     appid: z.boolean().optional(),
    //                     credProps: z
    //                         .object({
    //                             rk: z.boolean().optional(),
    //                         })
    //                         .optional(),
    //                     hmacCreateSecret: z.boolean().optional(),
    //                 }),
    //                 type: z.literal('public-key'),
    //             }),
    //         }),
    //         handler: async (request, { response, requestId }) => {
    //             // We don't validate origin because the AuthController will validate it based on the allowed
    //             // relying parties.

    //             const result = await this._auth.completeWebAuthnLogin({
    //                 requestId: requestId,
    //                 ipAddress: request.ipAddress,
    //                 response: response as any,
    //                 originOrHost:
    //                     request.headers.origin ??
    //                     request.headers['x-dev-proxy-host'] ??
    //                     request.headers.host,
    //             });

    //             return returnResult(result);
    //         },
    //     });

    //     this.addRoute({
    //         method: 'GET',
    //         path: '/api/v2/webauthn/authenticators',
    //         allowedOrigins: 'account',
    //         handler: async (request) => {
    //             const validation = await this._validateHttpSessionKey(request);

    //             if (validation.success === false) {
    //                 if (validation.errorCode === 'no_session_key') {
    //                     return returnResult(NOT_LOGGED_IN_RESULT);
    //                 }
    //                 return returnResult(validation);
    //             }

    //             const result = await this._auth.listUserAuthenticators(
    //                 validation.userId
    //             );

    //             return returnResult(result);
    //         },
    //     });

    //     this.addRoute({
    //         method: 'POST',
    //         path: '/api/v2/webauthn/authenticators/delete',
    //         allowedOrigins: 'account',
    //         schema: z.object({
    //             authenticatorId: z.string().nonempty(),
    //         }),
    //         handler: async (request, { authenticatorId }) => {
    //             const validation = await this._validateHttpSessionKey(request);

    //             if (validation.success === false) {
    //                 if (validation.errorCode === 'no_session_key') {
    //                     return returnResult(NOT_LOGGED_IN_RESULT);
    //                 }
    //                 return returnResult(validation);
    //             }

    //             const result = await this._auth.deleteUserAuthenticator(
    //                 validation.userId,
    //                 authenticatorId
    //             );

    //             return returnResult(result);
    //         },
    //     });

    //     this.addRoute({
    //         method: 'POST',
    //         path: '/api/v2/meet/token',
    //         allowedOrigins: 'api',
    //         schema: z.object({
    //             roomName: z.string(),
    //             userName: z.string(),
    //         }),
    //         handler: async (request, { roomName, userName }) => {
    //             const result = await this._livekit.issueToken(
    //                 roomName,
    //                 userName
    //             );
    //             return returnResult(result);
    //         },
    //     });

    //     this.addRoute({
    //         method: 'POST',
    //         path: '/api/v2/records',
    //         allowedOrigins: 'account',
    //         schema: z.object({
    //             recordName: RECORD_NAME_VALIDATION,
    //             ownerId: z
    //                 .string({
    //                     invalid_type_error: 'ownerId must be a string.',
    //                     required_error: 'ownerId is required.',
    //                 })
    //                 .nonempty('ownerId must not be empty.')
    //                 .optional(),
    //             studioId: z
    //                 .string({
    //                     invalid_type_error: 'studioId must be a string.',
    //                     required_error: 'studioId is required.',
    //                 })
    //                 .nonempty('studioId must not be empty.')
    //                 .optional(),
    //         }),
    //         handler: async (request, { recordName, ownerId, studioId }) => {
    //             if (!recordName || typeof recordName !== 'string') {
    //                 return returnResult({
    //                     success: false,
    //                     errorCode: 'unacceptable_request',
    //                     errorMessage:
    //                         'recordName is required and must be a string.',
    //                 });
    //             }

    //             const validation = await this._validateHttpSessionKey(request);
    //             if (validation.success === false) {
    //                 if (validation.errorCode === 'no_session_key') {
    //                     return returnResult(NOT_LOGGED_IN_RESULT);
    //                 }
    //                 return returnResult(validation);
    //             }

    //             const result = await this._records.createRecord({
    //                 recordName,
    //                 ownerId,
    //                 studioId,
    //                 userId: validation.userId,
    //             });

    //             return returnResult(result);
    //         },
    //     });

    //     this.addRoute({
    //         method: 'POST',
    //         path: '/api/v2/records/events/count',
    //         allowedOrigins: 'api',
    //         schema: z.object({
    //             recordKey: RECORD_KEY_VALIDATION,
    //             eventName: EVENT_NAME_VALIDATION,
    //             count: z.number({
    //                 invalid_type_error: 'count must be a number.',
    //                 required_error: 'count is required.',
    //             }),
    //             instances: INSTANCES_ARRAY_VALIDATION.optional(),
    //         }),
    //         handler: async (
    //             request,
    //             { recordKey, eventName, count, instances }
    //         ) => {
    //             const validation = await this._validateHttpSessionKey(request);

    //             if (
    //                 validation.success === false &&
    //                 validation.errorCode !== 'no_session_key'
    //             ) {
    //                 return returnResult(validation);
    //             }

    //             const userId = validation.userId;

    //             const result = await this._events.addCount(
    //                 recordKey,
    //                 eventName,
    //                 count,
    //                 userId,
    //                 instances
    //             );

    //             return returnResult(result);
    //         },
    //     });

    //     this.addRoute({
    //         method: 'GET',
    //         path: '/api/v2/records/events/count',
    //         allowedOrigins: 'api',
    //         schema: z.object({
    //             recordName: RECORD_NAME_VALIDATION,
    //             eventName: z
    //                 .string({
    //                     required_error: 'eventName is required.',
    //                     invalid_type_error: 'eventName must be a string.',
    //                 })
    //                 .nonempty('eventName must not be empty'),
    //             instances: INSTANCES_QUERY_VALIDATION.optional(),
    //         }),
    //         handler: async (request, { recordName, eventName, instances }) => {
    //             const validation = await this._validateHttpSessionKey(request);

    //             if (
    //                 validation.success === false &&
    //                 validation.errorCode !== 'no_session_key'
    //             ) {
    //                 return returnResult(validation);
    //             }

    //             const userId = validation.userId;
    //             const result = await this._events.getCount(
    //                 recordName,
    //                 eventName,
    //                 userId,
    //                 instances
    //             );
    //             return returnResult(result);
    //         },
    //     });

    //     this.addRoute({
    //         method: 'GET',
    //         path: '/api/v2/records/events/list',
    //         allowedOrigins: 'api',
    //         schema: z.object({
    //             recordName: RECORD_NAME_VALIDATION,
    //             eventName: z
    //                 .string({
    //                     invalid_type_error: 'eventName must be a string.',
    //                     required_error: 'eventName is required.',
    //                 })
    //                 .nonempty('eventName must be non-empty.')
    //                 .optional(),
    //             instances: INSTANCES_QUERY_VALIDATION.optional(),
    //         }),
    //         handler: async (request, { recordName, eventName, instances }) => {
    //             const validation = await this._validateHttpSessionKey(request);
    //             if (
    //                 validation.success === false &&
    //                 validation.errorCode !== 'no_session_key'
    //             ) {
    //                 return returnResult(validation);
    //             }
    //             const userId = validation.userId;

    //             const result = await this._events.listEvents(
    //                 recordName,
    //                 eventName,
    //                 userId,
    //                 instances
    //             );
    //             return returnResult(result);
    //         },
    //     });

    //     this.addRoute({
    //         method: 'POST',
    //         path: '/api/v2/records/events',
    //         allowedOrigins: 'api',
    //         schema: z.object({
    //             recordKey: RECORD_KEY_VALIDATION,
    //             eventName: EVENT_NAME_VALIDATION,
    //             count: z.number().optional(),
    //             markers: MARKERS_VALIDATION.optional(),
    //             instances: INSTANCES_ARRAY_VALIDATION.optional(),
    //         }),
    //         handler: async (
    //             request,
    //             { recordKey, eventName, count, markers, instances }
    //         ) => {
    //             const validation = await this._validateHttpSessionKey(request);

    //             if (
    //                 validation.success === false &&
    //                 validation.errorCode !== 'no_session_key'
    //             ) {
    //                 return returnResult(validation);
    //             }

    //             const userId = validation.userId;

    //             const result = await this._events.updateEvent({
    //                 recordKeyOrRecordName: recordKey,
    //                 userId,
    //                 eventName,
    //                 count,
    //                 markers,
    //                 instances,
    //             });

    //             return returnResult(result);
    //         },
    //     });

    //     this.addRoute({
    //         method: 'DELETE',
    //         path: '/api/v2/records/manual/data',
    //         allowedOrigins: 'api',
    //         schema: ERASE_DATA_SCHEMA,
    //         handler: (request, data) =>
    //             this._baseEraseRecordData(request, this._manualData, data),
    //     });

    //     this.addRoute({
    //         method: 'GET',
    //         path: '/api/v2/records/manual/data',
    //         allowedOrigins: true,
    //         schema: GET_DATA_SCHEMA,
    //         handler: (request, data) =>
    //             this._baseGetRecordData(request, this._manualData, data),
    //     });

    //     this.addRoute({
    //         method: 'POST',
    //         path: '/api/v2/records/manual/data',
    //         allowedOrigins: 'api',
    //         schema: RECORD_DATA_SCHEMA,
    //         handler: (request, data) =>
    //             this._baseRecordData(request, this._manualData, data),
    //     });

    //     this.addRoute({
    //         method: 'GET',
    //         path: '/api/v2/records/file',
    //         allowedOrigins: 'api',
    //         schema: READ_FILE_SCHEMA,
    //         handler: (request, data) => this._readFile(request, data),
    //     });

    //     this.addRoute({
    //         method: 'GET',
    //         path: '/api/v2/records/file/list',
    //         allowedOrigins: 'api',
    //         schema: LIST_FILES_SCHEMA,
    //         handler: (request, data) => this._listFiles(request, data),
    //     });

    //     this.addRoute({
    //         method: 'DELETE',
    //         path: '/api/v2/records/file',
    //         allowedOrigins: 'api',
    //         schema: ERASE_FILE_SCHEMA,
    //         handler: (request, data) => this._eraseFile(request, data),
    //     });

    //     this.addRoute({
    //         method: 'POST',
    //         path: '/api/v2/records/file',
    //         allowedOrigins: 'api',
    //         schema: RECORD_FILE_SCHEMA,
    //         handler: (request, data) => this._recordFile(request, data),
    //     });

    //     this.addRoute({
    //         method: 'PUT',
    //         path: '/api/v2/records/file',
    //         allowedOrigins: 'api',
    //         schema: UPDATE_FILE_SCHEMA,
    //         handler: (request, data) => this._updateFile(request, data),
    //     });

    //     this.addRoute({
    //         method: 'DELETE',
    //         path: '/api/v2/records/data',
    //         allowedOrigins: 'api',
    //         schema: ERASE_DATA_SCHEMA,
    //         handler: (request, data) =>
    //             this._baseEraseRecordData(request, this._data, data),
    //     });

    //     this.addRoute({
    //         method: 'GET',
    //         path: '/api/v2/records/data',
    //         allowedOrigins: true,
    //         schema: GET_DATA_SCHEMA,
    //         handler: (request, data) =>
    //             this._baseGetRecordData(request, this._data, data),
    //     });

    //     this.addRoute({
    //         method: 'GET',
    //         path: '/api/v2/records/data/list',
    //         allowedOrigins: true,
    //         schema: z.object({
    //             recordName: RECORD_NAME_VALIDATION,
    //             address: ADDRESS_VALIDATION.nullable().optional(),
    //             marker: MARKER_VALIDATION.optional(),
    //             sort: z
    //                 .union([z.literal('ascending'), z.literal('descending')])
    //                 .optional(),
    //             instances: INSTANCES_QUERY_VALIDATION.optional(),
    //         }),
    //         handler: async (
    //             request,
    //             { recordName, address, instances, marker, sort }
    //         ) => {
    //             if (!recordName || typeof recordName !== 'string') {
    //                 return returnResult({
    //                     success: false,
    //                     errorCode: 'unacceptable_request',
    //                     errorMessage:
    //                         'recordName is required and must be a string.',
    //                 });
    //             }
    //             if (
    //                 address !== null &&
    //                 typeof address !== 'undefined' &&
    //                 typeof address !== 'string'
    //             ) {
    //                 return returnResult({
    //                     success: false,
    //                     errorCode: 'unacceptable_request',
    //                     errorMessage: 'address must be null or a string.',
    //                 });
    //             }

    //             const sessionKeyValidation = await this._validateHttpSessionKey(
    //                 request
    //             );
    //             if (
    //                 sessionKeyValidation.success === false &&
    //                 sessionKeyValidation.errorCode !== 'no_session_key'
    //             ) {
    //                 return returnResult(sessionKeyValidation);
    //             }

    //             if (!marker) {
    //                 const result = await this._data.listData(
    //                     recordName,
    //                     address || null,
    //                     sessionKeyValidation.userId,
    //                     instances
    //                 );
    //                 return returnResult(result);
    //             } else {
    //                 const result = await this._data.listDataByMarker({
    //                     recordKeyOrName: recordName,
    //                     marker: marker,
    //                     startingAddress: address,
    //                     sort: sort,
    //                     userId: sessionKeyValidation.userId,
    //                     instances,
    //                 });

    //                 return returnResult(result);
    //             }
    //         },
    //     });

    //     this.addRoute({
    //         method: 'POST',
    //         path: '/api/v2/records/data',
    //         allowedOrigins: 'api',
    //         schema: RECORD_DATA_SCHEMA,
    //         handler: (request, data) =>
    //             this._baseRecordData(request, this._data, data),
    //     });

    //     this.addRoute({
    //         method: 'GET',
    //         path: '/api/v2/records/list',
    //         allowedOrigins: 'api',
    //         schema: z.object({
    //             studioId: z.string().nonempty().optional(),
    //         }),
    //         handler: async (request, { studioId }) => {
    //             const validation = await this._validateHttpSessionKey(request);
    //             if (validation.success === false) {
    //                 if (validation.errorCode === 'no_session_key') {
    //                     return returnResult(NOT_LOGGED_IN_RESULT);
    //                 }
    //                 return returnResult(validation);
    //             }

    //             if (studioId) {
    //                 const result = await this._records.listStudioRecords(
    //                     studioId,
    //                     validation.userId
    //                 );
    //                 return returnResult(result);
    //             } else {
    //                 const result = await this._records.listRecords(
    //                     validation.userId
    //                 );
    //                 return returnResult(result);
    //             }
    //         },
    //     });

    //     this.addRoute({
    //         method: 'POST',
    //         path: '/api/v2/records/key',
    //         allowedOrigins: 'api',
    //         schema: z.object({
    //             recordName: RECORD_NAME_VALIDATION,
    //             policy: z.string({
    //                 invalid_type_error: 'policy must be a string.',
    //                 required_error: 'policy is required.',
    //             }),
    //         }),
    //         handler: async (request, { recordName, policy }) => {
    //             if (!recordName || typeof recordName !== 'string') {
    //                 return returnResult({
    //                     success: false,
    //                     errorCode: 'unacceptable_request',
    //                     errorMessage:
    //                         'recordName is required and must be a string.',
    //                 });
    //             }

    //             const validation = await this._validateHttpSessionKey(request);
    //             if (validation.success === false) {
    //                 if (validation.errorCode === 'no_session_key') {
    //                     return returnResult(NOT_LOGGED_IN_RESULT);
    //                 }
    //                 return returnResult(validation);
    //             }

    //             const result = await this._records.createPublicRecordKey(
    //                 recordName,
    //                 policy as PublicRecordKeyPolicy,
    //                 validation.userId
    //             );

    //             return returnResult(result);
    //         },
    //     });

    //     this.addRoute({
    //         method: 'POST',
    //         path: '/api/v2/records/permissions',
    //         allowedOrigins: 'api',
    //         schema: z.object({
    //             recordName: RECORD_NAME_VALIDATION,
    //             permission: AVAILABLE_PERMISSIONS_VALIDATION,
    //             instances: INSTANCES_ARRAY_VALIDATION.nonempty().optional(),
    //         }),
    //         handler: async (request, { recordName, permission, instances }) => {
    //             const sessionKeyValidation = await this._validateHttpSessionKey(
    //                 request
    //             );
    //             if (sessionKeyValidation.success === false) {
    //                 if (sessionKeyValidation.errorCode === 'no_session_key') {
    //                     return returnResult(NOT_LOGGED_IN_RESULT);
    //                 }
    //                 return returnResult(sessionKeyValidation);
    //             }

    //             if (permission.marker) {
    //                 const result =
    //                     await this._policyController.grantMarkerPermission({
    //                         recordKeyOrRecordName: recordName,
    //                         marker: permission.marker,
    //                         userId: sessionKeyValidation.userId,
    //                         permission: permission as any,
    //                         instances,
    //                     });

    //                 return returnResult(result);
    //             } else if (permission.resourceKind && permission.resourceId) {
    //                 const result =
    //                     await this._policyController.grantResourcePermission({
    //                         recordKeyOrRecordName: recordName,
    //                         permission: permission as any,
    //                         userId: sessionKeyValidation.userId,
    //                         instances,
    //                     });

    //                 return returnResult(result);
    //             }

    //             return returnResult({
    //                 success: false,
    //                 errorCode: 'unacceptable_request',
    //                 errorMessage:
    //                     'The given permission must have either a marker or a resourceId.',
    //             });
    //         },
    //     });

    //     this.addRoute({
    //         method: 'POST',
    //         path: '/api/v2/records/permissions/revoke',
    //         allowedOrigins: 'api',
    //         schema: z.object({
    //             permissionId: z
    //                 .string({
    //                     invalid_type_error: 'permissionId must be a string.',
    //                     required_error: 'permissionId is required.',
    //                 })
    //                 .nonempty('permissionId must not be empty'),
    //             instances: INSTANCES_ARRAY_VALIDATION.optional(),
    //         }),
    //         handler: async (request, { permissionId, instances }) => {
    //             const sessionKeyValidation = await this._validateHttpSessionKey(
    //                 request
    //             );
    //             if (sessionKeyValidation.success === false) {
    //                 if (sessionKeyValidation.errorCode === 'no_session_key') {
    //                     return returnResult(NOT_LOGGED_IN_RESULT);
    //                 }
    //                 return returnResult(sessionKeyValidation);
    //             }

    //             const result = await this._policyController.revokePermission({
    //                 permissionId,
    //                 userId: sessionKeyValidation.userId,
    //                 instances,
    //             });

    //             return returnResult(result);
    //         },
    //     });

    //     this.addRoute({
    //         method: 'GET',
    //         path: '/api/v2/records/permissions/list',
    //         allowedOrigins: 'api',
    //         schema: z.object({
    //             recordName: RECORD_NAME_VALIDATION,
    //             marker: MARKER_VALIDATION.optional(),
    //             resourceKind: RESOURCE_KIND_VALIDATION.optional(),
    //             resourceId: z
    //                 .string({
    //                     invalid_type_error: 'resourceId must be a string.',
    //                     required_error: 'resourceId is required.',
    //                 })
    //                 .optional(),
    //         }),
    //         handler: async (
    //             request,
    //             { recordName, marker, resourceKind, resourceId }
    //         ) => {
    //             const sessionKeyValidation = await this._validateHttpSessionKey(
    //                 request
    //             );
    //             if (sessionKeyValidation.success === false) {
    //                 if (sessionKeyValidation.errorCode === 'no_session_key') {
    //                     return returnResult(NOT_LOGGED_IN_RESULT);
    //                 }
    //                 return returnResult(sessionKeyValidation);
    //             }

    //             if (resourceKind && resourceId) {
    //                 const result =
    //                     await this._policyController.listPermissionsForResource(
    //                         recordName,
    //                         resourceKind,
    //                         resourceId,
    //                         sessionKeyValidation.userId
    //                     );
    //                 return returnResult(result);
    //             } else if (marker) {
    //                 const result =
    //                     await this._policyController.listPermissionsForMarker(
    //                         recordName,
    //                         marker,
    //                         sessionKeyValidation.userId
    //                     );
    //                 return returnResult(result);
    //             } else {
    //                 const result = await this._policyController.listPermissions(
    //                     recordName,
    //                     sessionKeyValidation.userId
    //                 );
    //                 return returnResult(result);
    //             }
    //         },
    //     });

    //     this.addRoute({
    //         method: 'GET',
    //         path: '/api/v2/records/role/user/list',
    //         allowedOrigins: 'api',
    //         schema: z.object({
    //             recordName: RECORD_NAME_VALIDATION,
    //             userId: z
    //                 .string({
    //                     invalid_type_error: 'userId must be a string.',
    //                     required_error: 'userId is required.',
    //                 })
    //                 .nonempty('userId must not be empty'),
    //             instances: INSTANCES_QUERY_VALIDATION.optional(),
    //         }),
    //         handler: async (request, { recordName, userId, instances }) => {
    //             const sessionKeyValidation = await this._validateHttpSessionKey(
    //                 request
    //             );
    //             if (sessionKeyValidation.success === false) {
    //                 if (sessionKeyValidation.errorCode === 'no_session_key') {
    //                     return returnResult(NOT_LOGGED_IN_RESULT);
    //                 }
    //                 return returnResult(sessionKeyValidation);
    //             }

    //             const result = await this._policyController.listUserRoles(
    //                 recordName,
    //                 sessionKeyValidation.userId,
    //                 userId,
    //                 instances
    //             );

    //             return returnResult(result);
    //         },
    //     });

    //     this.addRoute({
    //         method: 'GET',
    //         path: '/api/v2/records/role/inst/list',
    //         allowedOrigins: 'api',
    //         schema: z.object({
    //             recordName: RECORD_NAME_VALIDATION,
    //             inst: z
    //                 .string({
    //                     invalid_type_error: 'inst must be a string.',
    //                     required_error: 'inst is required.',
    //                 })
    //                 .nonempty('inst must not be empty'),
    //             instances: INSTANCES_QUERY_VALIDATION.optional(),
    //         }),
    //         handler: async (request, { recordName, inst, instances }) => {
    //             const sessionKeyValidation = await this._validateHttpSessionKey(
    //                 request
    //             );
    //             if (sessionKeyValidation.success === false) {
    //                 if (sessionKeyValidation.errorCode === 'no_session_key') {
    //                     return returnResult(NOT_LOGGED_IN_RESULT);
    //                 }
    //                 return returnResult(sessionKeyValidation);
    //             }

    //             const result = await this._policyController.listInstRoles(
    //                 recordName,
    //                 sessionKeyValidation.userId,
    //                 inst,
    //                 instances
    //             );

    //             return returnResult(result);
    //         },
    //     });

    //     this.addRoute({
    //         method: 'GET',
    //         path: '/api/v2/records/role/assignments/list',
    //         allowedOrigins: 'api',
    //         schema: z.object({
    //             recordName: RECORD_NAME_VALIDATION,
    //             startingRole: z
    //                 .string({
    //                     invalid_type_error: 'startingRole must be a string.',
    //                     required_error: 'startingRole is required.',
    //                 })
    //                 .nonempty('startingRole must not be empty')
    //                 .optional(),
    //             role: z
    //                 .string({
    //                     invalid_type_error: 'role must be a string.',
    //                     required_error: 'role is required.',
    //                 })
    //                 .nonempty('role must not be empty')
    //                 .optional(),
    //             instances: INSTANCES_QUERY_VALIDATION.optional(),
    //         }),
    //         handler: async (
    //             request,
    //             { recordName, role, startingRole, instances }
    //         ) => {
    //             const sessionKeyValidation = await this._validateHttpSessionKey(
    //                 request
    //             );
    //             if (sessionKeyValidation.success === false) {
    //                 if (sessionKeyValidation.errorCode === 'no_session_key') {
    //                     return returnResult(NOT_LOGGED_IN_RESULT);
    //                 }
    //                 return returnResult(sessionKeyValidation);
    //             }

    //             if (role) {
    //                 const result =
    //                     await this._policyController.listAssignedRoles(
    //                         recordName,
    //                         sessionKeyValidation.userId,
    //                         role,
    //                         instances
    //                     );

    //                 return returnResult(result);
    //             } else {
    //                 const result =
    //                     await this._policyController.listRoleAssignments(
    //                         recordName,
    //                         sessionKeyValidation.userId,
    //                         startingRole,
    //                         instances
    //                     );

    //                 return returnResult(result);
    //             }
    //         },
    //     });

    //     this.addRoute({
    //         method: 'POST',
    //         path: '/api/v2/records/role/grant',
    //         allowedOrigins: 'api',
    //         schema: z.object({
    //             recordName: RECORD_NAME_VALIDATION,
    //             userId: z
    //                 .string({
    //                     invalid_type_error: 'userId must be a string.',
    //                     required_error: 'userId is required.',
    //                 })
    //                 .nonempty('userId must not be empty')
    //                 .optional(),
    //             inst: z
    //                 .string({
    //                     invalid_type_error: 'inst must be a string.',
    //                     required_error: 'inst is required.',
    //                 })
    //                 .nonempty('inst must not be empty')
    //                 .optional(),
    //             role: z
    //                 .string({
    //                     invalid_type_error: 'role must be a string.',
    //                     required_error: 'role is required.',
    //                 })
    //                 .nonempty('role must not be empty'),
    //             expireTimeMs: z
    //                 .number({
    //                     invalid_type_error: 'expireTimeMs must be a number.',
    //                     required_error: 'expireTimeMs is required.',
    //                 })
    //                 .positive('expireTimeMs must be positive')
    //                 .optional(),
    //             instances: INSTANCES_ARRAY_VALIDATION.optional(),
    //         }),
    //         handler: async (
    //             request,
    //             { recordName, userId, inst, expireTimeMs, role, instances }
    //         ) => {
    //             const sessionKeyValidation = await this._validateHttpSessionKey(
    //                 request
    //             );
    //             if (sessionKeyValidation.success === false) {
    //                 if (sessionKeyValidation.errorCode === 'no_session_key') {
    //                     return returnResult(NOT_LOGGED_IN_RESULT);
    //                 }
    //                 return returnResult(sessionKeyValidation);
    //             }

    //             const result = await this._policyController.grantRole(
    //                 recordName,
    //                 sessionKeyValidation.userId,
    //                 {
    //                     instance: inst,
    //                     userId: userId,
    //                     role,
    //                     expireTimeMs,
    //                 },
    //                 instances
    //             );

    //             return returnResult(result);
    //         },
    //     });

    //     this.addRoute({
    //         method: 'POST',
    //         path: '/api/v2/records/role/revoke',
    //         allowedOrigins: 'api',
    //         schema: z.object({
    //             recordName: RECORD_NAME_VALIDATION,
    //             userId: z
    //                 .string({
    //                     invalid_type_error: 'userId must be a string.',
    //                     required_error: 'userId is required.',
    //                 })
    //                 .nonempty('userId must not be empty')
    //                 .optional(),
    //             inst: z
    //                 .string({
    //                     invalid_type_error: 'inst must be a string.',
    //                     required_error: 'inst is required.',
    //                 })
    //                 .nonempty('inst must not be empty')
    //                 .optional(),
    //             role: z
    //                 .string({
    //                     invalid_type_error: 'role must be a string.',
    //                     required_error: 'role is required.',
    //                 })
    //                 .nonempty('role must not be empty'),
    //             instances: INSTANCES_ARRAY_VALIDATION.optional(),
    //         }),
    //         handler: async (
    //             request,
    //             { recordName, userId, inst, role, instances }
    //         ) => {
    //             const sessionKeyValidation = await this._validateHttpSessionKey(
    //                 request
    //             );
    //             if (sessionKeyValidation.success === false) {
    //                 if (sessionKeyValidation.errorCode === 'no_session_key') {
    //                     return returnResult(NOT_LOGGED_IN_RESULT);
    //                 }
    //                 return returnResult(sessionKeyValidation);
    //             }

    //             const result = await this._policyController.revokeRole(
    //                 recordName,
    //                 sessionKeyValidation.userId,
    //                 {
    //                     instance: inst,
    //                     userId: userId,
    //                     role,
    //                 },
    //                 instances
    //             );

    //             return returnResult(result);
    //         },
    //     });

    //     this.addRoute({
    //         method: 'POST',
    //         path: '/api/v2/ai/chat',
    //         allowedOrigins: 'api',
    //         schema: z.object({
    //             model: z.string().nonempty().optional(),
    //             messages: z.array(AI_CHAT_MESSAGE_SCHEMA).nonempty(),
    //             instances: INSTANCES_ARRAY_VALIDATION.optional(),
    //             temperature: z.number().min(0).max(2).optional(),
    //             topP: z.number().optional(),
    //             presencePenalty: z.number().min(-2).max(2).optional(),
    //             frequencyPenalty: z.number().min(-2).max(2).optional(),
    //             stopWords: z.array(z.string()).max(4).optional(),
    //         }),
    //         handler: async (
    //             request,
    //             { model, messages, instances, ...options }
    //         ) => {
    //             if (!this._aiController) {
    //                 return returnResult(AI_NOT_SUPPORTED_RESULT);
    //             }

    //             const sessionKeyValidation = await this._validateHttpSessionKey(
    //                 request
    //             );
    //             if (sessionKeyValidation.success === false) {
    //                 if (sessionKeyValidation.errorCode === 'no_session_key') {
    //                     return returnResult(NOT_LOGGED_IN_RESULT);
    //                 }
    //                 return returnResult(sessionKeyValidation);
    //             }

    //             const result = await this._aiController.chat({
    //                 ...options,
    //                 model,
    //                 messages: messages as AIChatMessage[],
    //                 userId: sessionKeyValidation.userId,
    //                 userSubscriptionTier: sessionKeyValidation.subscriptionTier,
    //             });

    //             return returnResult(result);
    //         },
    //     });

    //     this.addRoute({
    //         method: 'POST',
    //         path: '/api/v2/ai/skybox',
    //         allowedOrigins: 'api',
    //         schema: z.object({
    //             prompt: z.string().nonempty().max(600),
    //             negativePrompt: z.string().nonempty().max(600).optional(),
    //             blockadeLabs: z
    //                 .object({
    //                     skyboxStyleId: z.number().optional(),
    //                     remixImagineId: z.number().optional(),
    //                     seed: z.number().optional(),
    //                 })
    //                 .optional(),
    //             instances: INSTANCES_ARRAY_VALIDATION.optional(),
    //         }),
    //         handler: async (
    //             request,
    //             { prompt, negativePrompt, instances, blockadeLabs }
    //         ) => {
    //             if (!this._aiController) {
    //                 return returnResult(AI_NOT_SUPPORTED_RESULT);
    //             }

    //             const sessionKeyValidation = await this._validateHttpSessionKey(
    //                 request
    //             );
    //             if (sessionKeyValidation.success === false) {
    //                 if (sessionKeyValidation.errorCode === 'no_session_key') {
    //                     return returnResult(NOT_LOGGED_IN_RESULT);
    //                 }
    //                 return returnResult(sessionKeyValidation);
    //             }

    //             const result = await this._aiController.generateSkybox({
    //                 prompt,
    //                 negativePrompt,
    //                 blockadeLabs,
    //                 userId: sessionKeyValidation.userId,
    //                 userSubscriptionTier: sessionKeyValidation.subscriptionTier,
    //             });

    //             return returnResult(result);
    //         },
    //     });

    //     this.addRoute({
    //         method: 'GET',
    //         path: '/api/v2/ai/skybox',
    //         allowedOrigins: 'api',
    //         schema: z.object({
    //             skyboxId: z
    //                 .string({
    //                     invalid_type_error: 'skyboxId must be a string.',
    //                     required_error: 'skyboxId is required.',
    //                 })
    //                 .nonempty('skyboxId must not be empty'),
    //             instances: INSTANCES_QUERY_VALIDATION.optional(),
    //         }),
    //         handler: async (request, { skyboxId, instances }) => {
    //             if (!this._aiController) {
    //                 return returnResult(AI_NOT_SUPPORTED_RESULT);
    //             }

    //             const sessionKeyValidation = await this._validateHttpSessionKey(
    //                 request
    //             );
    //             if (sessionKeyValidation.success === false) {
    //                 if (sessionKeyValidation.errorCode === 'no_session_key') {
    //                     return returnResult(NOT_LOGGED_IN_RESULT);
    //                 }
    //                 return returnResult(sessionKeyValidation);
    //             }

    //             const result = await this._aiController.getSkybox({
    //                 skyboxId,
    //                 userId: sessionKeyValidation.userId,
    //                 userSubscriptionTier: sessionKeyValidation.subscriptionTier,
    //             });

    //             return returnResult(result);
    //         },
    //     });

    //     this.addRoute({
    //         method: 'POST',
    //         path: '/api/v2/ai/image',
    //         allowedOrigins: 'api',
    //         schema: z.object({
    //             prompt: z
    //                 .string({
    //                     invalid_type_error: 'prompt must be a string.',
    //                     required_error: 'prompt is required.',
    //                 })
    //                 .nonempty('prompt must not be empty'),
    //             model: z
    //                 .string({
    //                     invalid_type_error: 'model must be a string.',
    //                     required_error: 'model is required.',
    //                 })
    //                 .nonempty('model must not be empty')
    //                 .optional(),
    //             negativePrompt: z.string().nonempty().optional(),
    //             width: z.number().positive().int().optional(),
    //             height: z.number().positive().int().optional(),
    //             seed: z.number().positive().int().optional(),
    //             numberOfImages: z.number().positive().int().optional(),
    //             steps: z.number().positive().int().optional(),
    //             sampler: z.string().nonempty().optional(),
    //             cfgScale: z.number().min(0).int().optional(),
    //             clipGuidancePreset: z.string().nonempty().optional(),
    //             stylePreset: z.string().nonempty().optional(),
    //             instances: INSTANCES_ARRAY_VALIDATION.optional(),
    //         }),
    //         handler: async (
    //             request,
    //             {
    //                 prompt,
    //                 model,
    //                 negativePrompt,
    //                 width,
    //                 height,
    //                 seed,
    //                 numberOfImages,
    //                 steps,
    //                 sampler,
    //                 cfgScale,
    //                 clipGuidancePreset,
    //                 stylePreset,
    //                 instances,
    //             }
    //         ) => {
    //             if (!this._aiController) {
    //                 return returnResult(AI_NOT_SUPPORTED_RESULT);
    //             }

    //             const sessionKeyValidation = await this._validateHttpSessionKey(
    //                 request
    //             );
    //             if (sessionKeyValidation.success === false) {
    //                 if (sessionKeyValidation.errorCode === 'no_session_key') {
    //                     return returnResult(NOT_LOGGED_IN_RESULT);
    //                 }
    //                 return returnResult(sessionKeyValidation);
    //             }

    //             const result = await this._aiController.generateImage({
    //                 model,
    //                 prompt,
    //                 negativePrompt,
    //                 width,
    //                 height,
    //                 seed,
    //                 numberOfImages,
    //                 steps,
    //                 sampler,
    //                 cfgScale,
    //                 clipGuidancePreset,
    //                 stylePreset,
    //                 userId: sessionKeyValidation.userId,
    //                 userSubscriptionTier: sessionKeyValidation.subscriptionTier,
    //             });

    //             return returnResult(result);
    //         },
    //     });

    //     this.addRoute({
    //         method: 'GET',
    //         path: '/api/v2/studios',
    //         allowedOrigins: 'account',
    //         schema: z.object({
    //             studioId: STUDIO_ID_VALIDATION,
    //         }),
    //         handler: async (request, { studioId }) => {
    //             const sessionKeyValidation = await this._validateHttpSessionKey(
    //                 request
    //             );
    //             if (sessionKeyValidation.success === false) {
    //                 if (sessionKeyValidation.errorCode === 'no_session_key') {
    //                     return returnResult(NOT_LOGGED_IN_RESULT);
    //                 }
    //                 return returnResult(sessionKeyValidation);
    //             }

    //             const result = await this._records.getStudio(
    //                 studioId,
    //                 sessionKeyValidation.userId
    //             );
    //             return returnResult(result);
    //         },
    //     });

    //     this.addRoute({
    //         method: 'POST',
    //         path: '/api/v2/studios',
    //         allowedOrigins: 'account',
    //         schema: z.object({
    //             displayName: STUDIO_DISPLAY_NAME_VALIDATION,
    //             ownerStudioComId: z
    //                 .string({
    //                     invalid_type_error:
    //                         'ownerStudioComId must be a string.',
    //                     required_error: 'ownerStudioComId is required.',
    //                 })
    //                 .nonempty('ownerStudioComId must not be empty')
    //                 .nullable()
    //                 .optional(),
    //         }),
    //         handler: async (request, { displayName, ownerStudioComId }) => {
    //             const sessionKeyValidation = await this._validateHttpSessionKey(
    //                 request
    //             );
    //             if (sessionKeyValidation.success === false) {
    //                 if (sessionKeyValidation.errorCode === 'no_session_key') {
    //                     return returnResult(NOT_LOGGED_IN_RESULT);
    //                 }
    //                 return returnResult(sessionKeyValidation);
    //             }

    //             if (!ownerStudioComId) {
    //                 const result = await this._records.createStudio(
    //                     displayName,
    //                     sessionKeyValidation.userId
    //                 );
    //                 return returnResult(result);
    //             } else {
    //                 const result = await this._records.createStudioInComId(
    //                     displayName,
    //                     sessionKeyValidation.userId,
    //                     ownerStudioComId
    //                 );
    //                 return returnResult(result);
    //             }
    //         },
    //     });

    //     this.addRoute({
    //         method: 'PUT',
    //         path: '/api/v2/studios',
    //         allowedOrigins: 'account',
    //         schema: z.object({
    //             id: STUDIO_ID_VALIDATION,
    //             displayName: STUDIO_DISPLAY_NAME_VALIDATION.optional(),
    //             logoUrl: z
    //                 .string({
    //                     invalid_type_error: 'logoUrl must be a string.',
    //                     required_error: 'logoUrl is required.',
    //                 })
    //                 .url()
    //                 .min(1)
    //                 .max(512)
    //                 .nullable()
    //                 .optional(),
    //             comIdConfig: COM_ID_CONFIG_SCHEMA.optional(),
    //             playerConfig: COM_ID_PLAYER_CONFIG.optional(),
    //         }),
    //         handler: async (
    //             request,
    //             { id, displayName, logoUrl, comIdConfig, playerConfig }
    //         ) => {
    //             const sessionKeyValidation = await this._validateHttpSessionKey(
    //                 request
    //             );
    //             if (sessionKeyValidation.success === false) {
    //                 if (sessionKeyValidation.errorCode === 'no_session_key') {
    //                     return returnResult(NOT_LOGGED_IN_RESULT);
    //                 }
    //                 return returnResult(sessionKeyValidation);
    //             }

    //             const result = await this._records.updateStudio({
    //                 userId: sessionKeyValidation.userId,
    //                 studio: {
    //                     id,
    //                     displayName,
    //                     logoUrl,
    //                     comIdConfig,
    //                     playerConfig,
    //                 },
    //             });
    //             return returnResult(result);
    //         },
    //     });

    //     this.addRoute({
    //         method: 'POST',
    //         path: '/api/v2/studios/requestComId',
    //         allowedOrigins: 'account',
    //         schema: z.object({
    //             studioId: STUDIO_ID_VALIDATION,
    //             comId: COM_ID_VALIDATION,
    //         }),
    //         handler: async (request, { studioId, comId }) => {
    //             const sessionKeyValidation = await this._validateHttpSessionKey(
    //                 request
    //             );
    //             if (sessionKeyValidation.success === false) {
    //                 if (sessionKeyValidation.errorCode === 'no_session_key') {
    //                     return returnResult(NOT_LOGGED_IN_RESULT);
    //                 }
    //                 return returnResult(sessionKeyValidation);
    //             }

    //             const result = await this._records.requestComId({
    //                 studioId,
    //                 userId: sessionKeyValidation.userId,
    //                 requestedComId: comId,
    //                 ipAddress: request.ipAddress,
    //             });

    //             return returnResult(result);
    //         },
    //     });

    //     this.addRoute({
    //         method: 'GET',
    //         path: '/api/v2/studios/list',
    //         allowedOrigins: 'api',
    //         schema: z.object({
    //             comId: z.string().nonempty().optional(),
    //         }),
    //         handler: async (request, { comId }) => {
    //             const sessionKeyValidation = await this._validateHttpSessionKey(
    //                 request
    //             );
    //             if (sessionKeyValidation.success === false) {
    //                 if (sessionKeyValidation.errorCode === 'no_session_key') {
    //                     return returnResult(NOT_LOGGED_IN_RESULT);
    //                 }
    //                 return returnResult(sessionKeyValidation);
    //             }

    //             if (comId) {
    //                 const result = await this._records.listStudiosByComId(
    //                     sessionKeyValidation.userId,
    //                     comId
    //                 );
    //                 return returnResult(result);
    //             } else {
    //                 const result = await this._records.listStudios(
    //                     sessionKeyValidation.userId
    //                 );
    //                 return returnResult(result);
    //             }
    //         },
    //     });

    //     this.addRoute({
    //         method: 'GET',
    //         path: '/api/v2/studios/members/list',
    //         allowedOrigins: 'account',
    //         schema: z.object({
    //             studioId: STUDIO_ID_VALIDATION,
    //         }),
    //         handler: async (request, { studioId }) => {
    //             const sessionKeyValidation = await this._validateHttpSessionKey(
    //                 request
    //             );
    //             if (sessionKeyValidation.success === false) {
    //                 if (sessionKeyValidation.errorCode === 'no_session_key') {
    //                     return returnResult(NOT_LOGGED_IN_RESULT);
    //                 }
    //                 return returnResult(sessionKeyValidation);
    //             }

    //             const result = await this._records.listStudioMembers(
    //                 studioId,
    //                 sessionKeyValidation.userId
    //             );
    //             return returnResult(result);
    //         },
    //     });

    //     this.addRoute({
    //         method: 'POST',
    //         path: '/api/v2/studios/members',
    //         allowedOrigins: 'account',
    //         schema: z.object({
    //             studioId: STUDIO_ID_VALIDATION,
    //             addedUserId: z
    //                 .string({
    //                     invalid_type_error: 'addedUserId must be a string.',
    //                     required_error: 'addedUserId is required.',
    //                 })
    //                 .nonempty('addedUserId must not be empty')
    //                 .optional(),
    //             addedEmail: z
    //                 .string({
    //                     invalid_type_error: 'addedEmail must be a string.',
    //                     required_error: 'addedEmail is required.',
    //                 })
    //                 .nonempty('addedEmail must not be empty')
    //                 .optional(),
    //             addedPhoneNumber: z
    //                 .string({
    //                     invalid_type_error:
    //                         'addedPhoneNumber must be a string.',
    //                     required_error: 'addedPhoneNumber is required.',
    //                 })
    //                 .nonempty('addedPhoneNumber must not be empty')
    //                 .optional(),
    //             role: z.union([z.literal('admin'), z.literal('member')]),
    //         }),
    //         handler: async (
    //             request,
    //             { studioId, addedUserId, addedEmail, addedPhoneNumber, role }
    //         ) => {
    //             const sessionKeyValidation = await this._validateHttpSessionKey(
    //                 request
    //             );
    //             if (sessionKeyValidation.success === false) {
    //                 if (sessionKeyValidation.errorCode === 'no_session_key') {
    //                     return returnResult(NOT_LOGGED_IN_RESULT);
    //                 }
    //                 return returnResult(sessionKeyValidation);
    //             }

    //             const result = await this._records.addStudioMember({
    //                 studioId,
    //                 userId: sessionKeyValidation.userId,
    //                 role,
    //                 addedUserId,
    //                 addedEmail,
    //                 addedPhoneNumber,
    //             });
    //             return returnResult(result);
    //         },
    //     });

    //     this.addRoute({
    //         method: 'DELETE',
    //         path: '/api/v2/studios/members',
    //         allowedOrigins: 'account',
    //         schema: z.object({
    //             studioId: STUDIO_ID_VALIDATION,
    //             removedUserId: z
    //                 .string({
    //                     invalid_type_error: 'removedUserId must be a string.',
    //                     required_error: 'removedUserId is required.',
    //                 })
    //                 .nonempty('removedUserId must not be empty')
    //                 .optional(),
    //         }),
    //         handler: async (request, { studioId, removedUserId }) => {
    //             const sessionKeyValidation = await this._validateHttpSessionKey(
    //                 request
    //             );
    //             if (sessionKeyValidation.success === false) {
    //                 if (sessionKeyValidation.errorCode === 'no_session_key') {
    //                     return returnResult(NOT_LOGGED_IN_RESULT);
    //                 }
    //                 return returnResult(sessionKeyValidation);
    //             }

    //             const result = await this._records.removeStudioMember({
    //                 studioId,
    //                 userId: sessionKeyValidation.userId,
    //                 removedUserId,
    //             });
    //             return returnResult(result);
    //         },
    //     });

    //     this.addRoute({
    //         method: 'GET',
    //         path: '/api/v2/player/config',
    //         allowedOrigins: 'api',
    //         schema: z.object({
    //             comId: z.string().nonempty(),
    //         }),
    //         handler: async (request, { comId }) => {
    //             const result = await this._records.getPlayerConfig(comId);
    //             return returnResult(result);
    //         },
    //     });

    //     this.addRoute({
    //         method: 'GET',
    //         path: '/api/v2/subscriptions',
    //         allowedOrigins: 'account',
    //         schema: z.object({
    //             studioId: z
    //                 .string({
    //                     invalid_type_error: 'studioId must be a string.',
    //                     required_error: 'studioId is required.',
    //                 })
    //                 .nonempty('studioId must be non-empty.')
    //                 .optional(),
    //             userId: z
    //                 .string({
    //                     invalid_type_error: 'userId must be a string.',
    //                     required_error: 'userId is required.',
    //                 })
    //                 .nonempty('userId must be non-empty.')
    //                 .optional(),
    //         }),
    //         handler: async (request, { studioId, userId }) => {
    //             if (!this._subscriptions) {
    //                 return returnResult(SUBSCRIPTIONS_NOT_SUPPORTED_RESULT);
    //             }

    //             const sessionKey = getSessionKey(request);

    //             if (!sessionKey) {
    //                 return returnResult(NOT_LOGGED_IN_RESULT);
    //             }

    //             const result = await this._subscriptions.getSubscriptionStatus({
    //                 sessionKey,
    //                 userId,
    //                 studioId,
    //             });

    //             if (!result.success) {
    //                 return returnResult(result);
    //             }

    //             return returnResult({
    //                 success: true,
    //                 publishableKey: result.publishableKey,
    //                 subscriptions: result.subscriptions.map((s) => ({
    //                     active: s.active,
    //                     statusCode: s.statusCode,
    //                     productName: s.productName,
    //                     startDate: s.startDate,
    //                     endedDate: s.endedDate,
    //                     cancelDate: s.cancelDate,
    //                     canceledDate: s.canceledDate,
    //                     currentPeriodStart: s.currentPeriodStart,
    //                     currentPeriodEnd: s.currentPeriodEnd,
    //                     renewalInterval: s.renewalInterval,
    //                     intervalLength: s.intervalLength,
    //                     intervalCost: s.intervalCost,
    //                     currency: s.currency,
    //                     featureList: s.featureList,
    //                 })),
    //                 purchasableSubscriptions:
    //                     result.purchasableSubscriptions.map((s) => ({
    //                         id: s.id,
    //                         name: s.name,
    //                         description: s.description,
    //                         featureList: s.featureList,
    //                         prices: s.prices,
    //                         defaultSubscription: s.defaultSubscription,
    //                     })),
    //             });
    //         },
    //     });

    //     this.addRoute({
    //         method: 'POST',
    //         path: '/api/v2/subscriptions/manage',
    //         allowedOrigins: 'account',
    //         schema: z.object({
    //             userId: z
    //                 .string({
    //                     invalid_type_error: 'userId must be a string.',
    //                     required_error: 'userId is required.',
    //                 })
    //                 .nonempty('userId must not be empty.')
    //                 .optional(),
    //             studioId: z
    //                 .string({
    //                     invalid_type_error: 'studioId must be a string.',
    //                     required_error: 'studioId is required.',
    //                 })
    //                 .nonempty('studioId must not be empty.')
    //                 .optional(),
    //             subscriptionId: z.string().optional(),
    //             expectedPrice: z
    //                 .object({
    //                     currency: z.string(),
    //                     cost: z.number(),
    //                     interval: z.enum(['month', 'year', 'week', 'day']),
    //                     intervalLength: z.number(),
    //                 })
    //                 .optional(),
    //         }),
    //         handler: async (
    //             request,
    //             { userId, studioId, subscriptionId, expectedPrice }
    //         ) => {
    //             if (!this._subscriptions) {
    //                 return returnResult(SUBSCRIPTIONS_NOT_SUPPORTED_RESULT);
    //             }

    //             const sessionKey = getSessionKey(request);

    //             if (!sessionKey) {
    //                 return returnResult(NOT_LOGGED_IN_RESULT);
    //             }

    //             const result =
    //                 await this._subscriptions.createManageSubscriptionLink({
    //                     sessionKey,
    //                     userId,
    //                     studioId,
    //                     subscriptionId,
    //                     expectedPrice:
    //                         expectedPrice as CreateManageSubscriptionRequest['expectedPrice'],
    //                 });

    //             if (!result.success) {
    //                 return returnResult(result);
    //             }

    //             return returnResult({
    //                 success: true,
    //                 url: result.url,
    //             });
    //         },
    //     });

    //     this.addRoute({
    //         method: 'GET',
    //         path: '/api/v2/records/insts/list',
    //         allowedOrigins: 'api',
    //         schema: z.object({
    //             recordName: RECORD_NAME_VALIDATION.optional(),
    //             inst: z.string().optional(),
    //         }),
    //         handler: async (request, { recordName, inst }) => {
    //             if (!this._websocketController) {
    //                 return returnResult(INSTS_NOT_SUPPORTED_RESULT);
    //             }

    //             const sessionKey = getSessionKey(request);

    //             if (!sessionKey) {
    //                 return returnResult(NOT_LOGGED_IN_RESULT);
    //             }

    //             const validation = await this._validateHttpSessionKey(request);

    //             if (validation.success === false) {
    //                 return returnResult(validation);
    //             }

    //             const userId = validation.userId;

    //             const result = await this._websocketController.listInsts(
    //                 recordName,
    //                 userId,
    //                 inst
    //             );
    //             return returnResult(result);
    //         },
    //     });

    //     this.addRoute({
    //         method: 'DELETE',
    //         path: '/api/v2/records/insts',
    //         allowedOrigins: 'account',
    //         schema: z.object({
    //             recordKey: RECORD_KEY_VALIDATION.optional(),
    //             recordName: RECORD_NAME_VALIDATION.optional(),
    //             inst: z.string().optional(),
    //         }),
    //         handler: async (request, { recordKey, recordName, inst }) => {
    //             if (!this._websocketController) {
    //                 return returnResult(INSTS_NOT_SUPPORTED_RESULT);
    //             }

    //             const sessionKey = getSessionKey(request);

    //             if (!sessionKey) {
    //                 return returnResult(NOT_LOGGED_IN_RESULT);
    //             }

    //             const validation = await this._validateHttpSessionKey(request);

    //             if (validation.success === false) {
    //                 return returnResult(validation);
    //             }

    //             const result = await this._websocketController.eraseInst(
    //                 recordKey ?? recordName,
    //                 inst,
    //                 validation.userId
    //             );
    //             return returnResult(result);
    //         },
    //     });

    //     this.addRoute({
    //         method: 'POST',
    //         path: '/api/v2/records/insts/report',
    //         allowedOrigins: 'api',
    //         schema: z.object({
    //             recordName: RECORD_NAME_VALIDATION.nullable(),
    //             inst: z.string().nonempty(),
    //             automaticReport: z.boolean(),
    //             reportReason: z.union([
    //                 z.literal('poor-performance'),
    //                 z.literal('spam'),
    //                 z.literal('harassment'),
    //                 z.literal('copyright-infringement'),
    //                 z.literal('obscene'),
    //                 z.literal('illegal'),
    //                 z.literal('other'),
    //             ]),
    //             reportReasonText: z.string().nonempty().trim(),
    //             reportedUrl: z.string().url(),
    //             reportedPermalink: z.string().url(),
    //         }),
    //         handler: async (
    //             request,
    //             {
    //                 recordName,
    //                 inst,
    //                 automaticReport,
    //                 reportReason,
    //                 reportReasonText,
    //                 reportedUrl,
    //                 reportedPermalink,
    //             }
    //         ) => {
    //             if (!this._moderationController) {
    //                 return returnResult(MODERATION_NOT_SUPPORTED_RESULT);
    //             }

    //             const validation = await this._validateHttpSessionKey(request);

    //             if (validation.success === false) {
    //                 if (validation.errorCode !== 'no_session_key') {
    //                     return returnResult(validation);
    //                 }
    //             }

    //             const result = await this._moderationController.reportInst({
    //                 recordName,
    //                 inst,
    //                 automaticReport,
    //                 reportReason,
    //                 reportReasonText,
    //                 reportedUrl,
    //                 reportedPermalink,
    //                 reportingIpAddress: request.ipAddress,
    //                 reportingUserId: validation.userId,
    //             });

    //             return returnResult(result);
    //         },
    //     });

    //     this.addRoute({
    //         method: 'GET',
    //         path: '/instData',
    //         allowedOrigins: true,
    //         schema: z.object({
    //             recordName: RECORD_NAME_VALIDATION.nullable().optional(),
    //             inst: z.string().nonempty(),
    //             branch: z.string().nonempty().default(DEFAULT_BRANCH_NAME),
    //         }),
    //         handler: async (request, { recordName, inst, branch }) => {
    //             let userId: string = null;
    //             const validation = await this._validateHttpSessionKey(request);
    //             if (validation.success === false) {
    //                 if (validation.errorCode === 'no_session_key') {
    //                     userId = null;
    //                 } else {
    //                     return returnResult(validation);
    //                 }
    //             } else {
    //                 userId = validation.userId;
    //             }

    //             const data = await this._websocketController.getBranchData(
    //                 userId,
    //                 recordName ?? null,
    //                 inst,
    //                 branch
    //             );

    //             return returnResult({
    //                 success: true,
    //                 ...data,
    //             });
    //         },
    //     });
    // }

    private async _stripeWebhook(
        request: GenericHttpRequest
    ): Promise<GenericHttpResponse> {
        if (!this._subscriptions) {
            return returnResult(SUBSCRIPTIONS_NOT_SUPPORTED_RESULT);
        }

        let body: string = null;
        if (typeof request.body === 'string') {
            body = request.body;
        } else if (ArrayBuffer.isView(request.body)) {
            try {
                const decoder = new TextDecoder();
                body = decoder.decode(request.body);
            } catch (err) {
                console.log(
                    '[RecordsServer] Unable to decode request body!',
                    err
                );
                return returnResult({
                    success: false,
                    errorCode: 'invalid_request',
                    errorMessage: INVALID_REQUEST_ERROR_MESSAGE,
                });
            }
        }

        const signature = request.headers['stripe-signature'];

        const result = await this._subscriptions.handleStripeWebhook({
            requestBody: body,
            signature,
        });

        return returnResult(result);
    }

    private async _handleOptions(
        request: GenericHttpRequest
    ): Promise<GenericHttpResponse> {
        if (!validateOrigin(request, this._allowedApiOrigins)) {
            return returnResult(INVALID_ORIGIN_RESULT);
        }

        return {
            statusCode: 204,
            headers: {
                'Access-Control-Allow-Methods': 'POST, OPTIONS',
                'Access-Control-Allow-Headers': 'Content-Type, Authorization',
            },
        };
    }

    private async _handleRecordFileOptions(
        request: GenericHttpRequest
    ): Promise<GenericHttpResponse> {
        if (!validateOrigin(request, this._allowedApiOrigins)) {
            return returnResult(INVALID_ORIGIN_RESULT);
        }

        const headers = this._files.getAllowedUploadHeaders();

        const allAllowedHeaders = new Set([
            ...headers.map((h) => h.toLocaleLowerCase()),
            'content-type',
            'authorization',
        ]);

        return {
            statusCode: 204,
            headers: {
                'Access-Control-Allow-Headers': [...allAllowedHeaders].join(
                    ', '
                ),
                'Access-Control-Allow-Methods': 'POST',
                'Access-Control-Max-Age': '14400',
            },
        };
    }

    private async _recordFile(
        {
            recordKey,
            fileSha256Hex,
            fileByteLength,
            fileMimeType,
            fileDescription,
            markers,
            instances,
        }: z.infer<typeof RECORD_FILE_SCHEMA>,
        context: RPCContext
    ) {
        if (!recordKey || typeof recordKey !== 'string') {
            return {
                success: false,
                errorCode: 'unacceptable_request',
                errorMessage: 'recordKey is required and must be a string.',
            } as const;
        }
        if (!fileSha256Hex || typeof fileSha256Hex !== 'string') {
            return {
                success: false,
                errorCode: 'unacceptable_request',
                errorMessage: 'fileSha256Hex is required and must be a string.',
            } as const;
        }
        if (!fileByteLength || typeof fileByteLength !== 'number') {
            return {
                success: false,
                errorCode: 'unacceptable_request',
                errorMessage:
                    'fileByteLength is required and must be a number.',
            } as const;
        }
        if (!fileMimeType || typeof fileMimeType !== 'string') {
            return {
                success: false,
                errorCode: 'unacceptable_request',
                errorMessage: 'fileMimeType is required and must be a string.',
            } as const;
        }
        if (!!fileDescription && typeof fileDescription !== 'string') {
            return {
                success: false,
                errorCode: 'unacceptable_request',
                errorMessage: 'fileDescription must be a string.',
            } as const;
        }

        const validation = await this._validateSessionKey(context.sessionKey);
        if (
            validation.success === false &&
            validation.errorCode !== 'no_session_key'
        ) {
            return validation;
        }
        const userId = validation.userId;

        const result = await this._files.recordFile(recordKey, userId, {
            fileSha256Hex,
            fileByteLength,
            fileMimeType,
            fileDescription,
            headers: {},
            markers,
            instances,
        });

        return result;
    }

    private async _updateFile(
        data: z.infer<typeof UPDATE_FILE_SCHEMA>,
        context: RPCContext
    ) {
        const validation = await this._validateSessionKey(context.sessionKey);
        if (
            validation.success === false &&
            validation.errorCode !== 'no_session_key'
        ) {
            return validation;
        }
        const userId = validation.userId;

        const fileNameResult = await this._files.getFileNameFromUrl(
            data.fileUrl
        );

        if (!fileNameResult.success) {
            return fileNameResult;
        }

        const result = await this._files.updateFile(
            data.recordKey,
            fileNameResult.fileName,
            userId,
            data.markers,
            data.instances
        );
        return result;
    }

    private async _readFile(
        {
            fileUrl,
            recordName,
            fileName,
            instances,
        }: z.infer<typeof READ_FILE_SCHEMA>,
        context: RPCContext
    ) {
        if (!!fileUrl && typeof fileUrl !== 'string') {
            return {
                success: false,
                errorCode: 'unacceptable_request',
                errorMessage: 'fileUrl must be a string.',
            } as const;
        }
        if (!!recordName && typeof recordName !== 'string') {
            return {
                success: false,
                errorCode: 'unacceptable_request',
                errorMessage: 'recordName must be a string.',
            } as const;
        }
        if (!!fileName && typeof fileName !== 'string') {
            return {
                success: false,
                errorCode: 'unacceptable_request',
                errorMessage: 'fileName must be a string.',
            } as const;
        }

        if (!fileUrl && (!recordName || !fileName)) {
            let message: string;
            if (!!fileName) {
                message = 'recordName is required when fileName is provided.';
            } else if (!!recordName) {
                message = 'fileName is required when recordName is provided.';
            } else {
                message =
                    'fileUrl or both recordName and fileName are required.';
            }
            return {
                success: false,
                errorCode: 'unacceptable_request',
                errorMessage: message,
            } as const;
        }

        const validation = await this._validateSessionKey(context.sessionKey);
        if (
            validation.success === false &&
            validation.errorCode !== 'no_session_key'
        ) {
            return validation;
        }
        const userId = validation.userId;

        if (!!fileUrl) {
            const fileNameResult = await this._files.getFileNameFromUrl(
                fileUrl
            );

            if (fileNameResult.success === false) {
                return fileNameResult;
            }

            recordName = fileNameResult.recordName;
            fileName = fileNameResult.fileName;
        }

        const result = await this._files.readFile(
            recordName,
            fileName,
            userId,
            instances
        );
        return result;
    }

    private async _listFiles(
        { recordName, fileName, instances }: z.infer<typeof LIST_FILES_SCHEMA>,
        context: RPCContext
    ) {
        if (!!recordName && typeof recordName !== 'string') {
            return {
                success: false,
                errorCode: 'unacceptable_request',
                errorMessage: 'recordName must be a string.',
            } as const;
        }
        if (!!fileName && typeof fileName !== 'string') {
            return {
                success: false,
                errorCode: 'unacceptable_request',
                errorMessage: 'fileName must be a string.',
            } as const;
        }

        const validation = await this._validateSessionKey(context.sessionKey);
        if (
            validation.success === false &&
            validation.errorCode !== 'no_session_key'
        ) {
            return validation;
        }
        const userId = validation.userId;

        const result = await this._files.listFiles(
            recordName,
            fileName,
            userId,
            instances
        );
        return result;
    }

    private async _eraseFile(
        { recordKey, fileUrl, instances }: z.infer<typeof ERASE_FILE_SCHEMA>,
        context: RPCContext
    ) {
        if (!recordKey || typeof recordKey !== 'string') {
            return {
                success: false,
                errorCode: 'unacceptable_request',
                errorMessage: 'recordKey is required and must be a string.',
            } as const;
        }

        if (!fileUrl || typeof fileUrl !== 'string') {
            return {
                success: false,
                errorCode: 'unacceptable_request',
                errorMessage: 'fileUrl is required and must be a string.',
            } as const;
        }

        const validation = await this._validateSessionKey(context.sessionKey);
        if (
            validation.success === false &&
            validation.errorCode !== 'no_session_key'
        ) {
            return validation;
        }
        const userId = validation.userId;

        const fileNameResult = await this._files.getFileNameFromUrl(fileUrl);

        if (!fileNameResult.success) {
            return fileNameResult;
        }

        const result = await this._files.eraseFile(
            recordKey,
            fileNameResult.fileName,
            userId,
            instances
        );
        return result;
    }

    private async _baseRecordData(
        controller: DataRecordsController,
        {
            recordKey,
            address,
            data,
            updatePolicy,
            deletePolicy,
            markers,
            instances,
        }: z.infer<typeof RECORD_DATA_SCHEMA>,
        context: RPCContext
    ) {
        if (!recordKey || typeof recordKey !== 'string') {
            return {
                success: false,
                errorCode: 'unacceptable_request',
                errorMessage: 'recordKey is required and must be a string.',
            } as const;
        }
        if (!address || typeof address !== 'string') {
            return {
                success: false,
                errorCode: 'unacceptable_request',
                errorMessage: 'address is required and must be a string.',
            } as const;
        }
        if (typeof data === 'undefined') {
            return {
                success: false,
                errorCode: 'unacceptable_request',
                errorMessage: 'data is required.',
            } as const;
        }

        const validation = await this._validateSessionKey(context.sessionKey);
        if (
            validation.success === false &&
            validation.errorCode !== 'no_session_key'
        ) {
            return validation;
        }

        const userId = validation.userId;
        const result = await controller.recordData(
            recordKey,
            address,
            data,
            userId,
            updatePolicy,
            deletePolicy,
            markers,
            instances
        );
        return result;
    }

    private async _baseGetRecordData(
        controller: DataRecordsController,
        { recordName, address, instances }: z.infer<typeof GET_DATA_SCHEMA>,
        context: RPCContext
    ) {
        if (!recordName || typeof recordName !== 'string') {
            return {
                success: false,
                errorCode: 'unacceptable_request',
                errorMessage: 'recordName is required and must be a string.',
            } as const;
        }
        if (!address || typeof address !== 'string') {
            return {
                success: false,
                errorCode: 'unacceptable_request',
                errorMessage: 'address is required and must be a string.',
            } as const;
        }

        const validation = await this._validateSessionKey(context.sessionKey);
        if (
            validation.success === false &&
            validation.errorCode !== 'no_session_key'
        ) {
            return validation;
        }

        const result = await controller.getData(
            recordName,
            address,
            validation.userId,
            instances
        );
        return result;
    }

    private async _baseEraseRecordData(
        controller: DataRecordsController,
        { recordKey, address, instances }: z.infer<typeof ERASE_DATA_SCHEMA>,
        context: RPCContext
    ) {
        if (!recordKey || typeof recordKey !== 'string') {
            return {
                success: false,
                errorCode: 'unacceptable_request',
                errorMessage: 'recordKey is required and must be a string.',
            } as const;
        }
        if (!address || typeof address !== 'string') {
            return {
                success: false,
                errorCode: 'unacceptable_request',
                errorMessage: 'address is required and must be a string.',
            } as const;
        }

        const validation = await this._validateSessionKey(context.sessionKey);
        if (
            validation.success === false &&
            validation.errorCode !== 'no_session_key'
        ) {
            return validation;
        }

        const userId = validation.userId;
        const result = await controller.eraseData(
            recordKey,
            address,
            userId,
            instances
        );
        return result;
    }

    private async _postReplaceSession(
        request: GenericHttpRequest
    ): Promise<GenericHttpResponse> {
        const sessionKey = getSessionKey(request);
        if (!sessionKey) {
            return returnResult(NOT_LOGGED_IN_RESULT);
        }

        const result = await this._auth.replaceSession({
            sessionKey: sessionKey,
            ipAddress: request.ipAddress,
        });

        return returnResult(result);
    }

    private async _getSubscriptionInfo(
        request: GenericHttpRequest
    ): Promise<GenericHttpResponse> {
        if (!this._subscriptions) {
            return returnResult(SUBSCRIPTIONS_NOT_SUPPORTED_RESULT);
        }

        if (!validateOrigin(request, this._allowedAccountOrigins)) {
            return returnResult(INVALID_ORIGIN_RESULT);
        }

        const sessionKey = getSessionKey(request);

        if (!sessionKey) {
            return returnResult(NOT_LOGGED_IN_RESULT);
        }

        const userId = tryDecodeUriComponent(request.pathParams.userId);

        if (!userId) {
            return returnResult(UNACCEPTABLE_USER_ID);
        }

        const result = await this._subscriptions.getSubscriptionStatus({
            sessionKey,
            userId,
        });

        if (!result.success) {
            return returnResult(result);
        }

        return returnResult({
            success: true,
            publishableKey: result.publishableKey,
            subscriptions: result.subscriptions.map((s) => ({
                active: s.active,
                statusCode: s.statusCode,
                productName: s.productName,
                startDate: s.startDate,
                endedDate: s.endedDate,
                cancelDate: s.cancelDate,
                canceledDate: s.canceledDate,
                currentPeriodStart: s.currentPeriodStart,
                currentPeriodEnd: s.currentPeriodEnd,
                renewalInterval: s.renewalInterval,
                intervalLength: s.intervalLength,
                intervalCost: s.intervalCost,
                currency: s.currency,
                featureList: s.featureList,
            })),
            purchasableSubscriptions: result.purchasableSubscriptions.map(
                (s) => ({
                    id: s.id,
                    name: s.name,
                    description: s.description,
                    featureList: s.featureList,
                    prices: s.prices,
                    defaultSubscription: s.defaultSubscription,
                })
            ),
        });
    }

    private async _manageSubscription(
        request: GenericHttpRequest
    ): Promise<GenericHttpResponse> {
        if (!this._subscriptions) {
            return returnResult(SUBSCRIPTIONS_NOT_SUPPORTED_RESULT);
        }

        if (!validateOrigin(request, this._allowedAccountOrigins)) {
            return returnResult(INVALID_ORIGIN_RESULT);
        }

        const sessionKey = getSessionKey(request);

        if (!sessionKey) {
            return returnResult(NOT_LOGGED_IN_RESULT);
        }

        const userId = tryDecodeUriComponent(request.pathParams.userId);

        if (!userId) {
            return returnResult(UNACCEPTABLE_USER_ID);
        }

        let subscriptionId: CreateManageSubscriptionRequest['subscriptionId'];
        let expectedPrice: CreateManageSubscriptionRequest['expectedPrice'];

        if (typeof request.body === 'string' && request.body) {
            let body = tryParseJson(request.body);
            if (body.success) {
                const schema = z.object({
                    subscriptionId: z.string().optional(),
                    expectedPrice: z
                        .object({
                            currency: z.string(),
                            cost: z.number(),
                            interval: z.enum(['month', 'year', 'week', 'day']),
                            intervalLength: z.number(),
                        })
                        .optional(),
                });

                const parseResult = schema.safeParse(body.value);

                if (parseResult.success === false) {
                    return returnZodError(parseResult.error);
                }

                if (typeof parseResult.data.subscriptionId === 'string') {
                    subscriptionId = parseResult.data.subscriptionId;
                }
                if (typeof parseResult.data.expectedPrice === 'object') {
                    expectedPrice = parseResult.data
                        .expectedPrice as CreateManageSubscriptionRequest['expectedPrice'];
                }
            }
        }

        const result = await this._subscriptions.createManageSubscriptionLink({
            sessionKey,
            userId,
            subscriptionId,
            expectedPrice,
        });

        if (!result.success) {
            return returnResult(result);
        }

        return returnResult({
            success: true,
            url: result.url,
        });
    }

    /**
     * Endpoint to retrieve info about a user.
     * @param request The request.
     */
    private async _getUserInfo(
        request: GenericHttpRequest
    ): Promise<GenericHttpResponse> {
        if (request.method !== 'GET') {
            throw new Error(
                `getUserInfo only accept GET method, you tried: ${request.method}`
            );
        }

        if (!validateOrigin(request, this._allowedAccountOrigins)) {
            return returnResult(INVALID_ORIGIN_RESULT);
        }

        const sessionKey = getSessionKey(request);

        if (!sessionKey) {
            return returnResult(NOT_LOGGED_IN_RESULT);
        }

        const validation = await this._validateSessionKey(sessionKey);

        if (validation.success === false) {
            if (validation.errorCode === 'no_session_key') {
                return returnResult(NOT_LOGGED_IN_RESULT);
            }
            return returnResult(validation);
        }

        const userId = tryDecodeUriComponent(request.pathParams.userId);

        if (!userId) {
            return returnResult(UNACCEPTABLE_USER_ID);
        }

        const result = await this._auth.getUserInfo({
            userId: validation.userId,
            userRole: validation.role,
            requestedUserId: userId,
        });

        if (!result.success) {
            return returnResult(result);
        }

        return returnResult({
            success: true,
            name: result.name,
            avatarUrl: result.avatarUrl,
            avatarPortraitUrl: result.avatarPortraitUrl,
            email: result.email,
            phoneNumber: result.phoneNumber,
            hasActiveSubscription: result.hasActiveSubscription,
            subscriptionTier: result.subscriptionTier,
            privacyFeatures: result.privacyFeatures,
            displayName: result.displayName,
            role: result.role,
        });
    }

    private async _putUserInfo(
        request: GenericHttpRequest
    ): Promise<GenericHttpResponse> {
        if (request.method !== 'PUT') {
            throw new Error(
                `putUserInfo only accept PUT method, you tried: ${request.method}`
            );
        }

        if (!validateOrigin(request, this._allowedAccountOrigins)) {
            return returnResult(INVALID_ORIGIN_RESULT);
        }

        const sessionKey = getSessionKey(request);

        if (!sessionKey) {
            return returnResult(NOT_LOGGED_IN_RESULT);
        }

        if (typeof request.body !== 'string') {
            return returnResult(UNACCEPTABLE_REQUEST_RESULT_MUST_BE_JSON);
        }

        const jsonResult = tryParseJson(request.body);

        if (!jsonResult.success || typeof jsonResult.value !== 'object') {
            return returnResult(UNACCEPTABLE_REQUEST_RESULT_MUST_BE_JSON);
        }

        const userId = tryDecodeUriComponent(request.pathParams.userId);

        if (!userId) {
            return returnResult(UNACCEPTABLE_USER_ID);
        }

        const schema = z.object({
            name: z.string().min(1).optional().nullable(),
            email: z
                .string()
                .email()
                .max(MAX_EMAIL_ADDRESS_LENGTH)
                .optional()
                .nullable(),
            phoneNumber: z
                .string()
                .max(MAX_SMS_ADDRESS_LENGTH)
                .optional()
                .nullable(),
            avatarUrl: z.string().url().optional().nullable(),
            avatarPortraitUrl: z.string().url().optional().nullable(),
        });

        const parseResult = schema.safeParse(jsonResult.value);

        if (parseResult.success === false) {
            return returnZodError(parseResult.error);
        }

        const update = parseResult.data;
        const result = await this._auth.updateUserInfo({
            sessionKey: sessionKey,
            userId: userId,
            update,
        });

        if (!result.success) {
            return returnResult(result);
        }

        return returnResult({
            success: true,
            userId: result.userId,
        });
    }

    private async _validateSessionKey(
        sessionKey: string | null
    ): Promise<ValidateSessionKeyResult | NoSessionKeyResult> {
        return validateSessionKey(this._auth, sessionKey);
    }
}

export function returnResult<
    T extends
        | {
              success: false;
              errorCode: KnownErrorCodes;
              errorMessage: string;
              reason?: DenialReason;
          }
        | { success: true }
>(result: T): GenericHttpResponse {
    const span = trace.getActiveSpan();
    if (span) {
        if (result.success === false) {
            span.setAttributes({
                ['result.errorCode']: result.errorCode,
                ['result.errorMessage']: result.errorMessage,
            });

            if (result.reason) {
                for (let prop in result.reason) {
                    span.setAttribute(
                        `result.reason.${prop}`,
                        (result.reason as any)[prop] as string
                    );
                }
            }
        }
    }

    return {
        statusCode: getStatusCode(result),
        body: JSON.stringify(result),
    };
}

export function returnProcedureOutputStream(
    result: ProcedureOutputStream
): GenericHttpResponse {
    const span = trace.getActiveSpan();
    if (span) {
        span.setAttributes({
            ['result.stream']: true,
        });
    }

    async function* generateBody(): AsyncGenerator<string, string> {
        while (true) {
            const { done, value } = await result.next();
            if (done) {
                return JSON.stringify(value);
            }
            yield JSON.stringify(value) + '\n';
        }
    }

    return {
        statusCode: 200,
        body: generateBody(),
        headers: {
            'content-type': 'application/x-ndjson',
        },
    };
}

export function returnProcedureOutput(
    result: ProcedureOutput
): GenericHttpResponse {
    if (Symbol.asyncIterator in result) {
        return returnProcedureOutputStream(result);
    } else {
        return returnResult(result);
    }
}

/**
 * Validates that the given request comes from one of the specified allowed origins.
 * Returns true if the request has an "origin" header set to one of the allowed origins. Returns false otherwise.
 * @param request The request.
 * @param origins The allowed origins.
 */
export function validateOrigin(
    request: GenericHttpRequest,
    origins: Set<string>
): boolean {
    const origin = request.headers.origin;
    return (
        origins.has(origin) ||
        // If the origin is not included, then the request is a same-origin request
        // if the method is either GET or HEAD.
        (!origin && (request.method === 'GET' || request.method === 'HEAD'))
    );
}

/**
 * Gets the session key from the given HTTP Request. Returns null if no session key was included.
 * @param event The event.
 */
export function getSessionKey(event: GenericHttpRequest): string {
    const authorization = event.headers.authorization;
    return parseAuthorization(authorization);
}

/**
 * Parses the given authorization header and returns the bearer value.
 * Returns null if the authorization header is invalid.
 * @param authorization The authorization header value.
 */
export function parseAuthorization(
    authorization: string | null | undefined
): string {
    if (
        typeof authorization === 'string' &&
        authorization.startsWith('Bearer ')
    ) {
        const authToken = authorization.substring('Bearer '.length);
        return authToken;
    }
    return null;
}

export function formatResponse(
    request: GenericHttpRequest,
    response: GenericHttpResponse,
    origins: Set<string> | boolean
) {
    const origin = request.headers['origin'];
    let headers = {
        ...(response.headers || {}),
    } as any;
    if (
        !!origin &&
        (origins === true ||
            (typeof origins === 'object' && validateOrigin(request, origins)))
    ) {
        if (!headers['Access-Control-Allow-Origin']) {
            headers['Access-Control-Allow-Origin'] = origin;
        }
        if (!headers['Access-Control-Allow-Headers']) {
            headers['Access-Control-Allow-Headers'] =
                'Content-Type, Authorization';
        }
    }

    return {
        ...response,
        headers,
    };
}

export function wrapHandler(
    func: (request: GenericHttpRequest) => Promise<GenericHttpResponse>,
    allowedOrigins: boolean | Set<string>
): (request: GenericHttpRequest) => Promise<GenericHttpResponse> {
    return async (request) => {
        const response = await func(request);
        return formatResponse(request, response, allowedOrigins);
    };
}

/**
 * Returns the given ZodError as a GenericHttpResponse.
 * @param error The error.
 */
export function returnZodError(error: z.ZodError<any>): GenericHttpResponse {
    return returnResult({
        success: false,
        errorCode: 'unacceptable_request',
        errorMessage:
            'The request was invalid. One or more fields were invalid.',
        issues: error.issues,
    });
}<|MERGE_RESOLUTION|>--- conflicted
+++ resolved
@@ -95,7 +95,6 @@
 import { getStatusCode } from '@casual-simulation/aux-common';
 import type { ModerationController } from './ModerationController';
 import { COM_ID_CONFIG_SCHEMA, COM_ID_PLAYER_CONFIG } from './ComIdConfig';
-<<<<<<< HEAD
 import type { LoomController } from './LoomController';
 import type { Tracer } from '@opentelemetry/api';
 import { SpanKind, ValueType, trace } from '@opentelemetry/api';
@@ -156,10 +155,8 @@
 import { getPackageVersionSpecifier } from './packages/version/PackageVersionRecordsStore';
 import type { PublicRecordKeyPolicy } from '@casual-simulation/aux-common/records/RecordKeys';
 import type { XpController } from './XpController';
-=======
 import { PurchasableItemRecordsController } from './casualware/PurchasableItemRecordsController';
 import { PurchasableItem } from './casualware/PurchasableItemRecordsStore';
->>>>>>> c918ffd1
 
 declare const GIT_TAG: string;
 declare const GIT_HASH: string;
@@ -216,17 +213,16 @@
     errorMessage: 'AI features are not supported by this server.',
 };
 
-<<<<<<< HEAD
 export const LOOM_NOT_SUPPORTED_RESULT = {
     success: false as const,
     errorCode: 'not_supported' as const,
     errorMessage: 'Loom features are not supported by this server.',
-=======
+};
+
 export const STORE_NOT_SUPPORTED_RESULT = {
     success: false as const,
     errorCode: 'not_supported' as const,
     errorMessage: 'Store features are not supported by this server.',
->>>>>>> c918ffd1
 };
 
 export const INSTS_NOT_SUPPORTED_RESULT = {
@@ -498,7 +494,6 @@
         return this._procedures;
     }
 
-<<<<<<< HEAD
     constructor({
         allowedAccountOrigins,
         allowedApiOrigins,
@@ -523,27 +518,6 @@
         packageVersionController,
         xpController,
     }: RecordsServerOptions) {
-=======
-    constructor(
-        allowedAccountOrigins: Set<string>,
-        allowedApiOrigins: Set<string>,
-        authController: AuthController,
-        livekitController: LivekitController,
-        recordsController: RecordsController,
-        eventsController: EventRecordsController,
-        dataController: DataRecordsController,
-        manualDataController: DataRecordsController,
-        filesController: FileRecordsController,
-        subscriptionController: SubscriptionController | null,
-        rateLimitController: RateLimitController,
-        policyController: PolicyController,
-        aiController: AIController | null,
-        websocketController: WebsocketController | null,
-        moderationController: ModerationController | null,
-        websocketRateLimitController: RateLimitController | null = null,
-        purchasableItemsController: PurchasableItemRecordsController | null = null,
-    ) {
->>>>>>> c918ffd1
         this._allowedAccountOrigins = allowedAccountOrigins;
         this._allowedApiOrigins = allowedApiOrigins;
         this._auth = authController;
@@ -561,7 +535,6 @@
         this._aiController = aiController;
         this._websocketController = websocketController;
         this._moderationController = moderationController;
-<<<<<<< HEAD
         this._loomController = loomController;
         this._webhooksController = webhooksController;
         this._notificationsController = notificationsController;
@@ -572,9 +545,7 @@
             'RecordsServer',
             typeof GIT_TAG === 'undefined' ? undefined : GIT_TAG
         );
-=======
         this._purchasableItems = purchasableItemsController;
->>>>>>> c918ffd1
         this._procedures = this._createProcedures();
         this._setupRoutes();
     }
