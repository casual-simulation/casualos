/* CasualOS is a set of web-based tools designed to facilitate the creation of real-time, multi-user, context-aware interactive experiences.
 *
 * Copyright (c) 2019-2025 Casual Simulation, Inc.
 *
 * This program is free software: you can redistribute it and/or modify
 * it under the terms of the GNU Affero General Public License as
 * published by the Free Software Foundation, either version 3 of the
 * License, or (at your option) any later version.
 *
 * This program is distributed in the hope that it will be useful,
 * but WITHOUT ANY WARRANTY; without even the implied warranty of
 * MERCHANTABILITY or FITNESS FOR A PARTICULAR PURPOSE.  See the
 * GNU Affero General Public License for more details.
 *
 * You should have received a copy of the GNU Affero General Public License
 * along with this program.  If not, see <https://www.gnu.org/licenses/>.
 */

import { tryDecodeUriComponent } from './Utils';
import type {
    AuthController,
    NoSessionKeyResult,
    ValidateSessionKeyResult,
} from './AuthController';
import {
    INVALID_REQUEST_ERROR_MESSAGE,
    MAX_EMAIL_ADDRESS_LENGTH,
    MAX_SMS_ADDRESS_LENGTH,
    PRIVO_OPEN_ID_PROVIDER,
    validateSessionKey,
} from './AuthController';
import {
    genericResult,
    isSuperUserRole,
    parseSessionKey,
} from '@casual-simulation/aux-common';
import type { LivekitController } from './LivekitController';
import type { RecordsController } from './RecordsController';
import type { EventRecordsController } from './EventRecordsController';
import type { DataRecordsController } from './DataRecordsController';
import type { FileRecordsController } from './FileRecordsController';
import type {
    CreateManageSubscriptionRequest,
    SubscriptionController,
} from './SubscriptionController';
import type { ZodError } from 'zod';
import { z } from 'zod';
import { HUME_CONFIG, LOOM_CONFIG } from './RecordsStore';
import type { RateLimitController } from './RateLimitController';
import { tryParseJson } from '@casual-simulation/aux-common';
import {
    AVAILABLE_PERMISSIONS_VALIDATION,
    ENTITLEMENT_FEATURE_VALIDATION,
    ENTITLEMENT_VALIDATION,
    PRIVATE_MARKER,
    RESOURCE_KIND_VALIDATION,
    getProcedureMetadata,
    procedure,
} from '@casual-simulation/aux-common';
import type { PolicyController } from './PolicyController';
import type { AIController } from './AIController';
import type { AIChatMessage } from './AIChatInterface';
import { AI_CHAT_MESSAGE_SCHEMA } from './AIChatInterface';
import type { WebsocketController } from './websockets/WebsocketController';
import type {
    AddUpdatesMessage,
    LoginMessage,
    RequestMissingPermissionMessage,
    RequestMissingPermissionResponseMessage,
    SendActionMessage,
    TimeSyncRequestMessage,
    WatchBranchMessage,
    WebsocketRequestMessage,
} from '@casual-simulation/aux-common/websockets/WebsocketEvents';
import {
    WebsocketEventTypes,
    websocketEventSchema,
    websocketRequestMessageSchema,
} from '@casual-simulation/aux-common/websockets/WebsocketEvents';
import { DEFAULT_BRANCH_NAME } from '@casual-simulation/aux-common';
import type {
    GenericHttpHeaders,
    GenericHttpRequest,
    GenericHttpResponse,
    GenericWebsocketRequest,
    KnownErrorCodes,
    DenialReason,
    Entitlement,
    Procedure,
    ProcedureOutput,
    ProcedureOutputStream,
    Procedures,
    RPCContext,
} from '@casual-simulation/aux-common';
import { getStatusCode } from '@casual-simulation/aux-common';
import type { ModerationController } from './ModerationController';
import { COM_ID_CONFIG_SCHEMA, COM_ID_PLAYER_CONFIG } from './ComIdConfig';
import type { LoomController } from './LoomController';
import type { Tracer } from '@opentelemetry/api';
import { SpanKind, ValueType, trace } from '@opentelemetry/api';
import { traceHttpResponse, traced } from './tracing/TracingDecorators';
import {
    SEMATTRS_HTTP_CLIENT_IP,
    SEMATTRS_HTTP_HOST,
    SEMATTRS_HTTP_METHOD,
    SEMATTRS_HTTP_TARGET,
    SEMATTRS_HTTP_URL,
    SEMATTRS_HTTP_USER_AGENT,
} from '@opentelemetry/semantic-conventions';
import {
    ADDRESS_VALIDATION,
    COM_ID_VALIDATION,
    DISPLAY_NAME_VALIDATION,
    ERASE_DATA_SCHEMA,
    ERASE_FILE_SCHEMA,
    EVENT_NAME_VALIDATION,
    GET_DATA_SCHEMA,
    INSTANCES_ARRAY_VALIDATION,
    LIST_FILES_SCHEMA,
    MARKER_VALIDATION,
    MARKERS_VALIDATION,
    NAME_VALIDATION,
    READ_FILE_SCHEMA,
    RECORD_DATA_SCHEMA,
    RECORD_FILE_SCHEMA,
    RECORD_KEY_VALIDATION,
    RECORD_NAME_VALIDATION,
    STUDIO_DISPLAY_NAME_VALIDATION,
    STUDIO_ID_VALIDATION,
    UPDATE_FILE_SCHEMA,
} from './Validations';
import type { WebhookRecordsController } from './webhooks/WebhookRecordsController';
import {
    eraseItemProcedure,
    getItemProcedure,
    listItemsProcedure,
    recordItemProcedure,
} from './crud/CrudHelpers';
import { merge, omit } from 'es-toolkit/compat';
import type { NotificationRecordsController } from './notifications/NotificationRecordsController';
import {
    PUSH_NOTIFICATION_PAYLOAD,
    PUSH_SUBSCRIPTION_SCHEMA,
} from './notifications';
import type { PackageRecordsController } from './packages/PackageRecordsController';
import type {
    PackageRecordVersionInput,
    PackageVersionRecordsController,
    PackageVersionReviewInput,
} from './packages/version/PackageVersionRecordsController';
import type {
    PackageRecordVersionKey,
    PackageVersionSpecifier,
} from './packages/version/PackageVersionRecordsStore';
import { getPackageVersionSpecifier } from './packages/version/PackageVersionRecordsStore';
import type { PublicRecordKeyPolicy } from '@casual-simulation/aux-common/records/RecordKeys';
<<<<<<< HEAD
import type { XpController } from './XpController';
import type { PurchasableItemRecordsController } from './purchasable-items/PurchasableItemRecordsController';
import type { PurchasableItem } from './purchasable-items/PurchasableItemRecordsStore';
=======
import type { SearchQuery, SearchRecordsController } from './search';
import { SEARCH_COLLECTION_SCHEMA, SEARCH_DOCUMENT_SCHEMA } from './search';
import { genericResult } from '@casual-simulation/aux-common';
import type { DatabaseRecordsController, DatabaseStatement } from './database';
>>>>>>> 4b906d24

declare const GIT_TAG: string;
declare const GIT_HASH: string;

export const NOT_LOGGED_IN_RESULT = {
    success: false as const,
    errorCode: 'not_logged_in' as const,
    errorMessage:
        'The user is not logged in. A session key must be provided for this operation.' as const,
};

export const UNACCEPTABLE_SESSION_KEY = {
    success: false as const,
    errorCode: 'unacceptable_session_key' as const,
    errorMessage:
        'The given session key is invalid. It must be a correctly formatted string.',
};

export const UNACCEPTABLE_USER_ID = {
    success: false,
    errorCode: 'unacceptable_user_id' as const,
    errorMessage:
        'The given user ID is invalid. It must be a correctly formatted string.',
};

export const INVALID_ORIGIN_RESULT = {
    success: false as const,
    errorCode: 'invalid_origin' as const,
    errorMessage: 'The request must be made from an authorized origin.',
};

export const OPERATION_NOT_FOUND_RESULT = {
    success: false as const,
    errorCode: 'operation_not_found' as const,
    errorMessage: 'An operation could not be found for the given request.',
};

export const UNACCEPTABLE_REQUEST_RESULT_MUST_BE_JSON = {
    success: false as const,
    errorCode: 'unacceptable_request' as const,
    errorMessage:
        'The request body was not properly formatted. It should be valid JSON.',
};

export const SUBSCRIPTIONS_NOT_SUPPORTED_RESULT = {
    success: false as const,
    errorCode: 'not_supported' as const,
    errorMessage: 'Subscriptions are not supported by this server.',
};

export const AI_NOT_SUPPORTED_RESULT = {
    success: false as const,
    errorCode: 'not_supported' as const,
    errorMessage: 'AI features are not supported by this server.',
};

export const LOOM_NOT_SUPPORTED_RESULT = {
    success: false as const,
    errorCode: 'not_supported' as const,
    errorMessage: 'Loom features are not supported by this server.',
};

export const STORE_NOT_SUPPORTED_RESULT = {
    success: false as const,
    errorCode: 'not_supported' as const,
    errorMessage: 'Store features are not supported by this server.',
};

export const INSTS_NOT_SUPPORTED_RESULT = {
    success: false as const,
    errorCode: 'not_supported' as const,
    errorMessage: 'Inst features are not supported by this server.',
};

export const MODERATION_NOT_SUPPORTED_RESULT = {
    success: false as const,
    errorCode: 'not_supported' as const,
    errorMessage: 'Moderation features are not supported by this server.',
};

export const XP_API_NOT_SUPPORTED_RESULT = {
    success: false as const,
    errorCode: 'not_supported' as const,
    errorMessage: 'xpAPI features are not supported by this server.',
};

/**
 * Defines a basic interface for an HTTP route.
 */
export interface Route<T, TQuery = any> {
    /**
     * The path that the route must match.
     */
    path: string;

    /**
     * The schema that should be used for the route.
     * If the method can contain a request body, then the schema applies to the body.
     * Otherwise, it will apply to the query parameters.
     */
    schema?: z.ZodType<T, z.ZodTypeDef, any>;

    /**
     * The schema that should be used for the query parameters.
     * If omitted, then the query parameters will not be validated using this schema.
     *
     * Additionally, this only works if a schema is provided.
     */
    querySchema?: z.ZodType<TQuery, z.ZodTypeDef, any>;

    /**
     * The method for the route.
     */
    method: GenericHttpRequest['method'];

    /**
     * The name for the route.
     * If omitted, then the route will not be named.
     */
    name?: string;

    /**
     * The handler that should be called when the route is matched.
     * @param request The request.
     * @param data The data that was parsed from the request.
     * @param query The query parameters that were parsed from the request.
     */
    handler: (
        request: GenericHttpRequest,
        data?: T,
        query?: TQuery
    ) => Promise<GenericHttpResponse>;

    /**
     * The set of origins that are allowed for the route.
     * If true, then all origins are allowed.
     * If 'account', then only the configured account origins are allowed.
     * If 'api', then only the configured API origins are allowed.
     * If omitted, then it is up to the handler to determine if the origin is allowed.
     */
    allowedOrigins?: Set<string> | true | 'account' | 'api';
}

const RECORDS_SERVER_METER = 'RecordsServer';

export interface RecordsServerOptions {
    /**
     * The set of origins that are allowed to make requests to account endpoints.
     */
    allowedAccountOrigins: Set<string>;

    /**
     * The set of origins that are allowed to make requests to API endpoints.
     */
    allowedApiOrigins: Set<string>;

    /**
     * The controller that should be used for handling authentication requests.
     */
    authController: AuthController;

    /**
     * The controller that should be used for handling livekit requests.
     */
    livekitController: LivekitController;

    /**
     * The controller that should be used for handling records requests.
     */
    recordsController: RecordsController;

    /**
     * The controller that should be used for handling event records requests.
     */
    eventsController: EventRecordsController;

    /**
     * The controller that should be used for handling data records requests.
     */
    dataController: DataRecordsController;

    /**
     * The controller that should be used for handling manual data records requests.
     */
    manualDataController: DataRecordsController;

    /**
     * The controller that should be used for handling file requests.
     */
    filesController: FileRecordsController;

    /**
     * The controller that should be used for handling subscription requests.
     * If null, then subscriptions are not supported.
     */
    subscriptionController?: SubscriptionController | null;

    /**
     * The controller that should be used for handling rate limits.
     * If null, then rate limiting will not be used.
     */
    rateLimitController?: RateLimitController | null;

    /**
     * The controller that should be used for handling policy requests.
     */
    policyController: PolicyController;

    /**
     * The controller that should be used for handling AI requests.
     */
    aiController?: AIController | null;

    /**
     * The controller that should be used for handling websocket requests.
     * If null, then websockets are not supported.
     */
    websocketController?: WebsocketController | null;

    /**
     * The controller that should be used for handling moderation requests.
     * If null, then moderation is not supported.
     */
    moderationController?: ModerationController | null;

    /**
     * The controller that should be used for handling loom requests.
     * If null, then loom is not supported.
     */
    loomController?: LoomController | null;

    /**
     * The controller that should be used for handling webhooks.
     * If null, then webhooks are not supported.
     */
    webhooksController?: WebhookRecordsController | null;

    /**
     * The controller that should be used for handling rate limits for websockets.
     * If null, then the default rate limit controller will be used.
     */
    websocketRateLimitController?: RateLimitController | null;

    /**
     * The controller that should be used for handling notifications.
     * If null, then notifications are not supported.
     */
    notificationsController?: NotificationRecordsController | null;

    /**
     * The controller that should be used for handling packages.
     * If null, then packages are not supported.
     */
    packagesController?: PackageRecordsController | null;

    /**
     * The controller that should be used for handling package versions.
     * If null, then package versions are not supported.
     */
    packageVersionController?: PackageVersionRecordsController | null;

    /**
<<<<<<< HEAD
     * The controller that should be used for handling XP requests.
     * If null, then XP is not supported.
     */
    xpController?: XpController | null; // TODO: Determine whether or not this should be optional

    /**
     * The controller that should be used for handling purchasable items.
     * If null, then purchasable items are not supported.
     */
    purchasableItemsController?: PurchasableItemRecordsController | null;
=======
     * The controller that should be used for handling search records.
     * If null, then search records are not supported.
     */
    searchRecordsController?: SearchRecordsController | null;

    /**
     * The controller that should be used for handling database records.
     * If null, then database records are not supported.
     */
    databaseRecordsController?: DatabaseRecordsController | null;
>>>>>>> 4b906d24
}

/**
 * Defines a class that represents a generic HTTP server suitable for Records HTTP Requests.
 */
export class RecordsServer {
    private _auth: AuthController;
    private _livekit: LivekitController;
    private _records: RecordsController;
    private _events: EventRecordsController;
    private _data: DataRecordsController;
    private _manualData: DataRecordsController;
    private _files: FileRecordsController;
    private _subscriptions: SubscriptionController | null;
    private _aiController: AIController | null;
    private _websocketController: WebsocketController | null;
    private _moderationController: ModerationController | null;
    private _loomController: LoomController | null;
    private _webhooksController: WebhookRecordsController | null;
    private _notificationsController: NotificationRecordsController | null;
    private _packagesController: PackageRecordsController | null;
    private _packageVersionController: PackageVersionRecordsController | null;
<<<<<<< HEAD
    private _xpController: XpController | null;
=======
    private _searchRecordsController: SearchRecordsController | null;
    private _databaseRecordsController: DatabaseRecordsController | null;
>>>>>>> 4b906d24

    /**
     * The set of origins that are allowed for API requests.
     */
    private _allowedApiOrigins: Set<string>;

    /**
     * The set of origins that are allowed for account management requests.
     */
    private _allowedAccountOrigins: Set<string>;
    private _rateLimit: RateLimitController;
    private _websocketRateLimit: RateLimitController;
    private _policyController: PolicyController;
    private _purchasableItems: PurchasableItemRecordsController;

    /**
     * The map of paths to routes that they match.
     */
    private _routes: Map<string, Route<any>> = new Map();

    private _procedures: ReturnType<RecordsServer['_createProcedures']>;

    /**
     * The tracer that is used for tracing requests.
     */
    private _tracer: Tracer;

    /**
     * The set of origins that are allowed for account management requests.
     */
    get allowedAccountOrigins() {
        return this._allowedAccountOrigins;
    }

    /**
     * The set of origins that are allowed for API requests.
     */
    get allowedApiOrigins() {
        return this._allowedApiOrigins;
    }

    /**
     * The set of procedures that the server has.
     */
    get procedures() {
        return this._procedures;
    }

    constructor({
        allowedAccountOrigins,
        allowedApiOrigins,
        authController,
        livekitController,
        recordsController,
        eventsController,
        dataController,
        manualDataController,
        filesController,
        subscriptionController,
        websocketController,
        websocketRateLimitController,
        rateLimitController,
        policyController,
        aiController,
        moderationController,
        loomController,
        webhooksController,
        notificationsController,
        packagesController,
        packageVersionController,
<<<<<<< HEAD
        xpController,
        purchasableItemsController,
=======
        searchRecordsController,
        databaseRecordsController,
>>>>>>> 4b906d24
    }: RecordsServerOptions) {
        this._allowedAccountOrigins = allowedAccountOrigins;
        this._allowedApiOrigins = allowedApiOrigins;
        this._auth = authController;
        this._livekit = livekitController;
        this._records = recordsController;
        this._events = eventsController;
        this._data = dataController;
        this._manualData = manualDataController;
        this._files = filesController;
        this._subscriptions = subscriptionController;
        this._rateLimit = rateLimitController;
        this._websocketRateLimit =
            websocketRateLimitController ?? rateLimitController;
        this._policyController = policyController;
        this._aiController = aiController;
        this._websocketController = websocketController;
        this._moderationController = moderationController;
        this._loomController = loomController;
        this._webhooksController = webhooksController;
        this._notificationsController = notificationsController;
        this._packagesController = packagesController;
        this._packageVersionController = packageVersionController;
<<<<<<< HEAD
        this._xpController = xpController;
=======
        this._searchRecordsController = searchRecordsController;
        this._databaseRecordsController = databaseRecordsController;
>>>>>>> 4b906d24
        this._tracer = trace.getTracer(
            'RecordsServer',
            typeof GIT_TAG === 'undefined' ? undefined : GIT_TAG
        );
        this._purchasableItems = purchasableItemsController;
        this._procedures = this._createProcedures();
        this._setupRoutes();
    }

    private _createProcedures() {
        return {
            getUserInfo: procedure()
                .origins('account')
                .inputs(
                    z.object({
                        userId: z.string(),
                    })
                )
                .handler(async ({ userId }, context) => {
                    const validation = await this._validateSessionKey(
                        context.sessionKey
                    );

                    if (validation.success === false) {
                        if (validation.errorCode === 'no_session_key') {
                            return NOT_LOGGED_IN_RESULT;
                        }
                        return validation;
                    }

                    const result = await this._auth.getUserInfo({
                        userId: validation.userId,
                        userRole: validation.role,
                        requestedUserId: userId,
                    });

                    if (result.success === false) {
                        return result;
                    }

                    return {
                        success: true,
                        name: result.name,
                        avatarUrl: result.avatarUrl,
                        avatarPortraitUrl: result.avatarPortraitUrl,
                        email: result.email,
                        phoneNumber: result.phoneNumber,
                        hasActiveSubscription: result.hasActiveSubscription,
                        subscriptionTier: result.subscriptionTier,
                        privacyFeatures: result.privacyFeatures,
                        displayName: result.displayName,
                        role: result.role,
                    } as const;
                }),

            isEmailValid: procedure()
                .origins('account')
                .http('POST', '/api/v2/email/valid')
                .inputs(z.object({ email: z.string() }))
                .handler(async ({ email }) => {
                    return await this._auth.isValidEmailAddress(email);
                }),
            isDisplayNameValid: procedure()
                .origins('account')
                .http('POST', '/api/v2/displayName/valid')
                .inputs(
                    z.object({
                        displayName: z.string(),
                        name: NAME_VALIDATION.optional(),
                    })
                )
                .handler(async ({ displayName, name }) => {
                    return await this._auth.isValidDisplayName(
                        displayName,
                        name
                    );
                }),

            createAccount: procedure()
                .origins('account')
                .http('POST', '/api/v2/createAccount')
                .inputs(z.object({}))
                .handler(async (_, context) => {
                    const validation = await this._validateSessionKey(
                        context.sessionKey
                    );

                    if (validation.success === false) {
                        if (validation.errorCode === 'no_session_key') {
                            return NOT_LOGGED_IN_RESULT;
                        }
                        return validation;
                    }

                    const result = await this._auth.createAccount({
                        userRole: validation.role,
                        ipAddress: context.ipAddress,
                    });

                    return result;
                }),

            listSessions: procedure()
                .origins('account')
                .http('GET', '/api/v2/sessions')
                .inputs(
                    z
                        .object({
                            expireTimeMs: z.coerce.number().int().optional(),
                            userId: z.string().optional(),
                        })
                        .default({})
                )
                .handler(async ({ expireTimeMs, userId }, context) => {
                    const sessionKey = context.sessionKey;

                    if (!sessionKey) {
                        return NOT_LOGGED_IN_RESULT;
                    }

                    const parsed = parseSessionKey(sessionKey);

                    if (!parsed) {
                        return UNACCEPTABLE_SESSION_KEY;
                    }

                    const [sessionKeyUserId] = parsed;

                    const result = await this._auth.listSessions({
                        userId: userId ?? sessionKeyUserId,
                        sessionKey,
                        expireTimeMs,
                    });

                    return result;
                }),
            replaceSession: procedure()
                .origins('account')
                .http('POST', '/api/v2/replaceSession')
                .handler(async (_, context) => {
                    const sessionKey = context.sessionKey;
                    if (!sessionKey) {
                        return NOT_LOGGED_IN_RESULT;
                    }

                    const result = await this._auth.replaceSession({
                        sessionKey: sessionKey,
                        ipAddress: context.ipAddress,
                    });

                    return result;
                }),
            revokeAllSessions: procedure()
                .origins('account')
                .http('POST', '/api/v2/revokeAllSessions')
                .inputs(
                    z.object({
                        userId: z.string(),
                    })
                )
                .handler(async ({ userId }, context) => {
                    const authorization = context.sessionKey;

                    if (!authorization) {
                        return NOT_LOGGED_IN_RESULT;
                    }

                    const result = await this._auth.revokeAllSessions({
                        userId: userId,
                        sessionKey: authorization,
                    });

                    return result;
                }),

            revokeSession: procedure()
                .origins('account')
                .http('POST', '/api/v2/revokeSession')
                .inputs(
                    z.object({
                        userId: z.string().optional(),
                        sessionId: z.string().optional(),
                        sessionKey: z.string().optional(),
                    })
                )
                .handler(
                    async (
                        { userId, sessionId, sessionKey: sessionKeyToRevoke },
                        context
                    ) => {
                        // Parse the User ID and Session ID from the sessionKey that is provided in
                        // session key that should be revoked
                        if (!!sessionKeyToRevoke) {
                            const parsed = parseSessionKey(sessionKeyToRevoke);
                            if (parsed) {
                                userId = parsed[0];
                                sessionId = parsed[1];
                            }
                        }

                        const authorization = context.sessionKey;

                        if (!authorization) {
                            return NOT_LOGGED_IN_RESULT;
                        }

                        const result = await this._auth.revokeSession({
                            userId,
                            sessionId,
                            sessionKey: authorization,
                        });

                        return result;
                    }
                ),

            completeLogin: procedure()
                .origins('account')
                .http('POST', '/api/v2/completeLogin')
                .inputs(
                    z.object({
                        userId: z.string(),
                        requestId: z.string(),
                        code: z.string(),
                    })
                )
                .handler(async ({ userId, requestId, code }, context) => {
                    const result = await this._auth.completeLogin({
                        userId,
                        requestId,
                        code,
                        ipAddress: context.ipAddress,
                    });

                    return result;
                }),

            requestLogin: procedure()
                .origins('account')
                .http('POST', '/api/v2/login')
                .inputs(
                    z.object({
                        address: z.string(),
                        addressType: z.enum(['email', 'phone']),
                    })
                )
                .handler(async ({ address, addressType }, context) => {
                    const result = await this._auth.requestLogin({
                        address,
                        addressType,
                        ipAddress: context.ipAddress,
                    });

                    return result;
                }),

            requestPrivoLogin: procedure()
                .origins('account')
                .http('POST', '/api/v2/login/privo')
                .inputs(z.object({}))
                .handler(async (_, context) => {
                    const result = await this._auth.requestOpenIDLogin({
                        provider: PRIVO_OPEN_ID_PROVIDER,
                        ipAddress: context.ipAddress,
                    });

                    return result;
                }),

            processOAuthCode: procedure()
                .origins('account')
                .http('POST', '/api/v2/oauth/code')
                .inputs(
                    z.object({
                        code: z.string().nonempty(),
                        state: z.string().nonempty(),
                    })
                )
                .handler(async ({ code, state }, context) => {
                    const result =
                        await this._auth.processOpenIDAuthorizationCode({
                            ipAddress: context.ipAddress,
                            authorizationCode: code,
                            state,
                        });

                    return result;
                }),

            completeOAuthLogin: procedure()
                .origins('account')
                .http('POST', '/api/v2/oauth/complete')
                .inputs(
                    z.object({
                        requestId: z.string().nonempty(),
                    })
                )
                .handler(async ({ requestId }, context) => {
                    const result = await this._auth.completeOpenIDLogin({
                        ipAddress: context.ipAddress,
                        requestId,
                    });

                    return result;
                }),

            requestPrivoSignUp: procedure()
                .origins('account')
                .http('POST', '/api/v2/register/privo')
                .inputs(
                    z.object({
                        email: z.string().min(1).email().optional(),
                        parentEmail: z.string().min(1).email().optional(),
                        name: NAME_VALIDATION,
                        dateOfBirth: z.coerce.date(),
                        displayName: DISPLAY_NAME_VALIDATION,
                    })
                )
                .handler(
                    async (
                        { email, parentEmail, name, dateOfBirth, displayName },
                        context
                    ) => {
                        const result = await this._auth.requestPrivoSignUp({
                            email,
                            parentEmail,
                            name,
                            dateOfBirth,
                            displayName,
                            ipAddress: context.ipAddress,
                        });

                        return result;
                    }
                ),

            requestPrivacyFeaturesChange: procedure()
                .origins('account')
                .http('POST', '/api/v2/privacyFeatures/change')
                .inputs(
                    z.object({
                        userId: z.string(),
                    })
                )
                .handler(async ({ userId }, context) => {
                    const sessionKey = context.sessionKey;

                    if (!sessionKey) {
                        return NOT_LOGGED_IN_RESULT;
                    }

                    const result =
                        await this._auth.requestPrivacyFeaturesChange({
                            userId,
                            sessionKey,
                        });

                    return result;
                }),

            getWebAuthnRegistrationOptions: procedure()
                .origins(true)
                .http('GET', '/api/v2/webauthn/register/options')
                .handler(async (_, context) => {
                    // We don't validate origin because the AuthController will validate it based on the allowed
                    // relying parties.
                    const validation = await this._validateSessionKey(
                        context.sessionKey
                    );

                    if (validation.success === false) {
                        if (validation.errorCode === 'no_session_key') {
                            return NOT_LOGGED_IN_RESULT;
                        }
                        return validation;
                    }

                    const result = await this._auth.requestWebAuthnRegistration(
                        {
                            userId: validation.userId,
                            originOrHost:
                                context.origin ??
                                context.httpRequest?.headers.origin ??
                                context.httpRequest?.headers[
                                    'x-dev-proxy-host'
                                ] ??
                                context.httpRequest?.headers.host,
                        }
                    );

                    return result;
                }),

            registerWebAuthn: procedure()
                .origins(true)
                .http('POST', '/api/v2/webauthn/register')
                .inputs(
                    z.object({
                        response: z.object({
                            id: z.string().nonempty(),
                            rawId: z.string().nonempty(),
                            response: z.object({
                                clientDataJSON: z.string().nonempty(),
                                attestationObject: z.string().nonempty(),
                                authenticatorData: z
                                    .string()
                                    .nonempty()
                                    .optional(),
                                transports: z
                                    .array(z.string().min(1).max(64))
                                    .optional(),
                                publicKeyAlgorithm: z.number().optional(),
                                publicKey: z.string().nonempty().optional(),
                            }),
                            authenticatorAttachment: z
                                .enum(['cross-platform', 'platform'])
                                .optional(),
                            clientExtensionResults: z.object({
                                appid: z.boolean().optional(),
                                credProps: z
                                    .object({
                                        rk: z.boolean().optional(),
                                    })
                                    .optional(),
                                hmacCreateSecret: z.boolean().optional(),
                            }),
                            type: z.literal('public-key'),
                        }),
                    })
                )
                .handler(async ({ response }, context) => {
                    // We don't validate origin because the AuthController will validate it based on the allowed
                    // relying parties.
                    const validation = await this._validateSessionKey(
                        context.sessionKey
                    );

                    if (validation.success === false) {
                        if (validation.errorCode === 'no_session_key') {
                            return NOT_LOGGED_IN_RESULT;
                        }
                        return validation;
                    }

                    const result =
                        await this._auth.completeWebAuthnRegistration({
                            userId: validation.userId,
                            response: response as any,
                            originOrHost:
                                context.origin ??
                                context.httpRequest?.headers.origin ??
                                context.httpRequest?.headers[
                                    'x-dev-proxy-host'
                                ] ??
                                context.httpRequest?.headers.host,
                            userAgent:
                                context.httpRequest?.headers['user-agent'],
                        });

                    return result;
                }),

            getWebAuthnLoginOptions: procedure()
                .origins(true)
                .http('GET', '/api/v2/webauthn/login/options')
                .handler(async (_, context) => {
                    // We don't validate origin because the AuthController will validate it based on the allowed
                    // relying parties.

                    const result = await this._auth.requestWebAuthnLogin({
                        ipAddress: context.ipAddress,
                        originOrHost:
                            context.origin ??
                            context.httpRequest?.headers.origin ??
                            context.httpRequest?.headers['x-dev-proxy-host'] ??
                            context.httpRequest?.headers.host,
                    });

                    return result;
                }),

            completeWebAuthnLogin: procedure()
                .origins(true)
                .http('POST', '/api/v2/webauthn/login')
                .inputs(
                    z.object({
                        requestId: z.string().nonempty(),
                        response: z.object({
                            id: z.string().nonempty(),
                            rawId: z.string().nonempty(),
                            response: z.object({
                                clientDataJSON: z.string().nonempty(),
                                authenticatorData: z.string().nonempty(),
                                signature: z.string().nonempty(),
                                userHandle: z.string().nonempty().optional(),
                            }),
                            authenticatorAttachment: z
                                .enum(['cross-platform', 'platform'])
                                .optional(),
                            clientExtensionResults: z.object({
                                appid: z.boolean().optional(),
                                credProps: z
                                    .object({
                                        rk: z.boolean().optional(),
                                    })
                                    .optional(),
                                hmacCreateSecret: z.boolean().optional(),
                            }),
                            type: z.literal('public-key'),
                        }),
                    })
                )
                .handler(async ({ response, requestId }, context) => {
                    // We don't validate origin because the AuthController will validate it based on the allowed
                    // relying parties.

                    const result = await this._auth.completeWebAuthnLogin({
                        requestId: requestId,
                        ipAddress: context.ipAddress,
                        response: response as any,
                        originOrHost:
                            context.origin ??
                            context.httpRequest?.headers.origin ??
                            context.httpRequest?.headers['x-dev-proxy-host'] ??
                            context.httpRequest?.headers.host,
                    });

                    return result;
                }),

            listUserAuthenticators: procedure()
                .origins('account')
                .http('GET', '/api/v2/webauthn/authenticators')
                .handler(async (_, context) => {
                    const validation = await this._validateSessionKey(
                        context.sessionKey
                    );

                    if (validation.success === false) {
                        if (validation.errorCode === 'no_session_key') {
                            return NOT_LOGGED_IN_RESULT;
                        }
                        return validation;
                    }

                    const result = await this._auth.listUserAuthenticators(
                        validation.userId
                    );

                    return result;
                }),

            deleteUserAuthenticator: procedure()
                .origins('account')
                .http('POST', '/api/v2/webauthn/authenticators/delete')
                .inputs(
                    z.object({
                        authenticatorId: z.string().nonempty(),
                    })
                )
                .handler(async ({ authenticatorId }, context) => {
                    const validation = await this._validateSessionKey(
                        context.sessionKey
                    );

                    if (validation.success === false) {
                        if (validation.errorCode === 'no_session_key') {
                            return NOT_LOGGED_IN_RESULT;
                        }
                        return validation;
                    }

                    const result = await this._auth.deleteUserAuthenticator(
                        validation.userId,
                        authenticatorId
                    );

                    return result;
                }),

            createMeetToken: procedure()
                .origins('api')
                .http('POST', '/api/v2/meet/token')
                .inputs(
                    z.object({
                        roomName: z.string(),
                        userName: z.string(),
                    })
                )
                .handler(async ({ roomName, userName }) => {
                    const result = await this._livekit.issueToken(
                        roomName,
                        userName
                    );
                    return result;
                }),

            createRecord: procedure()
                .origins('account')
                .http('POST', '/api/v2/records')
                .inputs(
                    z.object({
                        recordName: RECORD_NAME_VALIDATION,
                        ownerId: z
                            .string({
                                invalid_type_error: 'ownerId must be a string.',
                                required_error: 'ownerId is required.',
                            })
                            .nonempty('ownerId must not be empty.')
                            .optional(),
                        studioId: z
                            .string({
                                invalid_type_error:
                                    'studioId must be a string.',
                                required_error: 'studioId is required.',
                            })
                            .nonempty('studioId must not be empty.')
                            .optional(),
                    })
                )
                .handler(async ({ recordName, ownerId, studioId }, context) => {
                    if (!recordName || typeof recordName !== 'string') {
                        return {
                            success: false,
                            errorCode: 'unacceptable_request',
                            errorMessage:
                                'recordName is required and must be a string.',
                        };
                    }

                    const validation = await this._validateSessionKey(
                        context.sessionKey
                    );
                    if (validation.success === false) {
                        if (validation.errorCode === 'no_session_key') {
                            return NOT_LOGGED_IN_RESULT;
                        }
                        return validation;
                    }

                    const result = await this._records.createRecord({
                        recordName,
                        ownerId,
                        studioId,
                        userId: validation.userId,
                    });

                    return result;
                }),

            addEventCount: procedure()
                .origins('api')
                .http('POST', '/api/v2/records/events/count')
                .inputs(
                    z.object({
                        recordKey: RECORD_KEY_VALIDATION,
                        eventName: EVENT_NAME_VALIDATION,
                        count: z.number({
                            invalid_type_error: 'count must be a number.',
                            required_error: 'count is required.',
                        }),
                        instances: INSTANCES_ARRAY_VALIDATION.optional(),
                    })
                )
                .handler(
                    async (
                        { recordKey, eventName, count, instances },
                        context
                    ) => {
                        const validation = await this._validateSessionKey(
                            context.sessionKey
                        );

                        if (
                            validation.success === false &&
                            validation.errorCode !== 'no_session_key'
                        ) {
                            return validation;
                        }

                        const userId = validation.userId;

                        const result = await this._events.addCount(
                            recordKey,
                            eventName,
                            count,
                            userId,
                            instances
                        );

                        return result;
                    }
                ),

            getEventCount: procedure()
                .origins('api')
                .http('GET', '/api/v2/records/events/count')
                .inputs(
                    z.object({
                        recordName: RECORD_NAME_VALIDATION,
                        eventName: z
                            .string({
                                required_error: 'eventName is required.',
                                invalid_type_error:
                                    'eventName must be a string.',
                            })
                            .nonempty('eventName must not be empty'),
                        instances: INSTANCES_ARRAY_VALIDATION.optional(),
                    })
                )
                .handler(
                    async ({ recordName, eventName, instances }, context) => {
                        const validation = await this._validateSessionKey(
                            context.sessionKey
                        );

                        if (
                            validation.success === false &&
                            validation.errorCode !== 'no_session_key'
                        ) {
                            return validation;
                        }

                        const userId = validation.userId;
                        const result = await this._events.getCount(
                            recordName,
                            eventName,
                            userId,
                            instances
                        );
                        return result;
                    }
                ),

            listEvents: procedure()
                .origins('api')
                .http('GET', '/api/v2/records/events/list')
                .inputs(
                    z.object({
                        recordName: RECORD_NAME_VALIDATION,
                        eventName: z
                            .string({
                                invalid_type_error:
                                    'eventName must be a string.',
                                required_error: 'eventName is required.',
                            })
                            .nonempty('eventName must be non-empty.')
                            .optional(),
                        instances: INSTANCES_ARRAY_VALIDATION.optional(),
                    })
                )
                .handler(
                    async ({ recordName, eventName, instances }, context) => {
                        const validation = await this._validateSessionKey(
                            context.sessionKey
                        );
                        if (
                            validation.success === false &&
                            validation.errorCode !== 'no_session_key'
                        ) {
                            return validation;
                        }
                        const userId = validation.userId;

                        const result = await this._events.listEvents(
                            recordName,
                            eventName,
                            userId,
                            instances
                        );
                        return result;
                    }
                ),

            updateEvent: procedure()
                .origins('api')
                .http('POST', '/api/v2/records/events')
                .inputs(
                    z.object({
                        recordKey: RECORD_KEY_VALIDATION,
                        eventName: EVENT_NAME_VALIDATION,
                        count: z.number().optional(),
                        markers: MARKERS_VALIDATION.optional(),
                        instances: INSTANCES_ARRAY_VALIDATION.optional(),
                    })
                )
                .handler(
                    async (
                        { recordKey, eventName, count, markers, instances },
                        context
                    ) => {
                        const validation = await this._validateSessionKey(
                            context.sessionKey
                        );

                        if (
                            validation.success === false &&
                            validation.errorCode !== 'no_session_key'
                        ) {
                            return validation;
                        }

                        const userId = validation.userId;

                        const result = await this._events.updateEvent({
                            recordKeyOrRecordName: recordKey,
                            userId,
                            eventName,
                            count,
                            markers,
                            instances,
                        });

                        return result;
                    }
                ),

            deleteManualData: procedure()
                .origins('api')
                .http('DELETE', '/api/v2/records/manual/data')
                .inputs(
                    z.object({
                        recordKey: RECORD_KEY_VALIDATION,
                        address: ADDRESS_VALIDATION,
                        instances: INSTANCES_ARRAY_VALIDATION.optional(),
                    })
                )
                .handler(async (data, context) =>
                    this._baseEraseRecordData(this._manualData, data, context)
                ),

            getManualData: procedure()
                .origins(true)
                .http('GET', '/api/v2/records/manual/data')
                .inputs(GET_DATA_SCHEMA)
                .handler(async (data, context) =>
                    this._baseGetRecordData(this._manualData, data, context)
                ),

            recordManualData: procedure()
                .origins('api')
                .http('POST', '/api/v2/records/manual/data')
                .inputs(RECORD_DATA_SCHEMA)
                .handler(async (data, context) =>
                    this._baseRecordData(this._manualData, data, context)
                ),

            getFile: procedure()
                .origins('api')
                .http('GET', '/api/v2/records/file')
                .inputs(READ_FILE_SCHEMA)
                .handler(async (data, context) =>
                    this._readFile(data, context)
                ),

            listFiles: procedure()
                .origins('api')
                .http('GET', '/api/v2/records/file/list')
                .inputs(LIST_FILES_SCHEMA)
                .handler(async (data, context) =>
                    this._listFiles(data, context)
                ),

            eraseFile: procedure()
                .origins('api')
                .http('DELETE', '/api/v2/records/file')
                .inputs(ERASE_FILE_SCHEMA)
                .handler(async (data, context) =>
                    this._eraseFile(data, context)
                ),

            recordFile: procedure()
                .origins('api')
                .http('POST', '/api/v2/records/file')
                .inputs(RECORD_FILE_SCHEMA)
                .handler(async (data, context) =>
                    this._recordFile(data, context)
                ),

            updateFile: procedure()
                .origins('api')
                .http('PUT', '/api/v2/records/file')
                .inputs(UPDATE_FILE_SCHEMA)
                .handler(async (data, context) =>
                    this._updateFile(data, context)
                ),

            scanFileForModeration: procedure()
                .origins('account')
                .http('POST', '/api/v2/records/file/scan')
                .inputs(
                    z.object({
                        recordName: RECORD_NAME_VALIDATION,
                        fileName: z.string().min(1),
                    })
                )
                .handler(async ({ recordName, fileName }, context) => {
                    const validation = await this._validateSessionKey(
                        context.sessionKey
                    );
                    if (validation.success === false) {
                        if (validation.errorCode === 'no_session_key') {
                            return NOT_LOGGED_IN_RESULT;
                        }
                        return validation;
                    }
                    if (!isSuperUserRole(validation.role)) {
                        return {
                            success: false,
                            errorCode: 'not_authorized',
                            errorMessage:
                                'You are not authorized to perform this action.',
                        } as const;
                    }
                    const result = await this._moderationController.scanFile({
                        recordName,
                        fileName,
                    });

                    return result;
                }),

            scheduleModerationScans: procedure()
                .origins('account')
                .http('POST', '/api/v2/moderation/schedule/scan')
                .inputs(z.object({}))
                .handler(async (input, context) => {
                    const validation = await this._validateSessionKey(
                        context.sessionKey
                    );
                    if (validation.success === false) {
                        if (validation.errorCode === 'no_session_key') {
                            return NOT_LOGGED_IN_RESULT;
                        }
                        return validation;
                    }
                    if (!isSuperUserRole(validation.role)) {
                        return {
                            success: false,
                            errorCode: 'not_authorized',
                            errorMessage:
                                'You are not authorized to perform this action.',
                        } as const;
                    }

                    const result =
                        await this._moderationController.scheduleModerationScans();

                    return result;
                }),

            eraseData: procedure()
                .origins('api')
                .http('DELETE', '/api/v2/records/data')
                .inputs(ERASE_DATA_SCHEMA)
                .handler(async (data, context) =>
                    this._baseEraseRecordData(this._data, data, context)
                ),

            getData: procedure()
                .origins(true)
                .http('GET', '/api/v2/records/data')
                .inputs(GET_DATA_SCHEMA)
                .handler(async (data, context) =>
                    this._baseGetRecordData(this._data, data, context)
                ),

            listData: procedure()
                .origins(true)
                .http('GET', '/api/v2/records/data/list')
                .inputs(
                    z.object({
                        recordName: RECORD_NAME_VALIDATION,
                        address: ADDRESS_VALIDATION.nullable().optional(),
                        marker: MARKER_VALIDATION.optional(),
                        sort: z.enum(['ascending', 'descending']).optional(),
                        instances: INSTANCES_ARRAY_VALIDATION.optional(),
                    })
                )
                .handler(
                    async (
                        { recordName, address, instances, marker, sort },
                        context
                    ) => {
                        if (!recordName || typeof recordName !== 'string') {
                            return {
                                success: false,
                                errorCode: 'unacceptable_request',
                                errorMessage:
                                    'recordName is required and must be a string.',
                            } as const;
                        }
                        if (
                            address !== null &&
                            typeof address !== 'undefined' &&
                            typeof address !== 'string'
                        ) {
                            return {
                                success: false,
                                errorCode: 'unacceptable_request',
                                errorMessage:
                                    'address must be null or a string.',
                            } as const;
                        }

                        const sessionKeyValidation =
                            await this._validateSessionKey(context.sessionKey);
                        if (
                            sessionKeyValidation.success === false &&
                            sessionKeyValidation.errorCode !== 'no_session_key'
                        ) {
                            return sessionKeyValidation;
                        }

                        if (!marker) {
                            const result = await this._data.listData(
                                recordName,
                                address || null,
                                sessionKeyValidation.userId,
                                instances
                            );
                            return result;
                        } else {
                            const result = await this._data.listDataByMarker({
                                recordKeyOrName: recordName,
                                marker: marker,
                                startingAddress: address,
                                sort: sort,
                                userId: sessionKeyValidation.userId,
                                instances,
                            });

                            return result;
                        }
                    }
                ),

            recordData: procedure()
                .origins('api')
                .http('POST', '/api/v2/records/data')
                .inputs(RECORD_DATA_SCHEMA)
                .handler(async (data, context) =>
                    this._baseRecordData(this._data, data, context)
                ),

            recordWebhook: recordItemProcedure(
                this._auth,
                this._webhooksController,
                z.discriminatedUnion('targetResourceKind', [
                    z.object({
                        address: ADDRESS_VALIDATION,
                        targetResourceKind: z.enum(['data', 'file']),
                        targetRecordName: RECORD_NAME_VALIDATION,
                        targetAddress: ADDRESS_VALIDATION,
                        markers: MARKERS_VALIDATION.optional().default([
                            PRIVATE_MARKER,
                        ]),
                    }),
                    z.object({
                        address: ADDRESS_VALIDATION,
                        targetResourceKind: z.literal('inst'),
                        targetRecordName:
                            RECORD_NAME_VALIDATION.optional().nullable(),
                        targetAddress: ADDRESS_VALIDATION,
                        markers: MARKERS_VALIDATION.optional().default([
                            PRIVATE_MARKER,
                        ]),
                    }),
                ]),
                procedure()
                    .origins('api')
                    .http('POST', '/api/v2/records/webhook')
            ),

            getWebhook: getItemProcedure(
                this._auth,
                this._webhooksController,
                procedure()
                    .origins('api')
                    .http('GET', '/api/v2/records/webhook')
            ),

            listWebhooks: listItemsProcedure(
                this._auth,
                this._webhooksController,
                procedure()
                    .origins('api')
                    .http('GET', '/api/v2/records/webhook/list')
            ),

            runWebhook: procedure()
                .origins('api')
                .http('POST', '/api/v2/records/webhook/run')
                .inputs(
                    z.any(),
                    z
                        .object({
                            recordName: RECORD_NAME_VALIDATION,
                            address: z.string().min(1),
                            instances: INSTANCES_ARRAY_VALIDATION.optional(),
                        })
                        .catchall(z.string())
                )
                .handler(
                    async (
                        data: any,
                        context,
                        { recordName, address, instances, ...rest }
                    ) => {
                        if (!this._webhooksController) {
                            return {
                                success: false,
                                errorCode: 'not_supported',
                                errorMessage: 'This feature is not supported.',
                            };
                        }
                        if (!context.httpRequest) {
                            return {
                                success: false,
                                errorCode: 'unacceptable_request',
                                errorMessage:
                                    'webhooks have to be called from an http request',
                            };
                        }

                        const validation = await this._validateSessionKey(
                            context.sessionKey
                        );
                        if (
                            validation.success === false &&
                            validation.errorCode !== 'no_session_key'
                        ) {
                            return validation;
                        }

                        const bannedHeaders = [
                            'authorization',
                            'cookie',
                            'set-cookie',
                            'clear-site-data',
                            'access-control-allow-origin',
                            'access-control-max-age',
                            'access-control-allow-credentials',
                            'date',
                            'server',
                            'keep-alive',
                            'connection',
                            'transfer-encoding',
                        ];

                        const result =
                            await this._webhooksController.handleWebhook({
                                recordName,
                                address,
                                instances,
                                userId: validation.userId,
                                request: {
                                    method: context.httpRequest.method,
                                    ipAddress: context.httpRequest.ipAddress,
                                    path: '/api/v2/records/webhook/run',
                                    body: JSON.stringify(data),
                                    headers: omit(
                                        context.httpRequest.headers,
                                        ...bannedHeaders
                                    ),
                                    query: rest,
                                    pathParams: {},
                                },
                            });

                        if (result.success === false) {
                            return result;
                        }

                        const headers: GenericHttpHeaders = {};
                        if (result.response.headers) {
                            for (let key in result.response.headers) {
                                const lowerKey = key.toLowerCase();
                                if (bannedHeaders.includes(lowerKey)) {
                                    continue;
                                }
                                headers[lowerKey] =
                                    result.response.headers[key];
                            }
                        }

                        return {
                            success: true,
                            response: {
                                statusCode: result.response.statusCode,
                                headers,
                                body: result.response.body,
                            } as GenericHttpResponse,
                        };
                    },
                    async (output, context) => {
                        if (output.success === false) {
                            // Use defaults
                            return {};
                        } else if (output.success === true) {
                            return output.response;
                        }
                    }
                ),

            eraseWebhook: eraseItemProcedure(
                this._auth,
                this._webhooksController,
                procedure()
                    .origins('api')
                    .http('DELETE', '/api/v2/records/webhook')
            ),

            listWebhookRuns: procedure()
                .origins('api')
                .http('GET', '/api/v2/records/webhook/runs/list')
                .inputs(
                    z.object({
                        recordName: RECORD_NAME_VALIDATION,
                        address: ADDRESS_VALIDATION,
                        requestTimeMs: z.number().int().optional(),
                        instances: INSTANCES_ARRAY_VALIDATION.optional(),
                    })
                )
                .handler(
                    async (
                        { recordName, address, requestTimeMs, instances },
                        context
                    ) => {
                        if (!this._webhooksController) {
                            return {
                                success: false,
                                errorCode: 'not_supported',
                                errorMessage: 'This feature is not supported.',
                            };
                        }

                        const validation = await this._validateSessionKey(
                            context.sessionKey
                        );
                        if (validation.success === false) {
                            if (validation.errorCode === 'no_session_key') {
                                return NOT_LOGGED_IN_RESULT;
                            }
                            return validation;
                        }

                        const result =
                            await this._webhooksController.listWebhookRuns({
                                recordName,
                                address,
                                userId: validation.userId,
                                requestTimeMs,
                                instances,
                            });

                        return result;
                    }
                ),

            getWebhookRun: procedure()
                .origins('api')
                .http('GET', '/api/v2/records/webhook/runs/info')
                .inputs(
                    z.object({
                        runId: z.string().min(1),
                        instances: INSTANCES_ARRAY_VALIDATION.optional(),
                    })
                )
                .handler(async ({ runId, instances }, context) => {
                    if (!this._webhooksController) {
                        return {
                            success: false,
                            errorCode: 'not_supported',
                            errorMessage: 'This feature is not supported.',
                        };
                    }

                    const validation = await this._validateSessionKey(
                        context.sessionKey
                    );
                    if (validation.success === false) {
                        if (validation.errorCode === 'no_session_key') {
                            return NOT_LOGGED_IN_RESULT;
                        }
                        return validation;
                    }

                    const result = await this._webhooksController.getWebhookRun(
                        {
                            runId,
                            userId: validation.userId,
                            instances,
                        }
                    );

                    return result;
                }),

            recordNotification: recordItemProcedure(
                this._auth,
                this._notificationsController,
                z.object({
                    address: ADDRESS_VALIDATION,
                    description: z.string().min(1),
                    markers: MARKERS_VALIDATION.optional().default([
                        PRIVATE_MARKER,
                    ]),
                }),
                procedure()
                    .origins('api')
                    .http('POST', '/api/v2/records/notification')
            ),

            getNotification: getItemProcedure(
                this._auth,
                this._notificationsController,
                procedure()
                    .origins('api')
                    .http('GET', '/api/v2/records/notification')
            ),

            listNotifications: listItemsProcedure(
                this._auth,
                this._notificationsController,
                procedure()
                    .origins('api')
                    .http('GET', '/api/v2/records/notification/list')
            ),

            listNotificationSubscriptions: procedure()
                .origins('api')
                .http('GET', '/api/v2/records/notification/list/subscriptions')
                .inputs(
                    z.object({
                        recordName: RECORD_NAME_VALIDATION,
                        address: ADDRESS_VALIDATION,
                        instances: INSTANCES_ARRAY_VALIDATION.optional(),
                    })
                )
                .handler(
                    async ({ recordName, address, instances }, context) => {
                        if (!this._notificationsController) {
                            return {
                                success: false,
                                errorCode: 'not_supported',
                                errorMessage: 'This feature is not supported.',
                            };
                        }

                        const validation = await this._validateSessionKey(
                            context.sessionKey
                        );

                        if (validation.success === false) {
                            if (validation.errorCode === 'no_session_key') {
                                return NOT_LOGGED_IN_RESULT;
                            }
                            return validation;
                        }

                        const result =
                            await this._notificationsController.listSubscriptions(
                                {
                                    recordName,
                                    address,
                                    userId: validation.userId,
                                    instances,
                                }
                            );

                        return result;
                    }
                ),

            listUserNotificationSubscriptions: procedure()
                .origins('api')
                .http(
                    'GET',
                    '/api/v2/records/notification/list/user/subscriptions'
                )
                .inputs(
                    z.object({
                        instances: INSTANCES_ARRAY_VALIDATION.optional(),
                    })
                )
                .handler(async ({ instances }, context) => {
                    if (!this._notificationsController) {
                        return {
                            success: false,
                            errorCode: 'not_supported',
                            errorMessage: 'This feature is not supported.',
                        };
                    }

                    const validation = await this._validateSessionKey(
                        context.sessionKey
                    );

                    if (validation.success === false) {
                        if (validation.errorCode === 'no_session_key') {
                            return NOT_LOGGED_IN_RESULT;
                        }
                        return validation;
                    }

                    const result =
                        await this._notificationsController.listSubscriptionsForUser(
                            {
                                userId: validation.userId,
                                instances,
                            }
                        );

                    return result;
                }),

            eraseNotification: eraseItemProcedure(
                this._auth,
                this._notificationsController,
                procedure()
                    .origins('api')
                    .http('DELETE', '/api/v2/records/notification')
            ),

            registerPushSubscription: procedure()
                .origins('api')
                .http('POST', '/api/v2/records/notification/register')
                .inputs(
                    z.object({
                        pushSubscription: PUSH_SUBSCRIPTION_SCHEMA,
                        instances: INSTANCES_ARRAY_VALIDATION.optional(),
                    })
                )
                .handler(async ({ pushSubscription, instances }, context) => {
                    if (!this._notificationsController) {
                        return {
                            success: false,
                            errorCode: 'not_supported',
                            errorMessage: 'This feature is not supported.',
                        };
                    }
                    const validation = await this._validateSessionKey(
                        context.sessionKey
                    );
                    if (
                        validation.success === false &&
                        validation.errorCode !== 'no_session_key'
                    ) {
                        return validation;
                    }

                    const result =
                        await this._notificationsController.registerPushSubscription(
                            {
                                userId: validation.userId,
                                pushSubscription,
                                instances,
                            }
                        );

                    return result;
                }),

            subscribeToNotification: procedure()
                .origins('api')
                .http('POST', '/api/v2/records/notification/subscribe')
                .inputs(
                    z.object({
                        recordName: RECORD_NAME_VALIDATION,
                        address: ADDRESS_VALIDATION,
                        instances: INSTANCES_ARRAY_VALIDATION.optional(),
                        pushSubscription: PUSH_SUBSCRIPTION_SCHEMA,
                    })
                )
                .handler(
                    async (
                        { recordName, address, instances, pushSubscription },
                        context
                    ) => {
                        if (!this._notificationsController) {
                            return {
                                success: false,
                                errorCode: 'not_supported',
                                errorMessage: 'This feature is not supported.',
                            };
                        }
                        const validation = await this._validateSessionKey(
                            context.sessionKey
                        );
                        if (
                            validation.success === false &&
                            validation.errorCode !== 'no_session_key'
                        ) {
                            return validation;
                        }

                        const result =
                            await this._notificationsController.subscribeToNotification(
                                {
                                    recordName,
                                    address,
                                    userId: validation.userId,
                                    pushSubscription,
                                    instances,
                                }
                            );

                        return result;
                    }
                ),

            unsubscribeFromNotification: procedure()
                .origins('api')
                .http('POST', '/api/v2/records/notification/unsubscribe')
                .inputs(
                    z.object({
                        subscriptionId: z.string(),
                        instances: INSTANCES_ARRAY_VALIDATION.optional(),
                    })
                )
                .handler(async ({ subscriptionId, instances }, context) => {
                    if (!this._notificationsController) {
                        return {
                            success: false,
                            errorCode: 'not_supported',
                            errorMessage: 'This feature is not supported.',
                        };
                    }

                    const validation = await this._validateSessionKey(
                        context.sessionKey
                    );
                    if (validation.success === false) {
                        if (validation.errorCode === 'no_session_key') {
                            return NOT_LOGGED_IN_RESULT;
                        }
                        return validation;
                    }

                    const result =
                        await this._notificationsController.unsubscribeFromNotification(
                            {
                                subscriptionId,
                                userId: validation.userId,
                                instances,
                            }
                        );

                    return result;
                }),

            sendNotification: procedure()
                .origins('api')
                .http('POST', '/api/v2/records/notification/send')
                .inputs(
                    z.object({
                        recordName: RECORD_NAME_VALIDATION,
                        address: ADDRESS_VALIDATION,
                        instances: INSTANCES_ARRAY_VALIDATION.optional(),
                        payload: PUSH_NOTIFICATION_PAYLOAD,
                        topic: z.string().optional(),
                    })
                )
                .handler(
                    async (
                        { recordName, address, instances, payload, topic },
                        context
                    ) => {
                        if (!this._notificationsController) {
                            return {
                                success: false,
                                errorCode: 'not_supported',
                                errorMessage: 'This feature is not supported.',
                            };
                        }

                        const validation = await this._validateSessionKey(
                            context.sessionKey
                        );
                        if (validation.success === false) {
                            if (validation.errorCode === 'no_session_key') {
                                return NOT_LOGGED_IN_RESULT;
                            }
                            return validation;
                        }

                        const result =
                            await this._notificationsController.sendNotification(
                                {
                                    recordName,
                                    address,
                                    userId: validation.userId,
                                    payload,
                                    topic,
                                    instances,
                                }
                            );

                        return result;
                    }
                ),

            getNotificationsApplicationServerKey: procedure()
                .origins('api')
                .http(
                    'GET',
                    '/api/v2/records/notification/applicationServerKey'
                )
                .handler(async () => {
                    if (!this._notificationsController) {
                        return {
                            success: false,
                            errorCode: 'not_supported',
                            errorMessage: 'This feature is not supported.',
                        };
                    }

                    const result =
                        await this._notificationsController.getApplicationServerKey();

                    return result;
                }),

            getPackage: getItemProcedure(
                this._auth,
                this._packagesController,
                procedure()
                    .origins('api')
                    .http('GET', '/api/v2/records/package')
            ),

            recordPackage: recordItemProcedure(
                this._auth,
                this._packagesController,
                z.object({
                    address: ADDRESS_VALIDATION,
                    markers: MARKERS_VALIDATION,
                }),
                procedure()
                    .origins('api')
                    .http('POST', '/api/v2/records/package')
            ),

            erasePackage: eraseItemProcedure(
                this._auth,
                this._packagesController,
                procedure()
                    .origins('api')
                    .http('DELETE', '/api/v2/records/package')
            ),

            listPackages: listItemsProcedure(
                this._auth,
                this._packagesController,
                procedure()
                    .origins('api')
                    .http('GET', '/api/v2/records/package/list')
            ),

            getPackageVersion: procedure()
                .origins('api')
                .http('GET', '/api/v2/records/package/version')
                .inputs(
                    z.object({
                        recordName: RECORD_NAME_VALIDATION,
                        address: ADDRESS_VALIDATION,
                        major: z.coerce.number().int().optional().nullable(),
                        minor: z.coerce.number().int().optional().nullable(),
                        patch: z.coerce.number().int().optional().nullable(),
                        tag: z.string().optional().nullable(),
                        sha256: z.string().optional(),
                        instances: INSTANCES_ARRAY_VALIDATION.optional(),
                        key: z.string().min(1).optional(),
                    })
                )
                .handler(
                    async (
                        {
                            recordName,
                            address,
                            major,
                            minor,
                            patch,
                            tag,
                            sha256,
                            key,
                            instances,
                        },
                        context
                    ) => {
                        if (!this._packageVersionController) {
                            return {
                                success: false,
                                errorCode: 'not_supported',
                                errorMessage: 'This feature is not supported.',
                            };
                        }

                        const validation = await this._validateSessionKey(
                            context.sessionKey
                        );
                        if (validation.success === false) {
                            if (validation.errorCode === 'no_session_key') {
                                return NOT_LOGGED_IN_RESULT;
                            }
                            return validation;
                        }

                        const keyResult = getPackageVersionSpecifier(
                            key,
                            major,
                            minor,
                            patch,
                            tag,
                            sha256
                        );

                        if (keyResult.success === false) {
                            return keyResult;
                        }

                        const result =
                            await this._packageVersionController.getItem({
                                recordName,
                                address,
                                userId: validation.userId,
                                key: keyResult.key,
                                instances,
                            });

                        return result;
                    }
                ),

            recordPackageVersion: procedure()
                .origins('api')
                .http('POST', '/api/v2/records/package/version')
                .inputs(
                    z.object({
                        recordName: RECORD_NAME_VALIDATION,
                        item: z.object({
                            address: ADDRESS_VALIDATION,
                            key: z.object({
                                major: z.number().int(),
                                minor: z.number().int(),
                                patch: z.number().int(),
                                tag: z
                                    .string()
                                    .max(16)
                                    .nullable()
                                    .optional()
                                    .default(''),
                            }),
                            auxFileRequest: z.object({
                                fileSha256Hex: z.string().min(1).max(123),
                                fileByteLength: z.number().positive().int(),
                                fileMimeType: z.string().min(1).max(128),
                                fileDescription: z
                                    .string()
                                    .min(1)
                                    .max(128)
                                    .optional(),
                            }),
                            entitlements: z.array(ENTITLEMENT_VALIDATION),
                            description: z.string(),
                            markers: MARKERS_VALIDATION.optional(),
                        }),
                        instances: INSTANCES_ARRAY_VALIDATION.optional(),
                    })
                )
                .handler(async ({ recordName, item, instances }, context) => {
                    if (!this._packageVersionController) {
                        return {
                            success: false,
                            errorCode: 'not_supported',
                            errorMessage: 'This feature is not supported.',
                        };
                    }

                    const validation = await this._validateSessionKey(
                        context.sessionKey
                    );
                    if (validation.success === false) {
                        if (validation.errorCode === 'no_session_key') {
                            return NOT_LOGGED_IN_RESULT;
                        }
                        return validation;
                    }

                    const result =
                        await this._packageVersionController.recordItem({
                            recordKeyOrRecordName: recordName,
                            userId: validation.userId,
                            item: {
                                address: item.address,
                                key: {
                                    major: item.key.major,
                                    minor: item.key.minor,
                                    patch: item.key.patch,
                                    tag: item.key.tag ?? '',
                                },
                                auxFileRequest:
                                    item.auxFileRequest as PackageRecordVersionInput['auxFileRequest'],
                                entitlements:
                                    item.entitlements as Entitlement[],
                                description: item.description,
                                markers: item.markers,
                            },
                            instances,
                        });

                    return result;
                }),

            listPackageVersions: procedure()
                .origins('api')
                .http('GET', '/api/v2/records/package/version/list')
                .inputs(
                    z.object({
                        recordName: RECORD_NAME_VALIDATION,
                        address: ADDRESS_VALIDATION,
                        instances: INSTANCES_ARRAY_VALIDATION.optional(),
                    })
                )
                .handler(
                    async ({ recordName, address, instances }, context) => {
                        if (!this._packageVersionController) {
                            return {
                                success: false,
                                errorCode: 'not_supported',
                                errorMessage: 'This feature is not supported.',
                            };
                        }

                        const validation = await this._validateSessionKey(
                            context.sessionKey
                        );
                        if (
                            validation.success === false &&
                            validation.errorCode !== 'no_session_key'
                        ) {
                            return validation;
                        }

                        const result =
                            await this._packageVersionController.listItems({
                                userId: validation.userId,
                                recordName: recordName,
                                address: address,
                                instances: instances ?? [],
                            });

                        return result;
                    }
                ),

            erasePackageVersion: procedure()
                .origins('api')
                .http('DELETE', '/api/v2/records/package/version')
                .inputs(
                    z.object({
                        recordName: RECORD_NAME_VALIDATION,
                        address: ADDRESS_VALIDATION,
                        key: z.object({
                            major: z.number().int(),
                            minor: z.number().int(),
                            patch: z.number().int(),
                            tag: z.string().max(16).default(''),
                        }),
                        instances: INSTANCES_ARRAY_VALIDATION.optional(),
                    })
                )
                .handler(
                    async (
                        { recordName, address, key, instances },
                        context
                    ) => {
                        if (!this._packageVersionController) {
                            return {
                                success: false,
                                errorCode: 'not_supported',
                                errorMessage: 'This feature is not supported.',
                            };
                        }

                        const validation = await this._validateSessionKey(
                            context.sessionKey
                        );
                        if (validation.success === false) {
                            if (validation.errorCode === 'no_session_key') {
                                return NOT_LOGGED_IN_RESULT;
                            }
                            return validation;
                        }

                        const result =
                            await this._packageVersionController.eraseItem({
                                recordName,
                                address,
                                key: key as PackageRecordVersionKey,
                                userId: validation.userId,
                                instances: instances ?? [],
                            });

                        return result;
                    }
                ),

            reviewPackageVersion: procedure()
                .origins('api')
                .http('POST', '/api/v2/records/package/version/review')
                .inputs(
                    z.object({
                        packageVersionId: z.string().min(1).max(36),
                        review: z.object({
                            id: z.string().min(1).max(36).optional(),
                            approved: z.boolean(),
                            approvalType: z
                                .enum(['normal', 'super'])
                                .nullable(),
                            reviewStatus: z.enum([
                                'pending',
                                'approved',
                                'rejected',
                            ]),
                            reviewComments: z.string().min(1).max(4096),
                        }),
                    })
                )
                .handler(async ({ packageVersionId, review }, context) => {
                    if (!this._packageVersionController) {
                        return {
                            success: false,
                            errorCode: 'not_supported',
                            errorMessage: 'This feature is not supported.',
                        };
                    }

                    const validation = await this._validateSessionKey(
                        context.sessionKey
                    );
                    if (validation.success === false) {
                        if (validation.errorCode === 'no_session_key') {
                            return NOT_LOGGED_IN_RESULT;
                        }
                        return validation;
                    }

                    const result =
                        await this._packageVersionController.reviewItem({
                            packageVersionId,
                            userId: validation.userId,
                            review: review as PackageVersionReviewInput,
                        });

                    return result;
                }),

            installPackage: procedure()
                .origins('api')
                .http('POST', '/api/v2/records/package/install')
                .inputs(
                    z.object({
                        recordName:
                            RECORD_NAME_VALIDATION.optional().nullable(),
                        inst: z.string().min(1),
                        branch: z.string().optional().nullable(),
                        instances: INSTANCES_ARRAY_VALIDATION.optional(),
                        package: z.object({
                            recordName: RECORD_NAME_VALIDATION,
                            address: ADDRESS_VALIDATION,
                            key: z
                                .union([
                                    z
                                        .string()
                                        .describe(
                                            'The package version to install as a string'
                                        ),
                                    z
                                        .object({
                                            major: z
                                                .number()
                                                .int()
                                                .optional()
                                                .nullable(),
                                            minor: z
                                                .number()
                                                .int()
                                                .optional()
                                                .nullable(),
                                            patch: z
                                                .number()
                                                .int()
                                                .optional()
                                                .nullable(),
                                            tag: z
                                                .string()
                                                .optional()
                                                .nullable(),
                                            sha256: z
                                                .string()
                                                .optional()
                                                .nullable(),
                                        })
                                        .describe(
                                            'The package version specifier to install'
                                        ),
                                ])
                                .optional()
                                .nullable(),
                        }),
                    })
                )
                .handler(
                    async (
                        { recordName, inst, branch, package: pkg, instances },
                        context
                    ) => {
                        if (!this._websocketController) {
                            return INSTS_NOT_SUPPORTED_RESULT;
                        }

                        const validation = await this._validateSessionKey(
                            context.sessionKey
                        );
                        if (
                            validation.success === false &&
                            validation.errorCode !== 'no_session_key'
                        ) {
                            return validation;
                        }

                        const result =
                            await this._websocketController.installPackage({
                                userId: validation.userId,
                                userRole: validation.role,
                                recordName: recordName ?? null,
                                inst,
                                branch,
                                package: pkg as PackageVersionSpecifier,
                                instances,
                            });

                        return result;
                    }
                ),

            listInstalledPackages: procedure()
                .origins('api')
                .http('GET', '/api/v2/records/package/install/list')
                .inputs(
                    z.object({
                        recordName:
                            RECORD_NAME_VALIDATION.optional().nullable(),
                        inst: z.string().min(1),
                        instances: INSTANCES_ARRAY_VALIDATION.optional(),
                    })
                )
                .handler(async ({ recordName, inst, instances }, context) => {
                    if (!this._websocketController) {
                        return INSTS_NOT_SUPPORTED_RESULT;
                    }

                    const validation = await this._validateSessionKey(
                        context.sessionKey
                    );
                    if (
                        validation.success === false &&
                        validation.errorCode !== 'no_session_key'
                    ) {
                        return validation;
                    }

                    const result =
                        await this._websocketController.listInstalledPackages({
                            userId: validation.userId,
                            userRole: validation.role,
                            recordName: recordName ?? null,
                            inst,
                            instances,
                        });

                    return result;
                }),

<<<<<<< HEAD
            getXpUserInfo: procedure()
                .origins('api')
                .http('GET', '/api/v2/xp/user')
                .inputs(
                    z.object({
                        userId: z.string().min(1).optional().nullable(),
                    })
                )
                .handler(async ({ userId }, context) => {
                    if (!this._xpController) {
                        return XP_API_NOT_SUPPORTED_RESULT;
                    }

                    const authUser = await this._validateSessionKey(
                        context.sessionKey
                    );
                    if (authUser.success === false) {
                        return authUser;
                    }

                    //* An empty string for any of the query types will be treated as the current logged in user
                    const result = await this._xpController.getXpUser({
                        userId: authUser.userId,
                        userRole: authUser.role,
                        requestedUserId: userId,
=======
            recordSearchCollection: recordItemProcedure(
                this._auth,
                this._searchRecordsController,
                z.object({
                    address: ADDRESS_VALIDATION,
                    markers: MARKERS_VALIDATION,
                    schema: SEARCH_COLLECTION_SCHEMA,
                }),
                procedure()
                    .origins('api')
                    .http('POST', '/api/v2/records/search/collection')
            ),

            getSearchCollection: getItemProcedure(
                this._auth,
                this._searchRecordsController,
                procedure()
                    .origins('api')
                    .http('GET', '/api/v2/records/search/collection')
            ),

            eraseSearchCollection: eraseItemProcedure(
                this._auth,
                this._searchRecordsController,
                procedure()
                    .origins('api')
                    .http('DELETE', '/api/v2/records/search/collection')
            ),

            listSearchCollections: listItemsProcedure(
                this._auth,
                this._searchRecordsController,
                procedure()
                    .origins('api')
                    .http('GET', '/api/v2/records/search/collection/list')
            ),

            recordSearchDocument: procedure()
                .origins('api')
                .http('POST', '/api/v2/records/search/document')
                .inputs(
                    z.object({
                        recordName: RECORD_NAME_VALIDATION,
                        address: ADDRESS_VALIDATION,
                        document: SEARCH_DOCUMENT_SCHEMA,
                        instances: INSTANCES_ARRAY_VALIDATION.optional(),
                    })
                )
                .handler(
                    async (
                        { recordName, address, document, instances },
                        context
                    ) => {
                        if (!this._searchRecordsController) {
                            return {
                                success: false,
                                errorCode: 'not_supported',
                                errorMessage: 'This feature is not supported.',
                            };
                        }
                        const validation = await this._validateSessionKey(
                            context.sessionKey
                        );
                        if (validation.success === false) {
                            if (validation.errorCode === 'no_session_key') {
                                return NOT_LOGGED_IN_RESULT;
                            }
                            return validation;
                        }

                        const result =
                            await this._searchRecordsController.storeDocument({
                                recordName,
                                address,
                                document,
                                userId: validation.userId,
                                instances,
                            });
                        return genericResult(result);
                    }
                ),

            eraseSearchDocument: procedure()
                .origins('api')
                .http('DELETE', '/api/v2/records/search/document')
                .inputs(
                    z.object({
                        recordName: RECORD_NAME_VALIDATION,
                        address: ADDRESS_VALIDATION,
                        documentId: z.string().min(1).max(256),
                        instances: INSTANCES_ARRAY_VALIDATION.optional(),
                    })
                )
                .handler(
                    async (
                        { recordName, address, documentId, instances },
                        context
                    ) => {
                        if (!this._searchRecordsController) {
                            return {
                                success: false,
                                errorCode: 'not_supported',
                                errorMessage: 'This feature is not supported.',
                            };
                        }
                        const validation = await this._validateSessionKey(
                            context.sessionKey
                        );
                        if (validation.success === false) {
                            if (validation.errorCode === 'no_session_key') {
                                return NOT_LOGGED_IN_RESULT;
                            }
                            return validation;
                        }

                        const result =
                            await this._searchRecordsController.eraseDocument({
                                recordName,
                                address,
                                documentId,
                                userId: validation.userId,
                                instances,
                            });
                        return genericResult(result);
                    }
                ),

            syncSearchRecord: procedure()
                .origins('api')
                .http('POST', '/api/v2/records/search/sync')
                .inputs(
                    z.object({
                        recordName: RECORD_NAME_VALIDATION,
                        address: ADDRESS_VALIDATION,
                        targetRecordName: RECORD_NAME_VALIDATION,
                        targetResourceKind: z.enum(['data']),
                        targetMarker: MARKER_VALIDATION,
                        targetMapping: z
                            .array(
                                z.tuple([
                                    z.string().max(100),
                                    z.string().max(100),
                                ])
                            )
                            .max(100),
                        instances: INSTANCES_ARRAY_VALIDATION.optional(),
                    })
                )
                .handler(
                    async (
                        {
                            recordName,
                            address,
                            targetRecordName,
                            targetResourceKind,
                            targetMarker,
                            targetMapping,
                            instances,
                        },
                        context
                    ) => {
                        if (!this._searchRecordsController) {
                            return {
                                success: false,
                                errorCode: 'not_supported',
                                errorMessage: 'This feature is not supported.',
                            };
                        }
                        const validation = await this._validateSessionKey(
                            context.sessionKey
                        );
                        if (validation.success === false) {
                            if (validation.errorCode === 'no_session_key') {
                                return NOT_LOGGED_IN_RESULT;
                            }
                            return validation;
                        }

                        const result = await this._searchRecordsController.sync(
                            {
                                recordName,
                                address,
                                targetRecordName,
                                targetResourceKind,
                                targetMarker,
                                targetMapping: targetMapping as [
                                    string,
                                    string
                                ][],
                                userId: validation.userId,
                                instances: instances ?? [],
                            }
                        );
                        return genericResult(result);
                    }
                ),

            unsyncSearchRecord: procedure()
                .origins('api')
                .http('POST', '/api/v2/records/search/unsync')
                .inputs(
                    z.object({
                        syncId: z.string().min(1),
                        instances: INSTANCES_ARRAY_VALIDATION.optional(),
                    })
                )
                .handler(async ({ syncId, instances }, context) => {
                    if (!this._searchRecordsController) {
                        return {
                            success: false,
                            errorCode: 'not_supported',
                            errorMessage: 'This feature is not supported.',
                        };
                    }
                    const validation = await this._validateSessionKey(
                        context.sessionKey
                    );
                    if (validation.success === false) {
                        if (validation.errorCode === 'no_session_key') {
                            return NOT_LOGGED_IN_RESULT;
                        }
                        return validation;
                    }

                    const result = await this._searchRecordsController.unsync({
                        syncId,
                        userId: validation.userId,
                        instances: instances ?? [],
>>>>>>> 4b906d24
                    });
                    return genericResult(result);
                }),

<<<<<<< HEAD
            // TODO:
            // createXpContract: procedure()
            //     .origins('api')
            //     .http('POST', '/api/v2/xp/contract')
            //     .inputs(
            //         z.object({
            //             contract: z
            //                 .object({
            //                     description: z.string().optional(),
            //                     accountCurrency: z.string().optional(),
            //                     gigRate: z.number().int().positive(),
            //                     gigs: z.number().int().positive(),
            //                     status: z.union([
            //                         z.literal('open'),
            //                         z.literal('draft'),
            //                     ]),
            //                     contractedUserId: z.string().min(1),
            //                 })
            //                 .refine(
            //                     (contract) => {
            //                         if (contract.status === 'open') {
            //                             //* Open contracts must have a contracted user
            //                             return (
            //                                 (contract.contractedUserId ??
            //                                     undefined) !== undefined
            //                             );
            //                         } else if (contract.status === 'draft') {
            //                             /**
            //                              * * Draft contracts from the database's perspective should not be expecting a contracted user yet.
            //                              * * This is because the contracted user is only set when the contract is opened.
            //                              */
            //                             return (
            //                                 (contract.contractedUserId ??
            //                                     undefined) === undefined
            //                             );
            //                         }
            //                     },
            //                     {
            //                         message:
            //                             'Contract must contain contractedUserId (only when status is "open").',
            //                         path: ['contractedUserId'],
            //                     }
            //                 )
            //                 .refine(
            //                     (contract) => {
            //                         if (contract.status === 'open') {
            //                             return !contract.accountCurrency;
            //                         } else if (contract.status === 'draft') {
            //                             return (
            //                                 (contract.accountCurrency ??
            //                                     undefined) === undefined
            //                             );
            //                         }
            //                     },
            //                     {
            //                         message:
            //                             'Contract must contain accountCurrency (only when status is "open").',
            //                         path: ['accountCurrency'],
            //                     }
            //                 ),
            //         })
            //     )
            //     .handler(async ({ contract }, context) => {
            //         const authUser = await this._validateSessionKey(
            //             context.sessionKey
            //         );
            //         if (!authUser.success) {
            //             return authUser;
            //         }
            //         // const result = await this._xpController.createContract({
            //         //     description: contract.description ?? null,
            //         //     accountCurrency: contract.accountCurrency,
            //         //     rate: contract.gigRate,
            //         //     offeredWorth: contract.gigs
            //         //         ? (contract.gigRate ?? 0) * contract.gigs
            //         //         : 0,
            //         //     status: contract.status,
            //         //     issuerUserId: { userId: authUser.userId },
            //         //     holdingUserId: contract.contractedUserId,
            //         //     creationRequestReceivedAt: Date.now(),
            //         // });
            //         // return result;
            //         return {
            //             success: true,
            //             message: 'Not implemented',
            //         };
            //     }),

            // updateXpContract: procedure()
            //     .origins('api')
            //     .http('PUT', '/api/v2/xp/contract')
            //     .inputs(
            //         z.object({
            //             contractId: z.string().min(1),
            //             newStatus: z.union([
            //                 z.literal('open'),
            //                 z.literal('draft'),
            //                 z.literal('closed'),
            //             ]),
            //             //* Note this is the change of the description which can only be done when the contract is in draft status
            //             newDescription: z.string().optional(),
            //             receivingUserId: GetXpUserById,
            //         })
            //     )
            //     .handler(
            //         async (
            //             { contractId, newStatus, newDescription },
            //             context
            //         ) => {
            //             const authUser = await this._validateSessionKey(
            //                 context.sessionKey
            //             );
            //             if (!authUser.success) {
            //                 return authUser;
            //             }
            //             // const result = await this._xpController.updateContract({
            //             //     contractId,
            //             //     newStatus,
            //             //     newDescription,
            //             //     userId: authUser.userId,
            //             // });
            //             // throw new Error('Not implemented');
            //             //return result;
            //             // TODO: Implement.
            //             return {
            //                 success: true,
            //                 message: 'Not implemented',
            //             };
            //         }
            //     ),
=======
            search: procedure()
                .origins('api')
                .http('POST', '/api/v2/records/search')
                .inputs(
                    z.object({
                        recordName: RECORD_NAME_VALIDATION,
                        address: ADDRESS_VALIDATION,
                        query: z
                            .object({
                                q: z.string().min(1).max(1024),
                                queryBy: z.string().min(1).max(1024),
                                filterBy: z
                                    .string()
                                    .min(1)
                                    .max(1024)
                                    .optional()
                                    .nullable(),
                            })
                            .catchall(
                                z.union([
                                    z.string().max(1024),
                                    z.boolean(),
                                    z.number(),
                                ])
                            ),
                        instances: INSTANCES_ARRAY_VALIDATION.optional(),
                    })
                )
                .handler(
                    async (
                        { recordName, address, query, instances },
                        context
                    ) => {
                        if (!this._searchRecordsController) {
                            return {
                                success: false,
                                errorCode: 'not_supported',
                                errorMessage: 'This feature is not supported.',
                            };
                        }
                        const validation = await this._validateSessionKey(
                            context.sessionKey
                        );
                        if (
                            validation.success === false &&
                            validation.errorCode !== 'no_session_key'
                        ) {
                            return validation;
                        }

                        const result =
                            await this._searchRecordsController.search({
                                recordName,
                                address,
                                query: query as SearchQuery,
                                userId: validation.userId,
                                instances: instances ?? [],
                            });
                        return genericResult(result);
                    }
                ),

            recordDatabase: recordItemProcedure(
                this._auth,
                this._databaseRecordsController,
                z.object({
                    address: ADDRESS_VALIDATION,
                    markers: MARKERS_VALIDATION,
                }),
                procedure()
                    .origins('api')
                    .http('POST', '/api/v2/records/database')
            ),

            getDatabase: getItemProcedure(
                this._auth,
                this._databaseRecordsController,
                procedure()
                    .origins('api')
                    .http('GET', '/api/v2/records/database')
            ),

            eraseDatabase: eraseItemProcedure(
                this._auth,
                this._databaseRecordsController,
                procedure()
                    .origins('api')
                    .http('DELETE', '/api/v2/records/database')
            ),

            listDatabases: listItemsProcedure(
                this._auth,
                this._databaseRecordsController,
                procedure()
                    .origins('api')
                    .http('GET', '/api/v2/records/database/list')
            ),

            queryDatabase: procedure()
                .origins('api')
                .http('POST', '/api/v2/records/database/query')
                .inputs(
                    z.object({
                        recordName: RECORD_NAME_VALIDATION,
                        address: ADDRESS_VALIDATION,
                        statements: z.array(
                            z.object({
                                query: z.string().min(1).max(250_000),
                                params: z.array(z.any()).optional().default([]),
                            })
                        ),
                        readonly: z.boolean().default(true),
                        automaticTransaction: z
                            .boolean()
                            .optional()
                            .default(true),
                        instances: INSTANCES_ARRAY_VALIDATION.optional(),
                    })
                )
                .handler(
                    async (
                        {
                            recordName,
                            address,
                            statements,
                            readonly,
                            automaticTransaction,
                            instances,
                        },
                        context
                    ) => {
                        if (!this._databaseRecordsController) {
                            return {
                                success: false,
                                errorCode: 'not_supported',
                                errorMessage: 'This feature is not supported.',
                            };
                        }

                        const validation = await validateSessionKey(
                            this._auth,
                            context.sessionKey
                        );
                        if (
                            validation.success === false &&
                            validation.errorCode !== 'no_session_key'
                        ) {
                            return validation;
                        }

                        const result =
                            await this._databaseRecordsController.query({
                                recordName,
                                userId: validation.userId,
                                address,
                                statements: statements as DatabaseStatement[],
                                readonly,
                                automaticTransaction,
                                instances: instances ?? [],
                            });

                        return genericResult(result);
                    }
                ),
>>>>>>> 4b906d24

            listRecords: procedure()
                .origins('api')
                .http('GET', '/api/v2/records/list')
                .inputs(
                    z.object({
                        studioId: z.string().nonempty().optional(),
                        userId: z.string().optional(),
                    })
                )
                .handler(async ({ studioId, userId }, context) => {
                    const validation = await this._validateSessionKey(
                        context.sessionKey
                    );
                    if (validation.success === false) {
                        if (validation.errorCode === 'no_session_key') {
                            return NOT_LOGGED_IN_RESULT;
                        }
                        return validation;
                    }

                    if (studioId) {
                        const result = await this._records.listStudioRecords(
                            studioId,
                            validation.userId
                        );
                        return result;
                    } else if (userId && userId !== validation.userId) {
                        if (!isSuperUserRole(validation.role)) {
                            return {
                                success: false,
                                errorCode: 'not_authorized',
                                errorMessage:
                                    'You are not authorized to perform this action.',
                            } as const;
                        }

                        const result = await this._records.listRecords(userId);

                        return result;
                    } else {
                        const result = await this._records.listRecords(
                            validation.userId
                        );
                        return result;
                    }
                }),

            createRecordKey: procedure()
                .origins('api')
                .http('POST', '/api/v2/records/key')
                .inputs(
                    z.object({
                        recordName: RECORD_NAME_VALIDATION,
                        policy: z.string({
                            invalid_type_error: 'policy must be a string.',
                            required_error: 'policy is required.',
                        }),
                    })
                )
                .handler(async ({ recordName, policy }, context) => {
                    if (!recordName || typeof recordName !== 'string') {
                        return {
                            success: false,
                            errorCode: 'unacceptable_request',
                            errorMessage:
                                'recordName is required and must be a string.',
                        };
                    }

                    const validation = await this._validateSessionKey(
                        context.sessionKey
                    );
                    if (validation.success === false) {
                        if (validation.errorCode === 'no_session_key') {
                            return NOT_LOGGED_IN_RESULT;
                        }
                        return validation;
                    }

                    const result = await this._records.createPublicRecordKey(
                        recordName,
                        policy as PublicRecordKeyPolicy,
                        validation.userId
                    );

                    return result;
                }),

            grantPermission: procedure()
                .origins('api')
                .http('POST', '/api/v2/records/permissions')
                .inputs(
                    z.object({
                        recordName: RECORD_NAME_VALIDATION,
                        permission: AVAILABLE_PERMISSIONS_VALIDATION,
                        instances: INSTANCES_ARRAY_VALIDATION.optional(),
                    })
                )
                .handler(
                    async ({ recordName, permission, instances }, context) => {
                        const sessionKeyValidation =
                            await this._validateSessionKey(context.sessionKey);
                        if (sessionKeyValidation.success === false) {
                            if (
                                sessionKeyValidation.errorCode ===
                                'no_session_key'
                            ) {
                                return NOT_LOGGED_IN_RESULT;
                            }
                            return sessionKeyValidation;
                        }

                        if (permission.marker) {
                            const result =
                                await this._policyController.grantMarkerPermission(
                                    {
                                        recordKeyOrRecordName: recordName,
                                        marker: permission.marker,
                                        userId: sessionKeyValidation.userId,
                                        permission: permission as any,
                                        instances,
                                    }
                                );

                            return result;
                        } else if (
                            permission.resourceKind &&
                            permission.resourceId
                        ) {
                            const result =
                                await this._policyController.grantResourcePermission(
                                    {
                                        recordKeyOrRecordName: recordName,
                                        permission: permission as any,
                                        userId: sessionKeyValidation.userId,
                                        instances,
                                    }
                                );

                            return result;
                        }

                        return {
                            success: false,
                            errorCode: 'unacceptable_request',
                            errorMessage:
                                'The given permission must have either a marker or a resourceId.',
                        } as const;
                    }
                ),

            revokePermission: procedure()
                .origins('api')
                .http('POST', '/api/v2/records/permissions/revoke')
                .inputs(
                    z.object({
                        permissionId: z
                            .string({
                                invalid_type_error:
                                    'permissionId must be a string.',
                                required_error: 'permissionId is required.',
                            })
                            .nonempty('permissionId must not be empty'),
                        instances: INSTANCES_ARRAY_VALIDATION.optional(),
                    })
                )
                .handler(async ({ permissionId, instances }, context) => {
                    const sessionKeyValidation = await this._validateSessionKey(
                        context.sessionKey
                    );
                    if (sessionKeyValidation.success === false) {
                        if (
                            sessionKeyValidation.errorCode === 'no_session_key'
                        ) {
                            return NOT_LOGGED_IN_RESULT;
                        }
                        return sessionKeyValidation;
                    }

                    const result =
                        await this._policyController.revokePermission({
                            permissionId,
                            userId: sessionKeyValidation.userId,
                            instances,
                        });

                    return result;
                }),

            listPermissions: procedure()
                .origins('api')
                .http('GET', '/api/v2/records/permissions/list')
                .inputs(
                    z.object({
                        recordName: RECORD_NAME_VALIDATION,
                        marker: MARKER_VALIDATION.optional(),
                        resourceKind: RESOURCE_KIND_VALIDATION.optional(),
                        resourceId: z
                            .string({
                                invalid_type_error:
                                    'resourceId must be a string.',
                                required_error: 'resourceId is required.',
                            })
                            .optional(),
                    })
                )
                .handler(
                    async (
                        { recordName, marker, resourceKind, resourceId },
                        context
                    ) => {
                        const sessionKeyValidation =
                            await this._validateSessionKey(context.sessionKey);
                        if (sessionKeyValidation.success === false) {
                            if (
                                sessionKeyValidation.errorCode ===
                                'no_session_key'
                            ) {
                                return NOT_LOGGED_IN_RESULT;
                            }
                            return sessionKeyValidation;
                        }

                        if (resourceKind && resourceId) {
                            const result =
                                await this._policyController.listPermissionsForResource(
                                    recordName,
                                    resourceKind,
                                    resourceId,
                                    sessionKeyValidation.userId
                                );
                            return result;
                        } else if (marker) {
                            const result =
                                await this._policyController.listPermissionsForMarker(
                                    recordName,
                                    marker,
                                    sessionKeyValidation.userId
                                );
                            return result;
                        } else {
                            const result =
                                await this._policyController.listPermissions(
                                    recordName,
                                    sessionKeyValidation.userId
                                );
                            return result;
                        }
                    }
                ),

            listUserRoles: procedure()
                .origins('api')
                .http('GET', '/api/v2/records/role/user/list')
                .inputs(
                    z.object({
                        recordName: RECORD_NAME_VALIDATION,
                        userId: z
                            .string({
                                invalid_type_error: 'userId must be a string.',
                                required_error: 'userId is required.',
                            })
                            .nonempty('userId must not be empty'),
                        instances: INSTANCES_ARRAY_VALIDATION.optional(),
                    })
                )
                .handler(async ({ recordName, userId, instances }, context) => {
                    const sessionKeyValidation = await this._validateSessionKey(
                        context.sessionKey
                    );
                    if (sessionKeyValidation.success === false) {
                        if (
                            sessionKeyValidation.errorCode === 'no_session_key'
                        ) {
                            return NOT_LOGGED_IN_RESULT;
                        }
                        return sessionKeyValidation;
                    }

                    const result = await this._policyController.listUserRoles(
                        recordName,
                        sessionKeyValidation.userId,
                        userId,
                        instances
                    );

                    return result;
                }),

            listInstRoles: procedure()
                .origins('api')
                .http('GET', '/api/v2/records/role/inst/list')
                .inputs(
                    z.object({
                        recordName: RECORD_NAME_VALIDATION,
                        inst: z
                            .string({
                                invalid_type_error: 'inst must be a string.',
                                required_error: 'inst is required.',
                            })
                            .nonempty('inst must not be empty'),
                        instances: INSTANCES_ARRAY_VALIDATION.optional(),
                    })
                )
                .handler(async ({ recordName, inst, instances }, context) => {
                    const sessionKeyValidation = await this._validateSessionKey(
                        context.sessionKey
                    );
                    if (sessionKeyValidation.success === false) {
                        if (
                            sessionKeyValidation.errorCode === 'no_session_key'
                        ) {
                            return NOT_LOGGED_IN_RESULT;
                        }
                        return sessionKeyValidation;
                    }

                    const result = await this._policyController.listInstRoles(
                        recordName,
                        sessionKeyValidation.userId,
                        inst,
                        instances
                    );

                    return result;
                }),

            listRoleAssignments: procedure()
                .origins('api')
                .http('GET', '/api/v2/records/role/assignments/list')
                .inputs(
                    z.object({
                        recordName: RECORD_NAME_VALIDATION,
                        startingRole: z
                            .string({
                                invalid_type_error:
                                    'startingRole must be a string.',
                                required_error: 'startingRole is required.',
                            })
                            .nonempty('startingRole must not be empty')
                            .optional(),
                        role: z
                            .string({
                                invalid_type_error: 'role must be a string.',
                                required_error: 'role is required.',
                            })
                            .nonempty('role must not be empty')
                            .optional(),
                        instances: INSTANCES_ARRAY_VALIDATION.optional(),
                    })
                )
                .handler(
                    async (
                        { recordName, role, startingRole, instances },
                        context
                    ) => {
                        const sessionKeyValidation =
                            await this._validateSessionKey(context.sessionKey);
                        if (sessionKeyValidation.success === false) {
                            if (
                                sessionKeyValidation.errorCode ===
                                'no_session_key'
                            ) {
                                return NOT_LOGGED_IN_RESULT;
                            }
                            return sessionKeyValidation;
                        }

                        if (role) {
                            const result =
                                await this._policyController.listAssignedRoles(
                                    recordName,
                                    sessionKeyValidation.userId,
                                    role,
                                    instances
                                );

                            return result;
                        } else {
                            const result =
                                await this._policyController.listRoleAssignments(
                                    recordName,
                                    sessionKeyValidation.userId,
                                    startingRole,
                                    instances
                                );

                            return result;
                        }
                    }
                ),

            grantRole: procedure()
                .origins('api')
                .http('POST', '/api/v2/records/role/grant')
                .inputs(
                    z.object({
                        recordName: RECORD_NAME_VALIDATION,
                        userId: z
                            .string({
                                invalid_type_error: 'userId must be a string.',
                                required_error: 'userId is required.',
                            })
                            .nonempty('userId must not be empty')
                            .optional(),
                        inst: z
                            .string({
                                invalid_type_error: 'inst must be a string.',
                                required_error: 'inst is required.',
                            })
                            .nonempty('inst must not be empty')
                            .optional(),
                        role: z
                            .string({
                                invalid_type_error: 'role must be a string.',
                                required_error: 'role is required.',
                            })
                            .nonempty('role must not be empty'),
                        expireTimeMs: z
                            .number({
                                invalid_type_error:
                                    'expireTimeMs must be a number.',
                                required_error: 'expireTimeMs is required.',
                            })
                            .positive('expireTimeMs must be positive')
                            .optional(),
                        instances: INSTANCES_ARRAY_VALIDATION.optional(),
                    })
                )
                .handler(
                    async (
                        {
                            recordName,
                            userId,
                            inst,
                            expireTimeMs,
                            role,
                            instances,
                        },
                        context
                    ) => {
                        const sessionKeyValidation =
                            await this._validateSessionKey(context.sessionKey);
                        if (sessionKeyValidation.success === false) {
                            if (
                                sessionKeyValidation.errorCode ===
                                'no_session_key'
                            ) {
                                return NOT_LOGGED_IN_RESULT;
                            }
                            return sessionKeyValidation;
                        }

                        const result = await this._policyController.grantRole(
                            recordName,
                            sessionKeyValidation.userId,
                            {
                                instance: inst,
                                userId: userId,
                                role,
                                expireTimeMs,
                            },
                            instances
                        );

                        return result;
                    }
                ),

            revokeRole: procedure()
                .origins('api')
                .http('POST', '/api/v2/records/role/revoke')
                .inputs(
                    z.object({
                        recordName: RECORD_NAME_VALIDATION,
                        userId: z
                            .string({
                                invalid_type_error: 'userId must be a string.',
                                required_error: 'userId is required.',
                            })
                            .nonempty('userId must not be empty')
                            .optional(),
                        inst: z
                            .string({
                                invalid_type_error: 'inst must be a string.',
                                required_error: 'inst is required.',
                            })
                            .nonempty('inst must not be empty')
                            .optional(),
                        role: z
                            .string({
                                invalid_type_error: 'role must be a string.',
                                required_error: 'role is required.',
                            })
                            .nonempty('role must not be empty'),
                        instances: INSTANCES_ARRAY_VALIDATION.optional(),
                    })
                )
                .handler(
                    async (
                        { recordName, userId, inst, role, instances },
                        context
                    ) => {
                        const sessionKeyValidation =
                            await this._validateSessionKey(context.sessionKey);
                        if (sessionKeyValidation.success === false) {
                            if (
                                sessionKeyValidation.errorCode ===
                                'no_session_key'
                            ) {
                                return NOT_LOGGED_IN_RESULT;
                            }
                            return sessionKeyValidation;
                        }

                        const result = await this._policyController.revokeRole(
                            recordName,
                            sessionKeyValidation.userId,
                            {
                                instance: inst,
                                userId: userId,
                                role,
                            },
                            instances
                        );

                        return result;
                    }
                ),

            grantEntitlement: procedure()
                .origins('api')
                .http('POST', '/api/v2/records/entitlement/grants')
                .inputs(
                    z.object({
                        packageId: z.string().min(1).max(36),
                        userId: z.string().optional().nullable(),
                        recordName: RECORD_NAME_VALIDATION,
                        feature: ENTITLEMENT_FEATURE_VALIDATION,
                        scope: z.literal('designated'),
                        expireTimeMs: z.number().min(1),
                    })
                )
                .handler(
                    async (
                        {
                            packageId,
                            userId,
                            recordName,
                            feature,
                            scope,
                            expireTimeMs,
                        },
                        context
                    ) => {
                        const sessionKeyValidation =
                            await this._validateSessionKey(context.sessionKey);
                        if (sessionKeyValidation.success === false) {
                            if (
                                sessionKeyValidation.errorCode ===
                                'no_session_key'
                            ) {
                                return NOT_LOGGED_IN_RESULT;
                            }
                            return sessionKeyValidation;
                        }

                        const result =
                            await this._policyController.grantEntitlement({
                                packageId,
                                userId: sessionKeyValidation.userId,
                                userRole: sessionKeyValidation.role,
                                grantingUserId:
                                    userId ?? sessionKeyValidation.userId,
                                recordName,
                                feature,
                                scope,
                                expireTimeMs,
                            });

                        return result;
                    }
                ),

            revokeEntitlement: procedure()
                .origins('api')
                .http('POST', '/api/v2/records/entitlement/revoke')
                .inputs(
                    z.object({
                        grantId: z.string(),
                    })
                )
                .handler(async ({ grantId }, context) => {
                    const sessionKeyValidation = await this._validateSessionKey(
                        context.sessionKey
                    );
                    if (sessionKeyValidation.success === false) {
                        if (
                            sessionKeyValidation.errorCode === 'no_session_key'
                        ) {
                            return NOT_LOGGED_IN_RESULT;
                        }
                        return sessionKeyValidation;
                    }

                    const result =
                        await this._policyController.revokeEntitlement({
                            userId: sessionKeyValidation.userId,
                            userRole: sessionKeyValidation.role,
                            grantId,
                        });

                    return result;
                }),

            listGrantedEntitlements: procedure()
                .origins('api')
                .http('GET', '/api/v2/records/entitlement/grants/list')
                .inputs(
                    z.object({
                        packageId: z
                            .string()
                            .min(1)
                            .max(36)
                            .optional()
                            .nullable(),
                    })
                )
                .handler(async ({ packageId }, context) => {
                    const sessionKeyValidation = await this._validateSessionKey(
                        context.sessionKey
                    );
                    if (sessionKeyValidation.success === false) {
                        if (
                            sessionKeyValidation.errorCode === 'no_session_key'
                        ) {
                            return NOT_LOGGED_IN_RESULT;
                        }
                        return sessionKeyValidation;
                    }

                    const result =
                        await this._policyController.listGrantedEntitlements({
                            userId: sessionKeyValidation.userId,
                            packageId: packageId,
                        });

                    return result;
                }),

            aiChat: procedure()
                .origins('api')
                .http('POST', '/api/v2/ai/chat')
                .inputs(
                    z.object({
                        model: z.string().nonempty().optional(),
                        messages: z.array(AI_CHAT_MESSAGE_SCHEMA).nonempty(),
                        instances: INSTANCES_ARRAY_VALIDATION.optional(),
                        temperature: z.number().min(0).max(2).optional(),
                        topP: z.number().optional(),
                        presencePenalty: z.number().min(-2).max(2).optional(),
                        frequencyPenalty: z.number().min(-2).max(2).optional(),
                        stopWords: z.array(z.string()).max(4).optional(),
                    })
                )
                .handler(
                    async (
                        { model, messages, instances, ...options },
                        context
                    ) => {
                        if (!this._aiController) {
                            return AI_NOT_SUPPORTED_RESULT;
                        }

                        const sessionKeyValidation =
                            await this._validateSessionKey(context.sessionKey);
                        if (sessionKeyValidation.success === false) {
                            if (
                                sessionKeyValidation.errorCode ===
                                'no_session_key'
                            ) {
                                return NOT_LOGGED_IN_RESULT;
                            }
                            return sessionKeyValidation;
                        }

                        const result = await this._aiController.chat({
                            ...options,
                            model,
                            messages: messages as AIChatMessage[],
                            userId: sessionKeyValidation.userId,
                            userSubscriptionTier:
                                sessionKeyValidation.subscriptionTier,
                        });

                        return result;
                    }
                ),

            aiChatStream: procedure()
                .origins('api')
                .http('POST', '/api/v2/ai/chat/stream')
                .inputs(
                    z.object({
                        model: z.string().nonempty().optional(),
                        messages: z.array(AI_CHAT_MESSAGE_SCHEMA).nonempty(),
                        instances: INSTANCES_ARRAY_VALIDATION.optional(),
                        temperature: z.number().min(0).max(2).optional(),
                        topP: z.number().optional(),
                        presencePenalty: z.number().min(-2).max(2).optional(),
                        frequencyPenalty: z.number().min(-2).max(2).optional(),
                        stopWords: z.array(z.string()).max(4).optional(),
                    })
                )
                .handler(async ({ model, messages, ...options }, context) => {
                    if (!this._aiController) {
                        return AI_NOT_SUPPORTED_RESULT;
                    }

                    const sessionKeyValidation = await this._validateSessionKey(
                        context.sessionKey
                    );
                    if (sessionKeyValidation.success === false) {
                        if (
                            sessionKeyValidation.errorCode === 'no_session_key'
                        ) {
                            return NOT_LOGGED_IN_RESULT;
                        }
                        return sessionKeyValidation;
                    }

                    const result = this._aiController.chatStream({
                        ...options,
                        model,
                        messages: messages as AIChatMessage[],
                        userId: sessionKeyValidation.userId,
                        userSubscriptionTier:
                            sessionKeyValidation.subscriptionTier,
                    });

                    return result;
                }),

            aiListChatModels: procedure()
                .origins('api')
                .http('GET', '/api/v2/ai/chat/models')
                .inputs(z.object({}))
                .handler(async (_, context) => {
                    if (!this._aiController) {
                        return AI_NOT_SUPPORTED_RESULT;
                    }

                    const sessionKeyValidation = await this._validateSessionKey(
                        context.sessionKey
                    );
                    if (sessionKeyValidation.success === false) {
                        if (
                            sessionKeyValidation.errorCode === 'no_session_key'
                        ) {
                            return NOT_LOGGED_IN_RESULT;
                        }
                        return sessionKeyValidation;
                    }

                    const result = await this._aiController.listChatModels({
                        userId: sessionKeyValidation.userId,
                        userSubscriptionTier:
                            sessionKeyValidation.subscriptionTier,
                        userRole: sessionKeyValidation.role,
                    });

                    return genericResult(result);
                }),

            createAiSkybox: procedure()
                .origins('api')
                .http('POST', '/api/v2/ai/skybox')
                .inputs(
                    z.object({
                        prompt: z.string().nonempty().max(600),
                        negativePrompt: z
                            .string()
                            .nonempty()
                            .max(600)
                            .optional(),
                        blockadeLabs: z
                            .object({
                                skyboxStyleId: z.number().optional(),
                                remixImagineId: z.number().optional(),
                                seed: z.number().optional(),
                            })
                            .optional(),
                        instances: INSTANCES_ARRAY_VALIDATION.optional(),
                    })
                )
                .handler(
                    async (
                        { prompt, negativePrompt, instances, blockadeLabs },
                        context
                    ) => {
                        if (!this._aiController) {
                            return AI_NOT_SUPPORTED_RESULT;
                        }

                        const sessionKeyValidation =
                            await this._validateSessionKey(context.sessionKey);
                        if (sessionKeyValidation.success === false) {
                            if (
                                sessionKeyValidation.errorCode ===
                                'no_session_key'
                            ) {
                                return NOT_LOGGED_IN_RESULT;
                            }
                            return sessionKeyValidation;
                        }

                        const result = await this._aiController.generateSkybox({
                            prompt,
                            negativePrompt,
                            blockadeLabs,
                            userId: sessionKeyValidation.userId,
                            userSubscriptionTier:
                                sessionKeyValidation.subscriptionTier,
                        });

                        return result;
                    }
                ),

            getAiSkybox: procedure()
                .origins('api')
                .http('GET', '/api/v2/ai/skybox')
                .inputs(
                    z.object({
                        skyboxId: z
                            .string({
                                invalid_type_error:
                                    'skyboxId must be a string.',
                                required_error: 'skyboxId is required.',
                            })
                            .nonempty('skyboxId must not be empty'),
                        instances: INSTANCES_ARRAY_VALIDATION.optional(),
                    })
                )
                .handler(async ({ skyboxId, instances }, context) => {
                    if (!this._aiController) {
                        return AI_NOT_SUPPORTED_RESULT;
                    }

                    const sessionKeyValidation = await this._validateSessionKey(
                        context.sessionKey
                    );
                    if (sessionKeyValidation.success === false) {
                        if (
                            sessionKeyValidation.errorCode === 'no_session_key'
                        ) {
                            return NOT_LOGGED_IN_RESULT;
                        }
                        return sessionKeyValidation;
                    }

                    const result = await this._aiController.getSkybox({
                        skyboxId,
                        userId: sessionKeyValidation.userId,
                        userSubscriptionTier:
                            sessionKeyValidation.subscriptionTier,
                    });

                    return result;
                }),

            createAiImage: procedure()
                .origins('api')
                .http('POST', '/api/v2/ai/image')
                .inputs(
                    z.object({
                        prompt: z
                            .string({
                                invalid_type_error: 'prompt must be a string.',
                                required_error: 'prompt is required.',
                            })
                            .nonempty('prompt must not be empty'),
                        model: z
                            .string({
                                invalid_type_error: 'model must be a string.',
                                required_error: 'model is required.',
                            })
                            .nonempty('model must not be empty')
                            .optional(),
                        negativePrompt: z.string().nonempty().optional(),
                        width: z.number().positive().int().optional(),
                        height: z.number().positive().int().optional(),
                        seed: z.number().positive().int().optional(),
                        numberOfImages: z.number().positive().int().optional(),
                        steps: z.number().positive().int().optional(),
                        sampler: z.string().nonempty().optional(),
                        cfgScale: z.number().min(0).int().optional(),
                        clipGuidancePreset: z.string().nonempty().optional(),
                        stylePreset: z.string().nonempty().optional(),
                        instances: INSTANCES_ARRAY_VALIDATION.optional(),
                    })
                )
                .handler(
                    async (
                        {
                            prompt,
                            model,
                            negativePrompt,
                            width,
                            height,
                            seed,
                            numberOfImages,
                            steps,
                            sampler,
                            cfgScale,
                            clipGuidancePreset,
                            stylePreset,
                            instances,
                        },
                        context
                    ) => {
                        if (!this._aiController) {
                            return AI_NOT_SUPPORTED_RESULT;
                        }

                        const sessionKeyValidation =
                            await this._validateSessionKey(context.sessionKey);
                        if (sessionKeyValidation.success === false) {
                            if (
                                sessionKeyValidation.errorCode ===
                                'no_session_key'
                            ) {
                                return NOT_LOGGED_IN_RESULT;
                            }
                            return sessionKeyValidation;
                        }

                        const result = await this._aiController.generateImage({
                            model,
                            prompt,
                            negativePrompt,
                            width,
                            height,
                            seed,
                            numberOfImages,
                            steps,
                            sampler,
                            cfgScale,
                            clipGuidancePreset,
                            stylePreset,
                            userId: sessionKeyValidation.userId,
                            userSubscriptionTier:
                                sessionKeyValidation.subscriptionTier,
                        });

                        return result;
                    }
                ),

            getHumeAccessToken: procedure()
                .origins('api')
                .http('GET', '/api/v2/ai/hume/token')
                .inputs(
                    z.object({
                        recordName: RECORD_NAME_VALIDATION.optional(),
                    })
                )
                .handler(async ({ recordName }, context) => {
                    if (!this._aiController) {
                        return AI_NOT_SUPPORTED_RESULT;
                    }

                    const sessionKeyValidation = await this._validateSessionKey(
                        context.sessionKey
                    );
                    if (sessionKeyValidation.success === false) {
                        if (
                            sessionKeyValidation.errorCode === 'no_session_key'
                        ) {
                            return NOT_LOGGED_IN_RESULT;
                        }
                        return sessionKeyValidation;
                    }

                    const result = await this._aiController.getHumeAccessToken({
                        userId: sessionKeyValidation.userId,
                        recordName,
                    });

                    return result;
                }),

            createSloydModel: procedure()
                .origins('api')
                .http('POST', '/api/v2/ai/sloyd/model')
                .inputs(
                    z.object({
                        recordName: RECORD_NAME_VALIDATION.optional(),
                        outputMimeType: z
                            .enum(['model/gltf+json', 'model/gltf-binary'])
                            .default('model/gltf+json'),
                        prompt: z.string().min(1),
                        levelOfDetail: z.number().min(0.01).max(1).optional(),
                        baseModelId: z.string().optional(),
                        thumbnail: z
                            .object({
                                type: z.literal('image/png'),
                                width: z.number().int().min(1),
                                height: z.number().int().min(1),
                            })
                            .optional(),
                    })
                )
                .handler(
                    async (
                        {
                            recordName,
                            outputMimeType,
                            prompt,
                            levelOfDetail,
                            baseModelId,
                            thumbnail,
                        },
                        context
                    ) => {
                        if (!this._aiController) {
                            return AI_NOT_SUPPORTED_RESULT;
                        }

                        const sessionKeyValidation =
                            await this._validateSessionKey(context.sessionKey);
                        if (sessionKeyValidation.success === false) {
                            if (
                                sessionKeyValidation.errorCode ===
                                'no_session_key'
                            ) {
                                return NOT_LOGGED_IN_RESULT;
                            }
                            return sessionKeyValidation;
                        }

                        const result =
                            await this._aiController.sloydGenerateModel({
                                userId: sessionKeyValidation.userId,
                                recordName:
                                    recordName ?? sessionKeyValidation.userId,
                                outputMimeType,
                                prompt,
                                levelOfDetail,
                                baseModelId,
                                thumbnail: thumbnail as any,
                            });

                        return result;
                    }
                ),

            getLoomAccessToken: procedure()
                .origins('api')
                .http('GET', '/api/v2/loom/token')
                .inputs(
                    z.object({
                        recordName: RECORD_NAME_VALIDATION,
                    })
                )
                .handler(async ({ recordName }, context) => {
                    if (!this._loomController) {
                        return LOOM_NOT_SUPPORTED_RESULT;
                    }

                    const sessionKeyValidation = await this._validateSessionKey(
                        context.sessionKey
                    );
                    if (sessionKeyValidation.success === false) {
                        if (
                            sessionKeyValidation.errorCode === 'no_session_key'
                        ) {
                            return NOT_LOGGED_IN_RESULT;
                        }
                        return sessionKeyValidation;
                    }

                    const result = await this._loomController.getToken({
                        userId: sessionKeyValidation.userId,
                        recordName: recordName,
                    });

                    return result;
                }),

            createOpenAIRealtimeSession: procedure()
                .origins('api')
                .http('POST', '/api/v2/ai/openai/realtime/session')
                .inputs(
                    z.object({
                        recordName: RECORD_NAME_VALIDATION,
                        request: z.object({
                            model: z.string().min(1),
                            instructions: z.string().min(1).optional(),
                            modalities: z
                                .array(z.enum(['audio', 'text']))
                                .max(2)
                                .optional(),
                            maxResponseOutputTokens: z
                                .number()
                                .int()
                                .min(1)
                                .optional(),
                            inputAudioFormat: z
                                .enum(['pcm16', 'g711_ulaw', 'g711_alaw'])
                                .optional(),
                            inputAudioNoiseReduction: z
                                .object({
                                    type: z
                                        .enum(['near_field', 'far_field'])
                                        .optional(),
                                })
                                .optional()
                                .nullable(),
                            inputAudioTranscription: z
                                .object({
                                    language: z.string().min(1).optional(),
                                    model: z.string().min(1).optional(),
                                    prompt: z.string().min(1).optional(),
                                })
                                .optional()
                                .nullable(),
                            outputAudioFormat: z
                                .enum(['pcm16', 'g711_ulaw', 'g711_alaw'])
                                .optional(),
                            temperature: z.number().min(0).max(2).optional(),
                            toolChoice: z.string().optional(),
                            tools: z
                                .array(
                                    z.object({
                                        description: z.string().optional(),
                                        name: z.string(),
                                        parameters: z.any().optional(),
                                        type: z.enum(['function']).optional(),
                                    })
                                )
                                .optional(),
                            turnDetection: z
                                .object({
                                    createResponse: z.boolean().optional(),
                                    eagerness: z
                                        .enum(['low', 'medium', 'high'])
                                        .optional(),
                                    interruptResponse: z.boolean().optional(),
                                    prefixPaddingMs: z
                                        .number()
                                        .min(0)
                                        .optional(),
                                    silenceDurationMs: z
                                        .number()
                                        .min(0)
                                        .optional(),
                                    threshold: z.number().min(0).optional(),
                                    type: z
                                        .enum(['server_vad', 'semantic_vad'])
                                        .optional(),
                                })
                                .optional()
                                .nullable(),
                            voice: z.string().min(1).optional(),
                        }),
                    })
                )
                .handler(async ({ recordName, request }, context) => {
                    if (!this._aiController) {
                        return AI_NOT_SUPPORTED_RESULT;
                    }

                    const sessionKeyValidation = await this._validateSessionKey(
                        context.sessionKey
                    );
                    if (sessionKeyValidation.success === false) {
                        if (
                            sessionKeyValidation.errorCode === 'no_session_key'
                        ) {
                            return NOT_LOGGED_IN_RESULT;
                        }
                        return sessionKeyValidation;
                    }

                    const result =
                        await this._aiController.createOpenAIRealtimeSessionToken(
                            {
                                userId: sessionKeyValidation.userId,
                                recordName: recordName,
                                request: {
                                    model: request.model,
                                    ...request,
                                },
                            }
                        );

                    return result;
                }),

            getStudio: procedure()
                .origins('account')
                .http('GET', '/api/v2/studios')
                .inputs(
                    z.object({
                        studioId: STUDIO_ID_VALIDATION,
                    })
                )
                .handler(async ({ studioId }, context) => {
                    const sessionKeyValidation = await this._validateSessionKey(
                        context.sessionKey
                    );
                    if (sessionKeyValidation.success === false) {
                        if (
                            sessionKeyValidation.errorCode === 'no_session_key'
                        ) {
                            return NOT_LOGGED_IN_RESULT;
                        }
                        return sessionKeyValidation;
                    }

                    const result = await this._records.getStudio(
                        studioId,
                        sessionKeyValidation.userId
                    );
                    return result;
                }),

            createStudio: procedure()
                .origins('account')
                .http('POST', '/api/v2/studios')
                .inputs(
                    z.object({
                        displayName: STUDIO_DISPLAY_NAME_VALIDATION,
                        ownerStudioComId: z
                            .string({
                                invalid_type_error:
                                    'ownerStudioComId must be a string.',
                                required_error: 'ownerStudioComId is required.',
                            })
                            .nonempty('ownerStudioComId must not be empty')
                            .nullable()
                            .optional(),
                    })
                )
                .handler(async ({ displayName, ownerStudioComId }, context) => {
                    const sessionKeyValidation = await this._validateSessionKey(
                        context.sessionKey
                    );
                    if (sessionKeyValidation.success === false) {
                        if (
                            sessionKeyValidation.errorCode === 'no_session_key'
                        ) {
                            return NOT_LOGGED_IN_RESULT;
                        }
                        return sessionKeyValidation;
                    }

                    if (!ownerStudioComId) {
                        const result = await this._records.createStudio(
                            displayName,
                            sessionKeyValidation.userId
                        );
                        return result;
                    } else {
                        const result = await this._records.createStudioInComId(
                            displayName,
                            sessionKeyValidation.userId,
                            ownerStudioComId
                        );
                        return result;
                    }
                }),

            updateStudio: procedure()
                .origins('account')
                .http('PUT', '/api/v2/studios')
                .inputs(
                    z.object({
                        id: STUDIO_ID_VALIDATION,
                        displayName: STUDIO_DISPLAY_NAME_VALIDATION.optional(),
                        logoUrl: z
                            .string({
                                invalid_type_error: 'logoUrl must be a string.',
                                required_error: 'logoUrl is required.',
                            })
                            .url()
                            .min(1)
                            .max(512)
                            .nullable()
                            .optional(),
                        logoBackgroundColor: z
                            .string({
                                invalid_type_error:
                                    'logoBackgroundColor must be a string.',
                                required_error:
                                    'logoBackgroundColor is required.',
                            })
                            .min(1)
                            .max(32)
                            .nullable()
                            .optional(),
                        comIdConfig: COM_ID_CONFIG_SCHEMA.optional(),
                        playerConfig: COM_ID_PLAYER_CONFIG.optional(),
                        loomConfig: LOOM_CONFIG.optional(),
                        humeConfig: HUME_CONFIG.optional(),
                    })
                )
                .handler(
                    async (
                        {
                            id,
                            displayName,
                            logoUrl,
                            comIdConfig,
                            playerConfig,
                            loomConfig,
                            humeConfig,
                        },
                        context
                    ) => {
                        const sessionKeyValidation =
                            await this._validateSessionKey(context.sessionKey);
                        if (sessionKeyValidation.success === false) {
                            if (
                                sessionKeyValidation.errorCode ===
                                'no_session_key'
                            ) {
                                return NOT_LOGGED_IN_RESULT;
                            }
                            return sessionKeyValidation;
                        }

                        const result = await this._records.updateStudio({
                            userId: sessionKeyValidation.userId,
                            studio: {
                                id,
                                displayName,
                                logoUrl,
                                comIdConfig,
                                playerConfig,
                                loomConfig,
                                humeConfig,
                            },
                        });
                        return result;
                    }
                ),

            requestStudioComId: procedure()
                .origins('account')
                .http('POST', '/api/v2/studios/requestComId')
                .inputs(
                    z.object({
                        studioId: STUDIO_ID_VALIDATION,
                        comId: COM_ID_VALIDATION,
                    })
                )
                .handler(async ({ studioId, comId }, context) => {
                    const sessionKeyValidation = await this._validateSessionKey(
                        context.sessionKey
                    );
                    if (sessionKeyValidation.success === false) {
                        if (
                            sessionKeyValidation.errorCode === 'no_session_key'
                        ) {
                            return NOT_LOGGED_IN_RESULT;
                        }
                        return sessionKeyValidation;
                    }

                    const result = await this._records.requestComId({
                        studioId,
                        userId: sessionKeyValidation.userId,
                        requestedComId: comId,
                        ipAddress: context.ipAddress,
                    });

                    return result;
                }),

            listStudios: procedure()
                .origins('api')
                .http('GET', '/api/v2/studios/list')
                .inputs(
                    z.object({
                        comId: z.string().nonempty().nullable().optional(),
                        userId: z.string().optional(),
                    })
                )
                .handler(async ({ comId, userId }, context) => {
                    const sessionKeyValidation = await this._validateSessionKey(
                        context.sessionKey
                    );
                    if (sessionKeyValidation.success === false) {
                        if (
                            sessionKeyValidation.errorCode === 'no_session_key'
                        ) {
                            return NOT_LOGGED_IN_RESULT;
                        }
                        return sessionKeyValidation;
                    }

                    if (userId && userId !== sessionKeyValidation.userId) {
                        if (!isSuperUserRole(sessionKeyValidation.role)) {
                            return {
                                success: false,
                                errorCode: 'not_authorized',
                                errorMessage:
                                    'You are not authorized to perform this action.',
                            } as const;
                        }
                    } else {
                        userId = sessionKeyValidation.userId;
                    }

                    if (comId) {
                        const result = await this._records.listStudiosByComId(
                            userId,
                            comId
                        );
                        return result;
                    } else {
                        const result = await this._records.listStudios(userId);
                        return result;
                    }
                }),

            listStudioMembers: procedure()
                .origins('account')
                .http('GET', '/api/v2/studios/members/list')
                .inputs(
                    z.object({
                        studioId: STUDIO_ID_VALIDATION,
                    })
                )
                .handler(async ({ studioId }, context) => {
                    const sessionKeyValidation = await this._validateSessionKey(
                        context.sessionKey
                    );
                    if (sessionKeyValidation.success === false) {
                        if (
                            sessionKeyValidation.errorCode === 'no_session_key'
                        ) {
                            return NOT_LOGGED_IN_RESULT;
                        }
                        return sessionKeyValidation;
                    }

                    const result = await this._records.listStudioMembers(
                        studioId,
                        sessionKeyValidation.userId
                    );
                    return result;
                }),

            addStudioMember: procedure()
                .origins('account')
                .http('POST', '/api/v2/studios/members')
                .inputs(
                    z.object({
                        studioId: STUDIO_ID_VALIDATION,
                        addedUserId: z
                            .string({
                                invalid_type_error:
                                    'addedUserId must be a string.',
                                required_error: 'addedUserId is required.',
                            })
                            .nonempty('addedUserId must not be empty')
                            .optional(),
                        addedEmail: z
                            .string({
                                invalid_type_error:
                                    'addedEmail must be a string.',
                                required_error: 'addedEmail is required.',
                            })
                            .nonempty('addedEmail must not be empty')
                            .optional(),
                        addedPhoneNumber: z
                            .string({
                                invalid_type_error:
                                    'addedPhoneNumber must be a string.',
                                required_error: 'addedPhoneNumber is required.',
                            })
                            .nonempty('addedPhoneNumber must not be empty')
                            .optional(),
                        addedDisplayName: z
                            .string({
                                invalid_type_error:
                                    'addedDisplayName must be a string.',
                                required_error: 'addedDisplayName is required.',
                            })
                            .nonempty('addedDisplayName must not be empty')
                            .optional(),
                        role: z.union([
                            z.literal('admin'),
                            z.literal('member'),
                        ]),
                    })
                )
                .handler(
                    async (
                        {
                            studioId,
                            addedUserId,
                            addedEmail,
                            addedPhoneNumber,
                            addedDisplayName,
                            role,
                        },
                        context
                    ) => {
                        const sessionKeyValidation =
                            await this._validateSessionKey(context.sessionKey);
                        if (sessionKeyValidation.success === false) {
                            if (
                                sessionKeyValidation.errorCode ===
                                'no_session_key'
                            ) {
                                return NOT_LOGGED_IN_RESULT;
                            }
                            return sessionKeyValidation;
                        }

                        const result = await this._records.addStudioMember({
                            studioId,
                            userId: sessionKeyValidation.userId,
                            role,
                            addedUserId,
                            addedEmail,
                            addedPhoneNumber,
                            addedDisplayName,
                        });
                        return result;
                    }
                ),

            removeStudioMember: procedure()
                .origins('account')
                .http('DELETE', '/api/v2/studios/members')
                .inputs(
                    z.object({
                        studioId: STUDIO_ID_VALIDATION,
                        removedUserId: z
                            .string({
                                invalid_type_error:
                                    'removedUserId must be a string.',
                                required_error: 'removedUserId is required.',
                            })
                            .nonempty('removedUserId must not be empty')
                            .optional(),
                    })
                )
                .handler(async ({ studioId, removedUserId }, context) => {
                    const sessionKeyValidation = await this._validateSessionKey(
                        context.sessionKey
                    );
                    if (sessionKeyValidation.success === false) {
                        if (
                            sessionKeyValidation.errorCode === 'no_session_key'
                        ) {
                            return NOT_LOGGED_IN_RESULT;
                        }
                        return sessionKeyValidation;
                    }

                    const result = await this._records.removeStudioMember({
                        studioId,
                        userId: sessionKeyValidation.userId,
                        removedUserId,
                    });
                    return result;
                }),

            getManageStudioStoreLink: procedure()
                .origins('account')
                .http('POST', '/api/v2/studios/store/manage')
                .inputs(
                    z.object({
                        studioId: z
                            .string({
                                invalid_type_error:
                                    'studioId must be a string.',
                                required_error: 'studioId is required.',
                            })
                            .min(1),
                    })
                )
                .handler(async ({ studioId }, context) => {
                    if (!this._purchasableItems) {
                        return STORE_NOT_SUPPORTED_RESULT;
                    }
                    if (!this._subscriptions) {
                        return SUBSCRIPTIONS_NOT_SUPPORTED_RESULT;
                    }

                    const sessionKeyValidation = await this._validateSessionKey(
                        context.sessionKey
                    );
                    if (sessionKeyValidation.success === false) {
                        if (
                            sessionKeyValidation.errorCode === 'no_session_key'
                        ) {
                            return NOT_LOGGED_IN_RESULT;
                        }
                        return sessionKeyValidation;
                    }

                    const result =
                        await this._subscriptions.createManageStoreAccountLink({
                            studioId,
                            userId: sessionKeyValidation.userId,
                        });

                    return result;
                }),

            getPlayerConfig: procedure()
                .origins('api')
                .http('GET', '/api/v2/player/config')
                .inputs(
                    z.object({
                        comId: z.string().nonempty(),
                    })
                )
                .handler(async ({ comId }, context) => {
                    const result = await this._records.getPlayerConfig(comId);
                    return result;
                }),

            getSubscriptions: procedure()
                .origins('account')
                .http('GET', '/api/v2/subscriptions')
                .inputs(
                    z.object({
                        studioId: z
                            .string({
                                invalid_type_error:
                                    'studioId must be a string.',
                                required_error: 'studioId is required.',
                            })
                            .nonempty('studioId must be non-empty.')
                            .optional(),
                        userId: z
                            .string({
                                invalid_type_error: 'userId must be a string.',
                                required_error: 'userId is required.',
                            })
                            .nonempty('userId must be non-empty.')
                            .optional(),
                    })
                )
                .handler(async ({ studioId, userId }, context) => {
                    if (!this._subscriptions) {
                        return SUBSCRIPTIONS_NOT_SUPPORTED_RESULT;
                    }

                    const sessionKey = context.sessionKey;

                    if (!sessionKey) {
                        return NOT_LOGGED_IN_RESULT;
                    }

                    const result =
                        await this._subscriptions.getSubscriptionStatus({
                            sessionKey,
                            userId,
                            studioId,
                        });

                    if (!result.success) {
                        return result;
                    }

                    return {
                        success: true,
                        publishableKey: result.publishableKey,
                        subscriptions: result.subscriptions.map((s) => ({
                            active: s.active,
                            statusCode: s.statusCode,
                            productName: s.productName,
                            startDate: s.startDate,
                            endedDate: s.endedDate,
                            cancelDate: s.cancelDate,
                            canceledDate: s.canceledDate,
                            currentPeriodStart: s.currentPeriodStart,
                            currentPeriodEnd: s.currentPeriodEnd,
                            renewalInterval: s.renewalInterval,
                            intervalLength: s.intervalLength,
                            intervalCost: s.intervalCost,
                            currency: s.currency,
                            featureList: s.featureList,
                        })),
                        purchasableSubscriptions:
                            result.purchasableSubscriptions.map((s) => ({
                                id: s.id,
                                name: s.name,
                                description: s.description,
                                featureList: s.featureList,
                                prices: s.prices,
                                defaultSubscription: s.defaultSubscription,
                            })),
                    } as const;
                }),

            getManageSubscriptionLink: procedure()
                .origins('account')
                .http('POST', '/api/v2/subscriptions/manage')
                .inputs(
                    z.object({
                        userId: z
                            .string({
                                invalid_type_error: 'userId must be a string.',
                                required_error: 'userId is required.',
                            })
                            .nonempty('userId must not be empty.')
                            .optional(),
                        studioId: z
                            .string({
                                invalid_type_error:
                                    'studioId must be a string.',
                                required_error: 'studioId is required.',
                            })
                            .nonempty('studioId must not be empty.')
                            .optional(),
                        subscriptionId: z.string().optional(),
                        expectedPrice: z
                            .object({
                                currency: z.string(),
                                cost: z.number(),
                                interval: z.enum([
                                    'month',
                                    'year',
                                    'week',
                                    'day',
                                ]),
                                intervalLength: z.number(),
                            })
                            .optional(),
                    })
                )
                .handler(
                    async (
                        { userId, studioId, subscriptionId, expectedPrice },
                        context
                    ) => {
                        if (!this._subscriptions) {
                            return SUBSCRIPTIONS_NOT_SUPPORTED_RESULT;
                        }

                        const sessionKey = context.sessionKey;

                        if (!sessionKey) {
                            return NOT_LOGGED_IN_RESULT;
                        }

                        const result =
                            await this._subscriptions.createManageSubscriptionLink(
                                {
                                    sessionKey,
                                    userId,
                                    studioId,
                                    subscriptionId,
                                    expectedPrice:
                                        expectedPrice as CreateManageSubscriptionRequest['expectedPrice'],
                                }
                            );

                        if (!result.success) {
                            return result;
                        }

                        return {
                            success: true,
                            url: result.url,
                        };
                    }
                ),

            updateSubscription: procedure()
                .origins('account')
                .http('POST', '/api/v2/subscriptions/update')
                .inputs(
                    z.object({
                        userId: z.string().optional(),
                        studioId: z.string().optional(),
                        subscriptionId: z.string().nullable(),
                        subscriptionStatus: z
                            .enum([
                                'active',
                                'canceled',
                                'ended',
                                'past_due',
                                'unpaid',
                                'incomplete',
                                'incomplete_expired',
                                'trialing',
                                'paused',
                            ])
                            .nullable(),
                        subscriptionPeriodStartMs: z
                            .number()
                            .positive()
                            .int()
                            .nullable(),
                        subscriptionPeriodEndMs: z
                            .number()
                            .positive()
                            .int()
                            .nullable(),
                    })
                )
                .handler(
                    async (
                        {
                            userId,
                            studioId,
                            subscriptionId,
                            subscriptionStatus,
                            subscriptionPeriodStartMs,
                            subscriptionPeriodEndMs,
                        },
                        context
                    ) => {
                        if (!this._subscriptions) {
                            return SUBSCRIPTIONS_NOT_SUPPORTED_RESULT;
                        }

                        const sessionKey = context.sessionKey;

                        if (!sessionKey) {
                            return NOT_LOGGED_IN_RESULT;
                        }

                        const validation = await this._validateSessionKey(
                            sessionKey
                        );
                        if (validation.success === false) {
                            return validation;
                        }

                        const result =
                            await this._subscriptions.updateSubscription({
                                currentUserId: validation.userId,
                                currentUserRole: validation.role,
                                userId,
                                studioId,
                                subscriptionId,
                                subscriptionStatus,
                                subscriptionPeriodStartMs,
                                subscriptionPeriodEndMs,
                            });

                        return result;
                    }
                ),

            listInsts: procedure()
                .origins('api')
                .http('GET', '/api/v2/records/insts/list')
                .inputs(
                    z.object({
                        recordName: RECORD_NAME_VALIDATION.optional(),
                        inst: z.string().optional(),
                        marker: z.string().optional(),
                    })
                )
                .handler(async ({ recordName, inst, marker }, context) => {
                    if (!this._websocketController) {
                        return INSTS_NOT_SUPPORTED_RESULT;
                    }

                    const sessionKey = context.sessionKey;

                    if (!sessionKey) {
                        return NOT_LOGGED_IN_RESULT;
                    }

                    const validation = await this._validateSessionKey(
                        sessionKey
                    );

                    if (validation.success === false) {
                        return validation;
                    }

                    const userId = validation.userId;

                    const result = await this._websocketController.listInsts(
                        recordName,
                        userId,
                        inst,
                        marker
                    );
                    return result;
                }),

            deleteInst: procedure()
                .origins('account')
                .http('DELETE', '/api/v2/records/insts')
                .inputs(
                    z.object({
                        recordKey: RECORD_KEY_VALIDATION.optional(),
                        recordName: RECORD_NAME_VALIDATION.optional(),
                        inst: z.string().optional(),
                    })
                )
                .handler(async ({ recordKey, recordName, inst }, context) => {
                    if (!this._websocketController) {
                        return INSTS_NOT_SUPPORTED_RESULT;
                    }

                    const sessionKey = context.sessionKey;

                    if (!sessionKey) {
                        return NOT_LOGGED_IN_RESULT;
                    }

                    const validation = await this._validateSessionKey(
                        sessionKey
                    );

                    if (validation.success === false) {
                        return validation;
                    }

                    const result = await this._websocketController.eraseInst(
                        recordKey ?? recordName,
                        inst,
                        validation.userId
                    );
                    return result;
                }),

            reportInst: procedure()
                .origins('api')
                .http('POST', '/api/v2/records/insts/report')
                .inputs(
                    z.object({
                        recordName: RECORD_NAME_VALIDATION.nullable(),
                        inst: z.string().nonempty(),
                        automaticReport: z.boolean(),
                        reportReason: z.union([
                            z.literal('poor-performance'),
                            z.literal('spam'),
                            z.literal('harassment'),
                            z.literal('copyright-infringement'),
                            z.literal('obscene'),
                            z.literal('illegal'),
                            z.literal('other'),
                        ]),
                        reportReasonText: z.string().nonempty().trim(),
                        reportedUrl: z.string().url(),
                        reportedPermalink: z.string().url(),
                    })
                )
                .handler(
                    async (
                        {
                            recordName,
                            inst,
                            automaticReport,
                            reportReason,
                            reportReasonText,
                            reportedUrl,
                            reportedPermalink,
                        },
                        context
                    ) => {
                        if (!this._moderationController) {
                            return MODERATION_NOT_SUPPORTED_RESULT;
                        }

                        const validation = await this._validateSessionKey(
                            context.sessionKey
                        );

                        if (validation.success === false) {
                            if (validation.errorCode !== 'no_session_key') {
                                return validation;
                            }
                        }

                        const result =
                            await this._moderationController.reportInst({
                                recordName,
                                inst,
                                automaticReport,
                                reportReason,
                                reportReasonText,
                                reportedUrl,
                                reportedPermalink,
                                reportingIpAddress: context.ipAddress,
                                reportingUserId: validation.userId,
                            });

                        return result;
                    }
                ),

            getInstData: procedure()
                .origins(true)
                .http('GET', '/instData')
                .inputs(
                    z.object({
                        recordName:
                            RECORD_NAME_VALIDATION.nullable().optional(),
                        inst: z.string().nonempty(),
                        branch: z
                            .string()
                            .nonempty()
                            .default(DEFAULT_BRANCH_NAME),
                    })
                )
                .handler(async ({ recordName, inst, branch }, context) => {
                    let userId: string = null;
                    const validation = await this._validateSessionKey(
                        context.sessionKey
                    );
                    if (validation.success === false) {
                        if (validation.errorCode === 'no_session_key') {
                            userId = null;
                        } else {
                            return validation;
                        }
                    } else {
                        userId = validation.userId;
                    }

                    const data = await this._websocketController.getBranchData(
                        userId,
                        recordName ?? null,
                        inst,
                        branch
                    );

                    return {
                        success: true,
                        ...data,
                    };
                }),

            listProcedures: procedure()
                .origins(true)
                .http('GET', '/api/v2/procedures')
                .inputs(z.object({}))
                .handler(async (_, context) => {
                    const procedures = this._procedures;
                    const metadata = getProcedureMetadata(procedures);
                    return {
                        success: true,
                        ...metadata,
                        version:
                            typeof GIT_TAG === 'string' ? GIT_TAG : undefined,
                        versionHash:
                            typeof GIT_HASH === 'string' ? GIT_HASH : undefined,
                    };
                }),

            getPurchasableItem: procedure()
                .origins(true)
                .http('GET', '/api/v2/records/purchasableItems')
                .inputs(
                    z.object({
                        recordName: RECORD_NAME_VALIDATION,
                        address: ADDRESS_VALIDATION,
                        instances: INSTANCES_ARRAY_VALIDATION.optional(),
                    })
                )
                .handler(
                    async ({ recordName, address, instances }, context) => {
                        if (!this._purchasableItems) {
                            return STORE_NOT_SUPPORTED_RESULT;
                        }

                        const validation = await this._validateSessionKey(
                            context.sessionKey
                        );
                        if (
                            validation.success === false &&
                            validation.errorCode !== 'no_session_key'
                        ) {
                            return validation;
                        }

                        const result = await this._purchasableItems.getItem({
                            recordName: recordName,
                            address: address,
                            userId: validation.userId,
                            instances: instances ?? [],
                        });
                        return result;
                    }
                ),

            listPurchasableItems: procedure()
                .origins(true)
                .http('GET', '/api/v2/records/purchasableItems/list')
                .inputs(
                    z.object({
                        recordName: RECORD_NAME_VALIDATION,
                        address: ADDRESS_VALIDATION.nullable().optional(),
                        marker: MARKER_VALIDATION.optional(),
                        sort: z.enum(['ascending', 'descending']).optional(),
                        instances: INSTANCES_ARRAY_VALIDATION.optional(),
                    })
                )
                .handler(
                    async (
                        { recordName, address, instances, marker, sort },
                        context
                    ) => {
                        if (!this._purchasableItems) {
                            return STORE_NOT_SUPPORTED_RESULT;
                        }

                        const sessionKeyValidation =
                            await this._validateSessionKey(context.sessionKey);
                        if (
                            sessionKeyValidation.success === false &&
                            sessionKeyValidation.errorCode !== 'no_session_key'
                        ) {
                            return sessionKeyValidation;
                        }

                        if (!marker) {
                            const result =
                                await this._purchasableItems.listItems({
                                    recordName,
                                    startingAddress: address || null,
                                    userId: sessionKeyValidation.userId,
                                    instances,
                                });
                            return result;
                        } else {
                            const result =
                                await this._purchasableItems.listItemsByMarker({
                                    recordName: recordName,
                                    marker: marker,
                                    startingAddress: address || null,
                                    sort: sort,
                                    userId: sessionKeyValidation.userId,
                                    instances,
                                });

                            return result;
                        }
                    }
                ),

            recordPurchasableItem: procedure()
                .origins('api')
                .http('POST', '/api/v2/records/purchasableItems')
                .inputs(
                    z.object({
                        recordName: RECORD_NAME_VALIDATION,
                        item: z.object({
                            address: ADDRESS_VALIDATION,
                            name: z.string().min(1).max(128),
                            description: z.string().min(1).max(1024),
                            imageUrls: z
                                .array(z.string().min(1).max(512))
                                .max(8),
                            currency: z.string().min(1).max(15).toLowerCase(),
                            cost: z.number().gte(0).int(),
                            taxCode: z
                                .string()
                                .min(1)
                                .max(64)
                                .nullable()
                                .optional(),
                            roleName: z.string().min(1),
                            roleGrantTimeMs: z
                                .number()
                                .positive()
                                .int()
                                .nullable()
                                .optional(),
                            redirectUrl: z.string().url().nullable().optional(),
                            markers: MARKERS_VALIDATION,
                        }),
                        instances: INSTANCES_ARRAY_VALIDATION.optional(),
                    })
                )
                .handler(async ({ recordName, item, instances }, context) => {
                    if (!this._purchasableItems) {
                        return STORE_NOT_SUPPORTED_RESULT;
                    }

                    const sessionKeyValidation = await this._validateSessionKey(
                        context.sessionKey
                    );
                    if (sessionKeyValidation.success === false) {
                        if (
                            sessionKeyValidation.errorCode === 'no_session_key'
                        ) {
                            return NOT_LOGGED_IN_RESULT;
                        }
                        return sessionKeyValidation;
                    }

                    const result = await this._purchasableItems.recordItem({
                        recordKeyOrRecordName: recordName,
                        item: item as PurchasableItem,
                        userId: sessionKeyValidation.userId,
                        instances: instances,
                    });

                    return result;
                }),

            erasePurchasableItem: procedure()
                .origins('api')
                .http('POST', '/api/v2/records/purchasableItems/erase')
                .inputs(
                    z.object({
                        recordName: RECORD_NAME_VALIDATION,
                        address: ADDRESS_VALIDATION,
                        instances: INSTANCES_ARRAY_VALIDATION.optional(),
                    })
                )
                .handler(
                    async ({ recordName, address, instances }, context) => {
                        if (!this._purchasableItems) {
                            return STORE_NOT_SUPPORTED_RESULT;
                        }

                        const sessionKeyValidation =
                            await this._validateSessionKey(context.sessionKey);
                        if (sessionKeyValidation.success === false) {
                            if (
                                sessionKeyValidation.errorCode ===
                                'no_session_key'
                            ) {
                                return NOT_LOGGED_IN_RESULT;
                            }
                            return sessionKeyValidation;
                        }

                        const result = await this._purchasableItems.eraseItem({
                            recordName: recordName,
                            address: address,
                            userId: sessionKeyValidation.userId,
                            instances: instances,
                        });
                        return result;
                    }
                ),

            purchaseItem: procedure()
                .origins('account')
                .http('POST', '/api/v2/records/purchasableItems/purchase')
                .inputs(
                    z.object({
                        recordName: RECORD_NAME_VALIDATION,
                        item: z.object({
                            address: ADDRESS_VALIDATION,
                            expectedCost: z.number().gte(0).int(),
                            currency: z.string().min(1).max(15).toLowerCase(),
                        }),
                        instances: INSTANCES_ARRAY_VALIDATION.optional(),
                        returnUrl: z.string().url(),
                        successUrl: z.string().url(),
                    })
                )
                .handler(
                    async (
                        { recordName, item, instances, returnUrl, successUrl },
                        context
                    ) => {
                        const sessionKeyValidation =
                            await this._validateSessionKey(context.sessionKey);
                        if (
                            sessionKeyValidation.success === false &&
                            sessionKeyValidation.errorCode !== 'no_session_key'
                        ) {
                            return sessionKeyValidation;
                        }

                        const result =
                            await this._subscriptions.createPurchaseItemLink({
                                userId: sessionKeyValidation.userId,
                                item: {
                                    recordName: recordName,
                                    address: item.address,
                                    currency: item.currency,
                                    expectedCost: item.expectedCost,
                                },
                                returnUrl,
                                successUrl,
                                instances,
                            });

                        return result;
                    }
                ),

            fulfillCheckoutSession: procedure()
                .origins('account')
                .http('POST', '/api/v2/records/checkoutSession/fulfill')
                .inputs(
                    z.object({
                        sessionId: z.string().nonempty(),
                        activation: z.enum(['now', 'later']),
                    })
                )
                .handler(async ({ sessionId, activation }, context) => {
                    const sessionKeyValidation = await this._validateSessionKey(
                        context.sessionKey
                    );
                    if (
                        sessionKeyValidation.success === false &&
                        sessionKeyValidation.errorCode !== 'no_session_key'
                    ) {
                        return sessionKeyValidation;
                    }

                    const result =
                        await this._subscriptions.fulfillCheckoutSession({
                            userId: sessionKeyValidation.userId,
                            sessionId,
                            activation,
                        });

                    return result;
                }),

            claimActivationKey: procedure()
                .origins('account')
                .http('POST', '/api/v2/records/activationKey/claim')
                .inputs(
                    z.object({
                        activationKey: z.string().min(1),
                        target: z.enum(['self', 'guest']),
                    })
                )
                .handler(async ({ activationKey, target }, context) => {
                    const sessionKeyValidation = await this._validateSessionKey(
                        context.sessionKey
                    );
                    if (
                        sessionKeyValidation.success === false &&
                        sessionKeyValidation.errorCode !== 'no_session_key'
                    ) {
                        return sessionKeyValidation;
                    }

                    const result = await this._subscriptions.claimActivationKey(
                        {
                            userId: sessionKeyValidation.userId,
                            activationKey,
                            target,
                            ipAddress: context.ipAddress,
                        }
                    );

                    return result;
                }),
        };
    }

    private _setupRoutes() {
        const procs = this._procedures;
        for (let procedureName of Object.keys(procs)) {
            if (Object.prototype.hasOwnProperty.call(procs, procedureName)) {
                const procedure = (procs as any)[procedureName];
                if (procedure.http) {
                    this._addProcedureRoute(procedure, procedureName);
                }
            }
        }

        this.addRoute({
            method: 'POST',
            path: '/api/v3/callProcedure',
            schema: z.object({
                procedure: z.string().nonempty(),
                input: z.any().optional(),
                query: z.any().optional(),
            }),
            handler: async (request, { procedure, input, query }) => {
                const proc = (procs as any)[procedure] as Procedure<
                    any,
                    ProcedureOutput,
                    any
                >;
                if (!proc) {
                    return returnResult({
                        success: false,
                        errorCode: 'not_found',
                        errorMessage: `Unable to find procedure: ${procedure}`,
                    } as const);
                }

                const span = trace.getActiveSpan();
                if (span) {
                    span.updateName(`http:${procedure}`);
                    span.setAttribute('request.procedure', procedure);
                }

                const origins =
                    proc.allowedOrigins === 'account'
                        ? this._allowedAccountOrigins
                        : proc.allowedOrigins === 'api'
                        ? this._allowedApiOrigins
                        : proc.allowedOrigins ?? true;

                if (origins !== true && !validateOrigin(request, origins)) {
                    return formatResponse(
                        request,
                        returnResult(INVALID_ORIGIN_RESULT),
                        origins
                    );
                }

                const context: RPCContext = {
                    ipAddress: request.ipAddress,
                    sessionKey: getSessionKey(request),
                    httpRequest: request,
                    origin: request.headers.origin ?? null,
                };

                let result: ProcedureOutput;
                if (proc.schema) {
                    const parseResult = proc.schema.safeParse(input);
                    if (parseResult.success === false) {
                        return formatResponse(
                            request,
                            returnZodError(parseResult.error),
                            origins
                        );
                    }

                    let queryData: any;
                    if (proc.querySchema) {
                        const parseResult = proc.querySchema.safeParse(query);
                        if (parseResult.success === false) {
                            return formatResponse(
                                request,
                                returnZodError(parseResult.error),
                                origins
                            );
                        }
                        queryData = parseResult.data;
                    }

                    result = await proc.handler(
                        parseResult.data,
                        context,
                        queryData
                    );
                } else {
                    result = await proc.handler(input, context);
                }

                return returnProcedureOutput(result);
            },
        });

        this.addRoute({
            method: 'POST',
            path: '/api/stripeWebhook',
            name: 'stripeWebhook',
            allowedOrigins: true,
            handler: (request) => this._stripeWebhook(request),
        });
    }

    /**
     * Adds the given procedure to the server.
     * @param name The name of the procedure.
     * @param procedure The procedure that should be added.
     */
    addProcedure<TInput, TOutput extends ProcedureOutput, TQuery>(
        name: string,
        procedure: Procedure<TInput, TOutput, TQuery>
    ) {
        if (name in this._procedures) {
            throw new Error(
                `A procedure already exists with the name: ${name}`
            );
        }
        (this._procedures as any)[name] = procedure;
        if (procedure.http) {
            this._addProcedureRoute(procedure, name);
        }
    }

    /**
     * Adds the given procedures to the server.
     * @param procedures The procedures that should be added.
     */
    addProcedures(procedures: Procedures) {
        for (let name of Object.keys(procedures)) {
            this.addProcedure(name, procedures[name]);
        }
    }

    /**
     * Adds the given procedural route to the server.
     * @param route The route that should be added.
     */
    private _addProcedureRoute<T, TQuery>(
        procedure: Procedure<T, ProcedureOutput, TQuery>,
        name: string
    ): void {
        if (!procedure.http) {
            throw new Error('Procedure must have an http route defined.');
        }

        const route = procedure.http;
        const r: Route<T> = {
            method: route.method,
            path: route.path,
            schema: procedure.schema,
            querySchema: procedure.querySchema,
            name: name,
            handler: async (request, data, query) => {
                const context: RPCContext = {
                    ipAddress: request.ipAddress,
                    sessionKey: getSessionKey(request),
                    httpRequest: request,
                    origin: request.headers.origin ?? null,
                };
                const result = await procedure.handler(data, context, query);
                const response = returnProcedureOutput(result);

                if (procedure.mapToResponse) {
                    const procedureResponse = await procedure.mapToResponse(
                        result,
                        context
                    );
                    return merge(response, procedureResponse);
                }

                return response;
            },
            allowedOrigins: procedure.allowedOrigins,
        };

        this.addRoute(r);
    }

    /**
     * Adds the given route to the server.
     */
    addRoute<T>(route: Route<T>) {
        const routeKey = `${route.method}:${route.path}`;
        if (this._routes.has(routeKey)) {
            throw new Error(
                `A route already exists for the given method and path: ${routeKey}`
            );
        }
        this._routes.set(routeKey, route);
    }

    /**
     * Forcefully adds the given route to the server, overwriting any routes that already exist.
     * @param route The route that should be added.
     */
    overrideRoute<T>(route: Route<T>) {
        const routeKey = `${route.method}:${route.path}`;
        this._routes.set(routeKey, route);
    }

    /**
     * Handles the given request and returns the specified response.
     * @param request The request that should be handled.
     */
    @traced(
        'RecordsServer',
        {
            kind: SpanKind.SERVER,
            root: true,
        },
        {
            histogram: {
                meter: RECORDS_SERVER_METER,
                name: 'records.http.duration',
                options: {
                    description:
                        'A distribution of the HTTP server request durations.',
                    unit: 'miliseconds',
                    valueType: ValueType.INT,
                },
                attributes: (
                    [request]: [GenericHttpRequest],
                    ret: GenericHttpResponse
                ) => ({
                    [SEMATTRS_HTTP_METHOD]: request.method,
                    ['http.status_code']: ret.statusCode,
                }),
            },
            errorCounter: {
                meter: RECORDS_SERVER_METER,
                name: 'records.http.errors',
                options: {
                    description: 'A count of the HTTP server errors.',
                },
            },
        }
    )
    @traceHttpResponse()
    async handleHttpRequest(
        request: GenericHttpRequest
    ): Promise<GenericHttpResponse> {
        const span = trace.getActiveSpan();
        if (span) {
            const url = new URL(request.path, `http://${request.headers.host}`);
            span.setAttributes({
                [SEMATTRS_HTTP_METHOD]: request.method,
                [SEMATTRS_HTTP_URL]: url.href,
                [SEMATTRS_HTTP_TARGET]: request.path,
                [SEMATTRS_HTTP_CLIENT_IP]: request.ipAddress,
                [SEMATTRS_HTTP_HOST]: request.headers.host,
                [SEMATTRS_HTTP_USER_AGENT]: request.headers['user-agent'],
                ['http.origin']: request.headers.origin,
            });
        }

        let skipRateLimitCheck = false;
        if (!this._rateLimit) {
            skipRateLimitCheck = true;
        } else if (
            request.method == 'POST' &&
            request.path === '/api/stripeWebhook'
        ) {
            skipRateLimitCheck = true;
        }

        if (skipRateLimitCheck && span) {
            span.setAttribute('request.rateLimitCheck', 'skipped');
        }

        if (!skipRateLimitCheck) {
            const response = await this._rateLimit.checkRateLimit({
                ipAddress: request.ipAddress,
            });

            if (response.success === false) {
                if (response.errorCode === 'rate_limit_exceeded') {
                    return formatResponse(
                        request,
                        returnResult(response),
                        true
                    );
                } else {
                    console.log(
                        '[RecordsServer] Rate limit check failed. Allowing request to continue.'
                    );
                }
            }
        }

        if (
            request.method === 'GET' &&
            request.path.startsWith('/api/') &&
            request.path.endsWith('/metadata') &&
            !!request.pathParams.userId
        ) {
            return formatResponse(
                request,
                await this._getUserInfo(request),
                this._allowedAccountOrigins
            );
        } else if (
            request.method === 'PUT' &&
            request.path.startsWith('/api/') &&
            request.path.endsWith('/metadata') &&
            !!request.pathParams.userId
        ) {
            return formatResponse(
                request,
                await this._putUserInfo(request),
                this._allowedAccountOrigins
            );
        } else if (
            request.method === 'GET' &&
            request.path.startsWith('/api/') &&
            request.path.endsWith('/subscription') &&
            !!request.pathParams.userId
        ) {
            return formatResponse(
                request,
                await this._getSubscriptionInfo(request),
                this._allowedAccountOrigins
            );
        } else if (
            request.method === 'POST' &&
            request.path.startsWith('/api/') &&
            request.path.endsWith('/subscription/manage') &&
            !!request.pathParams.userId
        ) {
            return formatResponse(
                request,
                await this._manageSubscription(request),
                this._allowedAccountOrigins
            );
        } else if (
            request.method === 'OPTIONS' &&
            request.path.startsWith('/api/v2/records/file/')
        ) {
            return formatResponse(
                request,
                await this._handleRecordFileOptions(request),
                this._allowedApiOrigins
            );
        } else if (request.method === 'OPTIONS') {
            return formatResponse(
                request,
                await this._handleOptions(request),
                true
            );
        }

        const route = this._routes.get(`${request.method}:${request.path}`);
        if (route) {
            if (span && route.name) {
                span.updateName(`http:${route.name}`);
            }

            const origins =
                route.allowedOrigins === 'account'
                    ? this._allowedAccountOrigins
                    : route.allowedOrigins === 'api'
                    ? this._allowedApiOrigins
                    : route.allowedOrigins ?? true;

            if (origins !== true && !validateOrigin(request, origins)) {
                return formatResponse(
                    request,
                    returnResult(INVALID_ORIGIN_RESULT),
                    origins
                );
            }

            try {
                let response: GenericHttpResponse;
                if (route.schema) {
                    let data: any;
                    if (request.method === 'GET' || request.method === 'HEAD') {
                        const parseResult = route.schema.safeParse(
                            request.query
                        );
                        if (parseResult.success === false) {
                            return formatResponse(
                                request,
                                returnZodError(parseResult.error),
                                origins
                            );
                        }
                        data = parseResult.data;
                    } else {
                        if (typeof request.body !== 'string') {
                            return formatResponse(
                                request,
                                returnResult(
                                    UNACCEPTABLE_REQUEST_RESULT_MUST_BE_JSON
                                ),
                                origins
                            );
                        }

                        const jsonResult = tryParseJson(request.body);

                        if (
                            !jsonResult.success ||
                            typeof jsonResult.value !== 'object'
                        ) {
                            return formatResponse(
                                request,
                                returnResult(
                                    UNACCEPTABLE_REQUEST_RESULT_MUST_BE_JSON
                                ),
                                origins
                            );
                        }

                        const parseResult = route.schema.safeParse(
                            jsonResult.value
                        );
                        if (parseResult.success === false) {
                            return formatResponse(
                                request,
                                returnZodError(parseResult.error),
                                origins
                            );
                        }
                        data = parseResult.data;
                    }

                    let query: any;
                    if (route.querySchema) {
                        const parseResult = route.schema.safeParse(
                            request.query
                        );
                        if (parseResult.success === false) {
                            return formatResponse(
                                request,
                                returnZodError(parseResult.error),
                                origins
                            );
                        }
                        query = parseResult.data;
                    }

                    response = await route.handler(request, data, query);
                } else {
                    response = await route.handler(request);
                }

                if (response) {
                    return formatResponse(request, response, origins);
                } else {
                    return formatResponse(
                        request,
                        returnResult({ success: true }),
                        origins
                    );
                }
            } catch (err) {
                console.error(
                    '[RecordsServer] Error while handling request: ',
                    err,
                    request
                );
                return formatResponse(
                    request,
                    returnResult({
                        success: false,
                        errorCode: 'server_error',
                        errorMessage: 'A server error occurred.',
                    }),
                    origins
                );
            }
        }

        return formatResponse(
            request,
            returnResult(OPERATION_NOT_FOUND_RESULT),
            true
        );
    }

    /**
     * Handles the given request and returns the specified response.
     * @param request The request that should be handled.
     */
    @traced(
        'RecordsServer',
        {
            kind: SpanKind.SERVER,
        },
        {
            histogram: {
                meter: RECORDS_SERVER_METER,
                name: 'records.ws.duration',
                options: {
                    description:
                        'A distribution of the HTTP server request durations.',
                    unit: 'miliseconds',
                    valueType: ValueType.INT,
                },
                attributes: ([request]: [GenericWebsocketRequest], ret) => ({
                    'websocket.type': request.type,
                }),
            },
            errorCounter: {
                meter: RECORDS_SERVER_METER,
                name: 'records.ws.errors',
                options: {
                    description: 'A count of the Websocket server errors.',
                },
                attributes: ([request]: [GenericWebsocketRequest], ret) => ({
                    'websocket.type': request.type,
                }),
            },
        }
    )
    async handleWebsocketRequest(request: GenericWebsocketRequest) {
        if (!this._websocketController) {
            return;
        }

        const span = trace.getActiveSpan();
        if (span) {
            span.setAttributes({
                [SEMATTRS_HTTP_CLIENT_IP]: request.ipAddress,
                ['http.origin']: request.origin,
                ['websocket.type']: request.type,
                ['request.connectionId']: request.connectionId,
            });
        }

        let skipRateLimitCheck = false;
        if (!this._websocketRateLimit) {
            skipRateLimitCheck = true;
        } else if (request.type !== 'message') {
            skipRateLimitCheck = true;
        }

        if (!skipRateLimitCheck) {
            const response = await this._websocketRateLimit.checkRateLimit({
                ipAddress: request.ipAddress,
            });

            if (response.success === false) {
                if (response.errorCode === 'rate_limit_exceeded') {
                    await this._websocketController.rateLimitExceeded(
                        request.connectionId,
                        response.retryAfterSeconds ?? 0,
                        response.totalHits,
                        Date.now()
                    );
                    return;
                } else {
                    console.log(
                        '[RecordsServer] Websocket rate limit check failed. Allowing request to continue.'
                    );
                }
            }
        }

        if (skipRateLimitCheck && span) {
            span.setAttribute('request.rateLimitCheck', 'skipped');
        }

        if (request.type === 'connect') {
            console.log(
                `[RecordsServer] Connection recieved: `,
                request.connectionId
            );
        } else if (request.type === 'disconnect') {
            console.log(
                `[RecordsServer] Disconnection recieved: `,
                request.connectionId
            );
            await this._websocketController.disconnect(request.connectionId);
        } else if (request.type === 'message') {
            if (typeof request.body !== 'string') {
                // Bad request
                return;
            }

            const jsonResult = tryParseJson(request.body);

            if (!jsonResult.success || typeof jsonResult.value !== 'object') {
                return;
            }

            const parseResult = websocketEventSchema.safeParse(
                jsonResult.value
            );

            if (parseResult.success === false) {
                await this._sendWebsocketZodError(
                    request.connectionId,
                    null,
                    parseResult.error
                );
                return;
            }

            let [type, requestId, ...rest] = parseResult.data;

            if (type === WebsocketEventTypes.Message) {
                const [message] = rest;
                return await this._processWebsocketMessage(
                    request,
                    requestId,
                    message
                );
            } else if (type === WebsocketEventTypes.UploadRequest) {
                return await this._processWebsocketUploadRequest(
                    request,
                    requestId
                );
            } else if (type === WebsocketEventTypes.DownloadRequest) {
                const [url, method, headers] = rest;
                return await this._processWebsocketDownload(
                    request,
                    requestId,
                    url,
                    method,
                    headers
                );
            } else {
                // not supported
                return;
            }
        }
    }

    private async _sendWebsocketZodError(
        connectionId: string,
        requestId: number | null,
        error: ZodError<any>
    ) {
        await this._websocketController.sendError(connectionId, requestId, {
            success: false,
            errorCode: 'unacceptable_request',
            errorMessage:
                'The request was invalid. One or more fields were invalid.',
            issues: error.issues,
        });
    }

    @traced('RecordsServer')
    private async _processWebsocketMessage(
        request: GenericWebsocketRequest,
        requestId: number,
        message: WebsocketRequestMessage
    ) {
        const span = trace.getActiveSpan();
        const messageResult = websocketRequestMessageSchema.safeParse(message);

        if (messageResult.success === false) {
            span?.setAttribute('request.messageType', 'invalid');
            await this._sendWebsocketZodError(
                request.connectionId,
                requestId,
                messageResult.error
            );
            return;
        }
        const data = messageResult.data;
        span?.setAttribute('request.messageType', data.type);

        if (data.type === 'login') {
            await this._websocketController.login(
                request.connectionId,
                requestId,
                data as LoginMessage
            );
        } else if (data.type === 'repo/watch_branch') {
            await this._websocketController.watchBranch(
                request.connectionId,
                data as WatchBranchMessage
            );
        } else if (data.type === 'repo/unwatch_branch') {
            await this._websocketController.unwatchBranch(
                request.connectionId,
                data.recordName,
                data.inst,
                data.branch
            );
        } else if (data.type === 'repo/add_updates') {
            await this._websocketController.addUpdates(
                request.connectionId,
                data as AddUpdatesMessage
            );
        } else if (data.type === 'repo/get_updates') {
            await this._websocketController.getUpdates(
                request.connectionId,
                data.recordName,
                data.inst,
                data.branch
            );
        } else if (data.type === 'repo/send_action') {
            await this._websocketController.sendAction(
                request.connectionId,
                data as SendActionMessage
            );
        } else if (data.type === 'repo/watch_branch_devices') {
            await this._websocketController.watchBranchDevices(
                request.connectionId,
                data.recordName,
                data.inst,
                data.branch
            );
        } else if (data.type === 'repo/unwatch_branch_devices') {
            await this._websocketController.unwatchBranchDevices(
                request.connectionId,
                data.recordName,
                data.inst,
                data.branch
            );
        } else if (data.type === 'repo/connection_count') {
            await this._websocketController.deviceCount(
                request.connectionId,
                data.recordName,
                data.inst,
                data.branch
            );
        } else if (data.type === 'sync/time') {
            await this._websocketController.syncTime(
                request.connectionId,
                data as TimeSyncRequestMessage,
                Date.now()
            );
        } else if (data.type === 'permission/request/missing') {
            await this._websocketController.requestMissingPermission(
                request.connectionId,
                data as RequestMissingPermissionMessage
            );
        } else if (data.type === 'permission/request/missing/response') {
            await this._websocketController.respondToPermissionRequest(
                request.connectionId,
                data as RequestMissingPermissionResponseMessage
            );
        } else if (data.type === 'http_request') {
            let headers: GenericHttpHeaders = {};

            for (let key in data.request.headers) {
                headers[key.toLowerCase()] = data.request.headers[key];
            }
            headers.origin = request.origin;

            const httpRequest: GenericHttpRequest = {
                path: data.request.path,
                method: data.request.method,
                pathParams: data.request.pathParams,
                body: data.request.body,
                query: data.request.query,
                headers: headers,
                ipAddress: request.ipAddress,
            };

            const result = await this.handleHttpRequest(httpRequest);
            if (
                typeof result.body === 'object' &&
                Symbol.asyncIterator in result.body
            ) {
                let response: Partial<GenericHttpResponse> = result;
                let index = 0;
                const i = result.body[Symbol.asyncIterator]();
                while (true) {
                    let { value, done } = await i.next();
                    await this._websocketController.messenger.sendMessage(
                        [request.connectionId],
                        {
                            type: 'http_partial_response',
                            id: data.id,
                            index: index,
                            final: done ? true : undefined,
                            response: {
                                ...response,
                                body: value,
                            },
                        }
                    );
                    response = {};
                    index += 1;

                    if (done) {
                        break;
                    }
                }
            } else {
                await this._websocketController.messenger.sendMessage(
                    [request.connectionId],
                    {
                        type: 'http_response',
                        id: data.id,
                        response: result,
                    }
                );
            }
        }
    }

    @traced('RecordsServer')
    private async _processWebsocketDownload(
        request: GenericWebsocketRequest,
        requestId: number,
        url: string,
        method: string,
        headers: GenericHttpHeaders
    ) {
        const connectionId = request.connectionId;
        const result = await this._websocketController.downloadRequest(
            connectionId,
            requestId,
            url,
            method,
            headers
        );

        if (result.success === false) {
            await this._websocketController.sendError(
                connectionId,
                requestId,
                result
            );
            return;
        }

        const parseResult = tryParseJson(result.message);

        if (!parseResult.success) {
            await this._websocketController.sendError(connectionId, requestId, {
                success: false,
                errorCode: 'unacceptable_request',
                errorMessage:
                    'The request was invalid. The downloaded file must contain JSON.',
            });
            return;
        }

        await this._processWebsocketMessage(
            request,
            requestId,
            parseResult.value
        );
    }

    @traced('RecordsServer')
    private async _processWebsocketUploadRequest(
        request: GenericWebsocketRequest,
        requestId: number
    ) {
        const connectionId = request.connectionId;
        await this._websocketController.uploadRequest(connectionId, requestId);
    }

    // private _setupRoutes() {
    //     this.addRoute({
    //         method: 'POST',
    //         path: '/api/stripeWebhook',
    //         allowedOrigins: true,
    //         handler: (request) => this._stripeWebhook(request),
    //     });

    //     this.addRoute({
    //         method: 'POST',
    //         path: '/api/v2/email/valid',
    //         allowedOrigins: 'account',
    //         schema: z.object({
    //             email: z.string(),
    //         }),
    //         handler: async (request, { email }) => {
    //             const result = await this._auth.isValidEmailAddress(email);
    //             return returnResult(result);
    //         },
    //     });

    //     this.addRoute({
    //         method: 'POST',
    //         path: '/api/v2/displayName/valid',
    //         allowedOrigins: 'account',
    //         schema: z.object({
    //             displayName: z.string(),
    //             name: NAME_VALIDATION.optional(),
    //         }),
    //         handler: async (request, { displayName, name }) => {
    //             const result = await this._auth.isValidDisplayName(
    //                 displayName,
    //                 name
    //             );
    //             return returnResult(result);
    //         },
    //     });

    //     this.addRoute({
    //         method: 'GET',
    //         path: '/api/v2/sessions',
    //         allowedOrigins: 'account',
    //         handler: async (request) => this._getSessions(request),
    //     });

    //     this.addRoute({
    //         method: 'POST',
    //         path: '/api/v2/replaceSession',
    //         allowedOrigins: 'account',
    //         handler: (request) => this._postReplaceSession(request),
    //     });

    //     this.addRoute({
    //         method: 'POST',
    //         path: '/api/v2/revokeAllSessions',
    //         allowedOrigins: 'account',
    //         schema: z.object({
    //             userId: z.string(),
    //         }),
    //         handler: async (request, { userId }) => {
    //             const authorization = getSessionKey(request);

    //             if (!authorization) {
    //                 return returnResult(NOT_LOGGED_IN_RESULT);
    //             }

    //             const result = await this._auth.revokeAllSessions({
    //                 userId: userId,
    //                 sessionKey: authorization,
    //             });

    //             return returnResult(result);
    //         },
    //     });

    //     this.addRoute({
    //         method: 'POST',
    //         path: '/api/v2/revokeSession',
    //         allowedOrigins: 'account',
    //         schema: z.object({
    //             userId: z.string().optional(),
    //             sessionId: z.string().optional(),
    //             sessionKey: z.string().optional(),
    //         }),
    //         handler: async (
    //             request,
    //             { userId, sessionId, sessionKey: sessionKeyToRevoke }
    //         ) => {
    //             // Parse the User ID and Session ID from the sessionKey that is provided in
    //             // session key that should be revoked
    //             if (!!sessionKeyToRevoke) {
    //                 const parsed = parseSessionKey(sessionKeyToRevoke);
    //                 if (parsed) {
    //                     userId = parsed[0];
    //                     sessionId = parsed[1];
    //                 }
    //             }

    //             const authorization = getSessionKey(request);

    //             if (!authorization) {
    //                 return returnResult(NOT_LOGGED_IN_RESULT);
    //             }

    //             const result = await this._auth.revokeSession({
    //                 userId,
    //                 sessionId,
    //                 sessionKey: authorization,
    //             });

    //             return returnResult(result);
    //         },
    //     });

    //     this.addRoute({
    //         method: 'POST',
    //         path: '/api/v2/completeLogin',
    //         allowedOrigins: 'account',
    //         schema: z.object({
    //             userId: z.string(),
    //             requestId: z.string(),
    //             code: z.string(),
    //         }),
    //         handler: async (request, { userId, requestId, code }) => {
    //             const result = await this._auth.completeLogin({
    //                 userId,
    //                 requestId,
    //                 code,
    //                 ipAddress: request.ipAddress,
    //             });

    //             return returnResult(result);
    //         },
    //     });

    //     this.addRoute({
    //         method: 'POST',
    //         path: '/api/v2/login',
    //         allowedOrigins: 'account',
    //         schema: z.object({
    //             address: z.string(),
    //             addressType: z.enum(['email', 'phone']),
    //         }),
    //         handler: async (request, { address, addressType }) => {
    //             const result = await this._auth.requestLogin({
    //                 address,
    //                 addressType,
    //                 ipAddress: request.ipAddress,
    //             });

    //             return returnResult(result);
    //         },
    //     });

    //     this.addRoute({
    //         method: 'POST',
    //         path: '/api/v2/login/privo',
    //         allowedOrigins: 'account',
    //         schema: z.object({}),
    //         handler: async (request) => {
    //             const result = await this._auth.requestOpenIDLogin({
    //                 provider: PRIVO_OPEN_ID_PROVIDER,
    //                 ipAddress: request.ipAddress,
    //             });

    //             return returnResult(result);
    //         },
    //     });

    //     this.addRoute({
    //         method: 'POST',
    //         path: '/api/v2/oauth/code',
    //         allowedOrigins: 'account',
    //         schema: z.object({
    //             code: z.string().nonempty(),
    //             state: z.string().nonempty(),
    //         }),
    //         handler: async (request, { code, state }) => {
    //             const result = await this._auth.processOpenIDAuthorizationCode({
    //                 ipAddress: request.ipAddress,
    //                 authorizationCode: code,
    //                 state,
    //             });

    //             return returnResult(result);
    //         },
    //     });

    //     this.addRoute({
    //         method: 'POST',
    //         path: '/api/v2/oauth/complete',
    //         allowedOrigins: 'account',
    //         schema: z.object({
    //             requestId: z.string().nonempty(),
    //         }),
    //         handler: async (request, { requestId }) => {
    //             const result = await this._auth.completeOpenIDLogin({
    //                 ipAddress: request.ipAddress,
    //                 requestId,
    //             });

    //             return returnResult(result);
    //         },
    //     });

    //     this.addRoute({
    //         method: 'POST',
    //         path: '/api/v2/register/privo',
    //         allowedOrigins: 'account',
    //         schema: z.object({
    //             email: z.string().min(1).email().optional(),
    //             parentEmail: z.string().min(1).email().optional(),
    //             name: NAME_VALIDATION,
    //             dateOfBirth: z.coerce.date(),
    //             displayName: DISPLAY_NAME_VALIDATION,
    //         }),
    //         handler: async (
    //             request,
    //             { email, parentEmail, name, dateOfBirth, displayName }
    //         ) => {
    //             const result = await this._auth.requestPrivoSignUp({
    //                 email,
    //                 parentEmail,
    //                 name,
    //                 dateOfBirth,
    //                 displayName,
    //                 ipAddress: request.ipAddress,
    //             });

    //             return returnResult(result);
    //         },
    //     });

    //     this.addRoute({
    //         method: 'GET',
    //         path: '/api/v2/webauthn/register/options',
    //         allowedOrigins: true,
    //         handler: async (request) => {
    //             // We don't validate origin because the AuthController will validate it based on the allowed
    //             // relying parties.

    //             const validation = await this._validateHttpSessionKey(request);

    //             if (validation.success === false) {
    //                 if (validation.errorCode === 'no_session_key') {
    //                     return returnResult(NOT_LOGGED_IN_RESULT);
    //                 }
    //                 return returnResult(validation);
    //             }

    //             const result = await this._auth.requestWebAuthnRegistration({
    //                 userId: validation.userId,
    //                 originOrHost:
    //                     request.headers.origin ??
    //                     request.headers['x-dev-proxy-host'] ??
    //                     request.headers.host,
    //             });

    //             return returnResult(result);
    //         },
    //     });

    //     this.addRoute({
    //         method: 'POST',
    //         path: '/api/v2/webauthn/register',
    //         allowedOrigins: true,
    //         schema: z.object({
    //             response: z.object({
    //                 id: z.string().nonempty(),
    //                 rawId: z.string().nonempty(),
    //                 response: z.object({
    //                     clientDataJSON: z.string().nonempty(),
    //                     attestationObject: z.string().nonempty(),
    //                     authenticatorData: z.string().nonempty().optional(),
    //                     transports: z
    //                         .array(z.string().min(1).max(64))
    //                         .optional(),
    //                     publicKeyAlgorithm: z.number().optional(),
    //                     publicKey: z.string().nonempty().optional(),
    //                 }),
    //                 authenticatorAttachment: z
    //                     .enum(['cross-platform', 'platform'])
    //                     .optional(),
    //                 clientExtensionResults: z.object({
    //                     appid: z.boolean().optional(),
    //                     credProps: z
    //                         .object({
    //                             rk: z.boolean().optional(),
    //                         })
    //                         .optional(),
    //                     hmacCreateSecret: z.boolean().optional(),
    //                 }),
    //                 type: z.literal('public-key'),
    //             }),
    //         }),
    //         handler: async (request, { response }) => {
    //             // We don't validate origin because the AuthController will validate it based on the allowed
    //             // relying parties.
    //             const validation = await this._validateHttpSessionKey(request);

    //             if (validation.success === false) {
    //                 if (validation.errorCode === 'no_session_key') {
    //                     return returnResult(NOT_LOGGED_IN_RESULT);
    //                 }
    //                 return returnResult(validation);
    //             }

    //             const result = await this._auth.completeWebAuthnRegistration({
    //                 userId: validation.userId,
    //                 response: response as any,
    //                 originOrHost:
    //                     request.headers.origin ??
    //                     request.headers['x-dev-proxy-host'] ??
    //                     request.headers.host,
    //                 userAgent: request.headers['user-agent'],
    //             });

    //             return returnResult(result);
    //         },
    //     });

    //     this.addRoute({
    //         method: 'GET',
    //         path: '/api/v2/webauthn/login/options',
    //         allowedOrigins: true,
    //         handler: async (request) => {
    //             // We don't validate origin because the AuthController will validate it based on the allowed
    //             // relying parties.

    //             const result = await this._auth.requestWebAuthnLogin({
    //                 ipAddress: request.ipAddress,
    //                 originOrHost:
    //                     request.headers.origin ??
    //                     request.headers['x-dev-proxy-host'] ??
    //                     request.headers.host,
    //             });

    //             return returnResult(result);
    //         },
    //     });

    //     this.addRoute({
    //         method: 'POST',
    //         path: '/api/v2/webauthn/login',
    //         allowedOrigins: true,
    //         schema: z.object({
    //             requestId: z.string().nonempty(),
    //             response: z.object({
    //                 id: z.string().nonempty(),
    //                 rawId: z.string().nonempty(),
    //                 response: z.object({
    //                     clientDataJSON: z.string().nonempty(),
    //                     authenticatorData: z.string().nonempty(),
    //                     signature: z.string().nonempty(),
    //                     userHandle: z.string().nonempty().optional(),
    //                 }),
    //                 authenticatorAttachment: z
    //                     .enum(['cross-platform', 'platform'])
    //                     .optional(),
    //                 clientExtensionResults: z.object({
    //                     appid: z.boolean().optional(),
    //                     credProps: z
    //                         .object({
    //                             rk: z.boolean().optional(),
    //                         })
    //                         .optional(),
    //                     hmacCreateSecret: z.boolean().optional(),
    //                 }),
    //                 type: z.literal('public-key'),
    //             }),
    //         }),
    //         handler: async (request, { response, requestId }) => {
    //             // We don't validate origin because the AuthController will validate it based on the allowed
    //             // relying parties.

    //             const result = await this._auth.completeWebAuthnLogin({
    //                 requestId: requestId,
    //                 ipAddress: request.ipAddress,
    //                 response: response as any,
    //                 originOrHost:
    //                     request.headers.origin ??
    //                     request.headers['x-dev-proxy-host'] ??
    //                     request.headers.host,
    //             });

    //             return returnResult(result);
    //         },
    //     });

    //     this.addRoute({
    //         method: 'GET',
    //         path: '/api/v2/webauthn/authenticators',
    //         allowedOrigins: 'account',
    //         handler: async (request) => {
    //             const validation = await this._validateHttpSessionKey(request);

    //             if (validation.success === false) {
    //                 if (validation.errorCode === 'no_session_key') {
    //                     return returnResult(NOT_LOGGED_IN_RESULT);
    //                 }
    //                 return returnResult(validation);
    //             }

    //             const result = await this._auth.listUserAuthenticators(
    //                 validation.userId
    //             );

    //             return returnResult(result);
    //         },
    //     });

    //     this.addRoute({
    //         method: 'POST',
    //         path: '/api/v2/webauthn/authenticators/delete',
    //         allowedOrigins: 'account',
    //         schema: z.object({
    //             authenticatorId: z.string().nonempty(),
    //         }),
    //         handler: async (request, { authenticatorId }) => {
    //             const validation = await this._validateHttpSessionKey(request);

    //             if (validation.success === false) {
    //                 if (validation.errorCode === 'no_session_key') {
    //                     return returnResult(NOT_LOGGED_IN_RESULT);
    //                 }
    //                 return returnResult(validation);
    //             }

    //             const result = await this._auth.deleteUserAuthenticator(
    //                 validation.userId,
    //                 authenticatorId
    //             );

    //             return returnResult(result);
    //         },
    //     });

    //     this.addRoute({
    //         method: 'POST',
    //         path: '/api/v2/meet/token',
    //         allowedOrigins: 'api',
    //         schema: z.object({
    //             roomName: z.string(),
    //             userName: z.string(),
    //         }),
    //         handler: async (request, { roomName, userName }) => {
    //             const result = await this._livekit.issueToken(
    //                 roomName,
    //                 userName
    //             );
    //             return returnResult(result);
    //         },
    //     });

    //     this.addRoute({
    //         method: 'POST',
    //         path: '/api/v2/records',
    //         allowedOrigins: 'account',
    //         schema: z.object({
    //             recordName: RECORD_NAME_VALIDATION,
    //             ownerId: z
    //                 .string({
    //                     invalid_type_error: 'ownerId must be a string.',
    //                     required_error: 'ownerId is required.',
    //                 })
    //                 .nonempty('ownerId must not be empty.')
    //                 .optional(),
    //             studioId: z
    //                 .string({
    //                     invalid_type_error: 'studioId must be a string.',
    //                     required_error: 'studioId is required.',
    //                 })
    //                 .nonempty('studioId must not be empty.')
    //                 .optional(),
    //         }),
    //         handler: async (request, { recordName, ownerId, studioId }) => {
    //             if (!recordName || typeof recordName !== 'string') {
    //                 return returnResult({
    //                     success: false,
    //                     errorCode: 'unacceptable_request',
    //                     errorMessage:
    //                         'recordName is required and must be a string.',
    //                 });
    //             }

    //             const validation = await this._validateHttpSessionKey(request);
    //             if (validation.success === false) {
    //                 if (validation.errorCode === 'no_session_key') {
    //                     return returnResult(NOT_LOGGED_IN_RESULT);
    //                 }
    //                 return returnResult(validation);
    //             }

    //             const result = await this._records.createRecord({
    //                 recordName,
    //                 ownerId,
    //                 studioId,
    //                 userId: validation.userId,
    //             });

    //             return returnResult(result);
    //         },
    //     });

    //     this.addRoute({
    //         method: 'POST',
    //         path: '/api/v2/records/events/count',
    //         allowedOrigins: 'api',
    //         schema: z.object({
    //             recordKey: RECORD_KEY_VALIDATION,
    //             eventName: EVENT_NAME_VALIDATION,
    //             count: z.number({
    //                 invalid_type_error: 'count must be a number.',
    //                 required_error: 'count is required.',
    //             }),
    //             instances: INSTANCES_ARRAY_VALIDATION.optional(),
    //         }),
    //         handler: async (
    //             request,
    //             { recordKey, eventName, count, instances }
    //         ) => {
    //             const validation = await this._validateHttpSessionKey(request);

    //             if (
    //                 validation.success === false &&
    //                 validation.errorCode !== 'no_session_key'
    //             ) {
    //                 return returnResult(validation);
    //             }

    //             const userId = validation.userId;

    //             const result = await this._events.addCount(
    //                 recordKey,
    //                 eventName,
    //                 count,
    //                 userId,
    //                 instances
    //             );

    //             return returnResult(result);
    //         },
    //     });

    //     this.addRoute({
    //         method: 'GET',
    //         path: '/api/v2/records/events/count',
    //         allowedOrigins: 'api',
    //         schema: z.object({
    //             recordName: RECORD_NAME_VALIDATION,
    //             eventName: z
    //                 .string({
    //                     required_error: 'eventName is required.',
    //                     invalid_type_error: 'eventName must be a string.',
    //                 })
    //                 .nonempty('eventName must not be empty'),
    //             instances: INSTANCES_QUERY_VALIDATION.optional(),
    //         }),
    //         handler: async (request, { recordName, eventName, instances }) => {
    //             const validation = await this._validateHttpSessionKey(request);

    //             if (
    //                 validation.success === false &&
    //                 validation.errorCode !== 'no_session_key'
    //             ) {
    //                 return returnResult(validation);
    //             }

    //             const userId = validation.userId;
    //             const result = await this._events.getCount(
    //                 recordName,
    //                 eventName,
    //                 userId,
    //                 instances
    //             );
    //             return returnResult(result);
    //         },
    //     });

    //     this.addRoute({
    //         method: 'GET',
    //         path: '/api/v2/records/events/list',
    //         allowedOrigins: 'api',
    //         schema: z.object({
    //             recordName: RECORD_NAME_VALIDATION,
    //             eventName: z
    //                 .string({
    //                     invalid_type_error: 'eventName must be a string.',
    //                     required_error: 'eventName is required.',
    //                 })
    //                 .nonempty('eventName must be non-empty.')
    //                 .optional(),
    //             instances: INSTANCES_QUERY_VALIDATION.optional(),
    //         }),
    //         handler: async (request, { recordName, eventName, instances }) => {
    //             const validation = await this._validateHttpSessionKey(request);
    //             if (
    //                 validation.success === false &&
    //                 validation.errorCode !== 'no_session_key'
    //             ) {
    //                 return returnResult(validation);
    //             }
    //             const userId = validation.userId;

    //             const result = await this._events.listEvents(
    //                 recordName,
    //                 eventName,
    //                 userId,
    //                 instances
    //             );
    //             return returnResult(result);
    //         },
    //     });

    //     this.addRoute({
    //         method: 'POST',
    //         path: '/api/v2/records/events',
    //         allowedOrigins: 'api',
    //         schema: z.object({
    //             recordKey: RECORD_KEY_VALIDATION,
    //             eventName: EVENT_NAME_VALIDATION,
    //             count: z.number().optional(),
    //             markers: MARKERS_VALIDATION.optional(),
    //             instances: INSTANCES_ARRAY_VALIDATION.optional(),
    //         }),
    //         handler: async (
    //             request,
    //             { recordKey, eventName, count, markers, instances }
    //         ) => {
    //             const validation = await this._validateHttpSessionKey(request);

    //             if (
    //                 validation.success === false &&
    //                 validation.errorCode !== 'no_session_key'
    //             ) {
    //                 return returnResult(validation);
    //             }

    //             const userId = validation.userId;

    //             const result = await this._events.updateEvent({
    //                 recordKeyOrRecordName: recordKey,
    //                 userId,
    //                 eventName,
    //                 count,
    //                 markers,
    //                 instances,
    //             });

    //             return returnResult(result);
    //         },
    //     });

    //     this.addRoute({
    //         method: 'DELETE',
    //         path: '/api/v2/records/manual/data',
    //         allowedOrigins: 'api',
    //         schema: ERASE_DATA_SCHEMA,
    //         handler: (request, data) =>
    //             this._baseEraseRecordData(request, this._manualData, data),
    //     });

    //     this.addRoute({
    //         method: 'GET',
    //         path: '/api/v2/records/manual/data',
    //         allowedOrigins: true,
    //         schema: GET_DATA_SCHEMA,
    //         handler: (request, data) =>
    //             this._baseGetRecordData(request, this._manualData, data),
    //     });

    //     this.addRoute({
    //         method: 'POST',
    //         path: '/api/v2/records/manual/data',
    //         allowedOrigins: 'api',
    //         schema: RECORD_DATA_SCHEMA,
    //         handler: (request, data) =>
    //             this._baseRecordData(request, this._manualData, data),
    //     });

    //     this.addRoute({
    //         method: 'GET',
    //         path: '/api/v2/records/file',
    //         allowedOrigins: 'api',
    //         schema: READ_FILE_SCHEMA,
    //         handler: (request, data) => this._readFile(request, data),
    //     });

    //     this.addRoute({
    //         method: 'GET',
    //         path: '/api/v2/records/file/list',
    //         allowedOrigins: 'api',
    //         schema: LIST_FILES_SCHEMA,
    //         handler: (request, data) => this._listFiles(request, data),
    //     });

    //     this.addRoute({
    //         method: 'DELETE',
    //         path: '/api/v2/records/file',
    //         allowedOrigins: 'api',
    //         schema: ERASE_FILE_SCHEMA,
    //         handler: (request, data) => this._eraseFile(request, data),
    //     });

    //     this.addRoute({
    //         method: 'POST',
    //         path: '/api/v2/records/file',
    //         allowedOrigins: 'api',
    //         schema: RECORD_FILE_SCHEMA,
    //         handler: (request, data) => this._recordFile(request, data),
    //     });

    //     this.addRoute({
    //         method: 'PUT',
    //         path: '/api/v2/records/file',
    //         allowedOrigins: 'api',
    //         schema: UPDATE_FILE_SCHEMA,
    //         handler: (request, data) => this._updateFile(request, data),
    //     });

    //     this.addRoute({
    //         method: 'DELETE',
    //         path: '/api/v2/records/data',
    //         allowedOrigins: 'api',
    //         schema: ERASE_DATA_SCHEMA,
    //         handler: (request, data) =>
    //             this._baseEraseRecordData(request, this._data, data),
    //     });

    //     this.addRoute({
    //         method: 'GET',
    //         path: '/api/v2/records/data',
    //         allowedOrigins: true,
    //         schema: GET_DATA_SCHEMA,
    //         handler: (request, data) =>
    //             this._baseGetRecordData(request, this._data, data),
    //     });

    //     this.addRoute({
    //         method: 'GET',
    //         path: '/api/v2/records/data/list',
    //         allowedOrigins: true,
    //         schema: z.object({
    //             recordName: RECORD_NAME_VALIDATION,
    //             address: ADDRESS_VALIDATION.nullable().optional(),
    //             marker: MARKER_VALIDATION.optional(),
    //             sort: z
    //                 .union([z.literal('ascending'), z.literal('descending')])
    //                 .optional(),
    //             instances: INSTANCES_QUERY_VALIDATION.optional(),
    //         }),
    //         handler: async (
    //             request,
    //             { recordName, address, instances, marker, sort }
    //         ) => {
    //             if (!recordName || typeof recordName !== 'string') {
    //                 return returnResult({
    //                     success: false,
    //                     errorCode: 'unacceptable_request',
    //                     errorMessage:
    //                         'recordName is required and must be a string.',
    //                 });
    //             }
    //             if (
    //                 address !== null &&
    //                 typeof address !== 'undefined' &&
    //                 typeof address !== 'string'
    //             ) {
    //                 return returnResult({
    //                     success: false,
    //                     errorCode: 'unacceptable_request',
    //                     errorMessage: 'address must be null or a string.',
    //                 });
    //             }

    //             const sessionKeyValidation = await this._validateHttpSessionKey(
    //                 request
    //             );
    //             if (
    //                 sessionKeyValidation.success === false &&
    //                 sessionKeyValidation.errorCode !== 'no_session_key'
    //             ) {
    //                 return returnResult(sessionKeyValidation);
    //             }

    //             if (!marker) {
    //                 const result = await this._data.listData(
    //                     recordName,
    //                     address || null,
    //                     sessionKeyValidation.userId,
    //                     instances
    //                 );
    //                 return returnResult(result);
    //             } else {
    //                 const result = await this._data.listDataByMarker({
    //                     recordKeyOrName: recordName,
    //                     marker: marker,
    //                     startingAddress: address,
    //                     sort: sort,
    //                     userId: sessionKeyValidation.userId,
    //                     instances,
    //                 });

    //                 return returnResult(result);
    //             }
    //         },
    //     });

    //     this.addRoute({
    //         method: 'POST',
    //         path: '/api/v2/records/data',
    //         allowedOrigins: 'api',
    //         schema: RECORD_DATA_SCHEMA,
    //         handler: (request, data) =>
    //             this._baseRecordData(request, this._data, data),
    //     });

    //     this.addRoute({
    //         method: 'GET',
    //         path: '/api/v2/records/list',
    //         allowedOrigins: 'api',
    //         schema: z.object({
    //             studioId: z.string().nonempty().optional(),
    //         }),
    //         handler: async (request, { studioId }) => {
    //             const validation = await this._validateHttpSessionKey(request);
    //             if (validation.success === false) {
    //                 if (validation.errorCode === 'no_session_key') {
    //                     return returnResult(NOT_LOGGED_IN_RESULT);
    //                 }
    //                 return returnResult(validation);
    //             }

    //             if (studioId) {
    //                 const result = await this._records.listStudioRecords(
    //                     studioId,
    //                     validation.userId
    //                 );
    //                 return returnResult(result);
    //             } else {
    //                 const result = await this._records.listRecords(
    //                     validation.userId
    //                 );
    //                 return returnResult(result);
    //             }
    //         },
    //     });

    //     this.addRoute({
    //         method: 'POST',
    //         path: '/api/v2/records/key',
    //         allowedOrigins: 'api',
    //         schema: z.object({
    //             recordName: RECORD_NAME_VALIDATION,
    //             policy: z.string({
    //                 invalid_type_error: 'policy must be a string.',
    //                 required_error: 'policy is required.',
    //             }),
    //         }),
    //         handler: async (request, { recordName, policy }) => {
    //             if (!recordName || typeof recordName !== 'string') {
    //                 return returnResult({
    //                     success: false,
    //                     errorCode: 'unacceptable_request',
    //                     errorMessage:
    //                         'recordName is required and must be a string.',
    //                 });
    //             }

    //             const validation = await this._validateHttpSessionKey(request);
    //             if (validation.success === false) {
    //                 if (validation.errorCode === 'no_session_key') {
    //                     return returnResult(NOT_LOGGED_IN_RESULT);
    //                 }
    //                 return returnResult(validation);
    //             }

    //             const result = await this._records.createPublicRecordKey(
    //                 recordName,
    //                 policy as PublicRecordKeyPolicy,
    //                 validation.userId
    //             );

    //             return returnResult(result);
    //         },
    //     });

    //     this.addRoute({
    //         method: 'POST',
    //         path: '/api/v2/records/permissions',
    //         allowedOrigins: 'api',
    //         schema: z.object({
    //             recordName: RECORD_NAME_VALIDATION,
    //             permission: AVAILABLE_PERMISSIONS_VALIDATION,
    //             instances: INSTANCES_ARRAY_VALIDATION.nonempty().optional(),
    //         }),
    //         handler: async (request, { recordName, permission, instances }) => {
    //             const sessionKeyValidation = await this._validateHttpSessionKey(
    //                 request
    //             );
    //             if (sessionKeyValidation.success === false) {
    //                 if (sessionKeyValidation.errorCode === 'no_session_key') {
    //                     return returnResult(NOT_LOGGED_IN_RESULT);
    //                 }
    //                 return returnResult(sessionKeyValidation);
    //             }

    //             if (permission.marker) {
    //                 const result =
    //                     await this._policyController.grantMarkerPermission({
    //                         recordKeyOrRecordName: recordName,
    //                         marker: permission.marker,
    //                         userId: sessionKeyValidation.userId,
    //                         permission: permission as any,
    //                         instances,
    //                     });

    //                 return returnResult(result);
    //             } else if (permission.resourceKind && permission.resourceId) {
    //                 const result =
    //                     await this._policyController.grantResourcePermission({
    //                         recordKeyOrRecordName: recordName,
    //                         permission: permission as any,
    //                         userId: sessionKeyValidation.userId,
    //                         instances,
    //                     });

    //                 return returnResult(result);
    //             }

    //             return returnResult({
    //                 success: false,
    //                 errorCode: 'unacceptable_request',
    //                 errorMessage:
    //                     'The given permission must have either a marker or a resourceId.',
    //             });
    //         },
    //     });

    //     this.addRoute({
    //         method: 'POST',
    //         path: '/api/v2/records/permissions/revoke',
    //         allowedOrigins: 'api',
    //         schema: z.object({
    //             permissionId: z
    //                 .string({
    //                     invalid_type_error: 'permissionId must be a string.',
    //                     required_error: 'permissionId is required.',
    //                 })
    //                 .nonempty('permissionId must not be empty'),
    //             instances: INSTANCES_ARRAY_VALIDATION.optional(),
    //         }),
    //         handler: async (request, { permissionId, instances }) => {
    //             const sessionKeyValidation = await this._validateHttpSessionKey(
    //                 request
    //             );
    //             if (sessionKeyValidation.success === false) {
    //                 if (sessionKeyValidation.errorCode === 'no_session_key') {
    //                     return returnResult(NOT_LOGGED_IN_RESULT);
    //                 }
    //                 return returnResult(sessionKeyValidation);
    //             }

    //             const result = await this._policyController.revokePermission({
    //                 permissionId,
    //                 userId: sessionKeyValidation.userId,
    //                 instances,
    //             });

    //             return returnResult(result);
    //         },
    //     });

    //     this.addRoute({
    //         method: 'GET',
    //         path: '/api/v2/records/permissions/list',
    //         allowedOrigins: 'api',
    //         schema: z.object({
    //             recordName: RECORD_NAME_VALIDATION,
    //             marker: MARKER_VALIDATION.optional(),
    //             resourceKind: RESOURCE_KIND_VALIDATION.optional(),
    //             resourceId: z
    //                 .string({
    //                     invalid_type_error: 'resourceId must be a string.',
    //                     required_error: 'resourceId is required.',
    //                 })
    //                 .optional(),
    //         }),
    //         handler: async (
    //             request,
    //             { recordName, marker, resourceKind, resourceId }
    //         ) => {
    //             const sessionKeyValidation = await this._validateHttpSessionKey(
    //                 request
    //             );
    //             if (sessionKeyValidation.success === false) {
    //                 if (sessionKeyValidation.errorCode === 'no_session_key') {
    //                     return returnResult(NOT_LOGGED_IN_RESULT);
    //                 }
    //                 return returnResult(sessionKeyValidation);
    //             }

    //             if (resourceKind && resourceId) {
    //                 const result =
    //                     await this._policyController.listPermissionsForResource(
    //                         recordName,
    //                         resourceKind,
    //                         resourceId,
    //                         sessionKeyValidation.userId
    //                     );
    //                 return returnResult(result);
    //             } else if (marker) {
    //                 const result =
    //                     await this._policyController.listPermissionsForMarker(
    //                         recordName,
    //                         marker,
    //                         sessionKeyValidation.userId
    //                     );
    //                 return returnResult(result);
    //             } else {
    //                 const result = await this._policyController.listPermissions(
    //                     recordName,
    //                     sessionKeyValidation.userId
    //                 );
    //                 return returnResult(result);
    //             }
    //         },
    //     });

    //     this.addRoute({
    //         method: 'GET',
    //         path: '/api/v2/records/role/user/list',
    //         allowedOrigins: 'api',
    //         schema: z.object({
    //             recordName: RECORD_NAME_VALIDATION,
    //             userId: z
    //                 .string({
    //                     invalid_type_error: 'userId must be a string.',
    //                     required_error: 'userId is required.',
    //                 })
    //                 .nonempty('userId must not be empty'),
    //             instances: INSTANCES_QUERY_VALIDATION.optional(),
    //         }),
    //         handler: async (request, { recordName, userId, instances }) => {
    //             const sessionKeyValidation = await this._validateHttpSessionKey(
    //                 request
    //             );
    //             if (sessionKeyValidation.success === false) {
    //                 if (sessionKeyValidation.errorCode === 'no_session_key') {
    //                     return returnResult(NOT_LOGGED_IN_RESULT);
    //                 }
    //                 return returnResult(sessionKeyValidation);
    //             }

    //             const result = await this._policyController.listUserRoles(
    //                 recordName,
    //                 sessionKeyValidation.userId,
    //                 userId,
    //                 instances
    //             );

    //             return returnResult(result);
    //         },
    //     });

    //     this.addRoute({
    //         method: 'GET',
    //         path: '/api/v2/records/role/inst/list',
    //         allowedOrigins: 'api',
    //         schema: z.object({
    //             recordName: RECORD_NAME_VALIDATION,
    //             inst: z
    //                 .string({
    //                     invalid_type_error: 'inst must be a string.',
    //                     required_error: 'inst is required.',
    //                 })
    //                 .nonempty('inst must not be empty'),
    //             instances: INSTANCES_QUERY_VALIDATION.optional(),
    //         }),
    //         handler: async (request, { recordName, inst, instances }) => {
    //             const sessionKeyValidation = await this._validateHttpSessionKey(
    //                 request
    //             );
    //             if (sessionKeyValidation.success === false) {
    //                 if (sessionKeyValidation.errorCode === 'no_session_key') {
    //                     return returnResult(NOT_LOGGED_IN_RESULT);
    //                 }
    //                 return returnResult(sessionKeyValidation);
    //             }

    //             const result = await this._policyController.listInstRoles(
    //                 recordName,
    //                 sessionKeyValidation.userId,
    //                 inst,
    //                 instances
    //             );

    //             return returnResult(result);
    //         },
    //     });

    //     this.addRoute({
    //         method: 'GET',
    //         path: '/api/v2/records/role/assignments/list',
    //         allowedOrigins: 'api',
    //         schema: z.object({
    //             recordName: RECORD_NAME_VALIDATION,
    //             startingRole: z
    //                 .string({
    //                     invalid_type_error: 'startingRole must be a string.',
    //                     required_error: 'startingRole is required.',
    //                 })
    //                 .nonempty('startingRole must not be empty')
    //                 .optional(),
    //             role: z
    //                 .string({
    //                     invalid_type_error: 'role must be a string.',
    //                     required_error: 'role is required.',
    //                 })
    //                 .nonempty('role must not be empty')
    //                 .optional(),
    //             instances: INSTANCES_QUERY_VALIDATION.optional(),
    //         }),
    //         handler: async (
    //             request,
    //             { recordName, role, startingRole, instances }
    //         ) => {
    //             const sessionKeyValidation = await this._validateHttpSessionKey(
    //                 request
    //             );
    //             if (sessionKeyValidation.success === false) {
    //                 if (sessionKeyValidation.errorCode === 'no_session_key') {
    //                     return returnResult(NOT_LOGGED_IN_RESULT);
    //                 }
    //                 return returnResult(sessionKeyValidation);
    //             }

    //             if (role) {
    //                 const result =
    //                     await this._policyController.listAssignedRoles(
    //                         recordName,
    //                         sessionKeyValidation.userId,
    //                         role,
    //                         instances
    //                     );

    //                 return returnResult(result);
    //             } else {
    //                 const result =
    //                     await this._policyController.listRoleAssignments(
    //                         recordName,
    //                         sessionKeyValidation.userId,
    //                         startingRole,
    //                         instances
    //                     );

    //                 return returnResult(result);
    //             }
    //         },
    //     });

    //     this.addRoute({
    //         method: 'POST',
    //         path: '/api/v2/records/role/grant',
    //         allowedOrigins: 'api',
    //         schema: z.object({
    //             recordName: RECORD_NAME_VALIDATION,
    //             userId: z
    //                 .string({
    //                     invalid_type_error: 'userId must be a string.',
    //                     required_error: 'userId is required.',
    //                 })
    //                 .nonempty('userId must not be empty')
    //                 .optional(),
    //             inst: z
    //                 .string({
    //                     invalid_type_error: 'inst must be a string.',
    //                     required_error: 'inst is required.',
    //                 })
    //                 .nonempty('inst must not be empty')
    //                 .optional(),
    //             role: z
    //                 .string({
    //                     invalid_type_error: 'role must be a string.',
    //                     required_error: 'role is required.',
    //                 })
    //                 .nonempty('role must not be empty'),
    //             expireTimeMs: z
    //                 .number({
    //                     invalid_type_error: 'expireTimeMs must be a number.',
    //                     required_error: 'expireTimeMs is required.',
    //                 })
    //                 .positive('expireTimeMs must be positive')
    //                 .optional(),
    //             instances: INSTANCES_ARRAY_VALIDATION.optional(),
    //         }),
    //         handler: async (
    //             request,
    //             { recordName, userId, inst, expireTimeMs, role, instances }
    //         ) => {
    //             const sessionKeyValidation = await this._validateHttpSessionKey(
    //                 request
    //             );
    //             if (sessionKeyValidation.success === false) {
    //                 if (sessionKeyValidation.errorCode === 'no_session_key') {
    //                     return returnResult(NOT_LOGGED_IN_RESULT);
    //                 }
    //                 return returnResult(sessionKeyValidation);
    //             }

    //             const result = await this._policyController.grantRole(
    //                 recordName,
    //                 sessionKeyValidation.userId,
    //                 {
    //                     instance: inst,
    //                     userId: userId,
    //                     role,
    //                     expireTimeMs,
    //                 },
    //                 instances
    //             );

    //             return returnResult(result);
    //         },
    //     });

    //     this.addRoute({
    //         method: 'POST',
    //         path: '/api/v2/records/role/revoke',
    //         allowedOrigins: 'api',
    //         schema: z.object({
    //             recordName: RECORD_NAME_VALIDATION,
    //             userId: z
    //                 .string({
    //                     invalid_type_error: 'userId must be a string.',
    //                     required_error: 'userId is required.',
    //                 })
    //                 .nonempty('userId must not be empty')
    //                 .optional(),
    //             inst: z
    //                 .string({
    //                     invalid_type_error: 'inst must be a string.',
    //                     required_error: 'inst is required.',
    //                 })
    //                 .nonempty('inst must not be empty')
    //                 .optional(),
    //             role: z
    //                 .string({
    //                     invalid_type_error: 'role must be a string.',
    //                     required_error: 'role is required.',
    //                 })
    //                 .nonempty('role must not be empty'),
    //             instances: INSTANCES_ARRAY_VALIDATION.optional(),
    //         }),
    //         handler: async (
    //             request,
    //             { recordName, userId, inst, role, instances }
    //         ) => {
    //             const sessionKeyValidation = await this._validateHttpSessionKey(
    //                 request
    //             );
    //             if (sessionKeyValidation.success === false) {
    //                 if (sessionKeyValidation.errorCode === 'no_session_key') {
    //                     return returnResult(NOT_LOGGED_IN_RESULT);
    //                 }
    //                 return returnResult(sessionKeyValidation);
    //             }

    //             const result = await this._policyController.revokeRole(
    //                 recordName,
    //                 sessionKeyValidation.userId,
    //                 {
    //                     instance: inst,
    //                     userId: userId,
    //                     role,
    //                 },
    //                 instances
    //             );

    //             return returnResult(result);
    //         },
    //     });

    //     this.addRoute({
    //         method: 'POST',
    //         path: '/api/v2/ai/chat',
    //         allowedOrigins: 'api',
    //         schema: z.object({
    //             model: z.string().nonempty().optional(),
    //             messages: z.array(AI_CHAT_MESSAGE_SCHEMA).nonempty(),
    //             instances: INSTANCES_ARRAY_VALIDATION.optional(),
    //             temperature: z.number().min(0).max(2).optional(),
    //             topP: z.number().optional(),
    //             presencePenalty: z.number().min(-2).max(2).optional(),
    //             frequencyPenalty: z.number().min(-2).max(2).optional(),
    //             stopWords: z.array(z.string()).max(4).optional(),
    //         }),
    //         handler: async (
    //             request,
    //             { model, messages, instances, ...options }
    //         ) => {
    //             if (!this._aiController) {
    //                 return returnResult(AI_NOT_SUPPORTED_RESULT);
    //             }

    //             const sessionKeyValidation = await this._validateHttpSessionKey(
    //                 request
    //             );
    //             if (sessionKeyValidation.success === false) {
    //                 if (sessionKeyValidation.errorCode === 'no_session_key') {
    //                     return returnResult(NOT_LOGGED_IN_RESULT);
    //                 }
    //                 return returnResult(sessionKeyValidation);
    //             }

    //             const result = await this._aiController.chat({
    //                 ...options,
    //                 model,
    //                 messages: messages as AIChatMessage[],
    //                 userId: sessionKeyValidation.userId,
    //                 userSubscriptionTier: sessionKeyValidation.subscriptionTier,
    //             });

    //             return returnResult(result);
    //         },
    //     });

    //     this.addRoute({
    //         method: 'POST',
    //         path: '/api/v2/ai/skybox',
    //         allowedOrigins: 'api',
    //         schema: z.object({
    //             prompt: z.string().nonempty().max(600),
    //             negativePrompt: z.string().nonempty().max(600).optional(),
    //             blockadeLabs: z
    //                 .object({
    //                     skyboxStyleId: z.number().optional(),
    //                     remixImagineId: z.number().optional(),
    //                     seed: z.number().optional(),
    //                 })
    //                 .optional(),
    //             instances: INSTANCES_ARRAY_VALIDATION.optional(),
    //         }),
    //         handler: async (
    //             request,
    //             { prompt, negativePrompt, instances, blockadeLabs }
    //         ) => {
    //             if (!this._aiController) {
    //                 return returnResult(AI_NOT_SUPPORTED_RESULT);
    //             }

    //             const sessionKeyValidation = await this._validateHttpSessionKey(
    //                 request
    //             );
    //             if (sessionKeyValidation.success === false) {
    //                 if (sessionKeyValidation.errorCode === 'no_session_key') {
    //                     return returnResult(NOT_LOGGED_IN_RESULT);
    //                 }
    //                 return returnResult(sessionKeyValidation);
    //             }

    //             const result = await this._aiController.generateSkybox({
    //                 prompt,
    //                 negativePrompt,
    //                 blockadeLabs,
    //                 userId: sessionKeyValidation.userId,
    //                 userSubscriptionTier: sessionKeyValidation.subscriptionTier,
    //             });

    //             return returnResult(result);
    //         },
    //     });

    //     this.addRoute({
    //         method: 'GET',
    //         path: '/api/v2/ai/skybox',
    //         allowedOrigins: 'api',
    //         schema: z.object({
    //             skyboxId: z
    //                 .string({
    //                     invalid_type_error: 'skyboxId must be a string.',
    //                     required_error: 'skyboxId is required.',
    //                 })
    //                 .nonempty('skyboxId must not be empty'),
    //             instances: INSTANCES_QUERY_VALIDATION.optional(),
    //         }),
    //         handler: async (request, { skyboxId, instances }) => {
    //             if (!this._aiController) {
    //                 return returnResult(AI_NOT_SUPPORTED_RESULT);
    //             }

    //             const sessionKeyValidation = await this._validateHttpSessionKey(
    //                 request
    //             );
    //             if (sessionKeyValidation.success === false) {
    //                 if (sessionKeyValidation.errorCode === 'no_session_key') {
    //                     return returnResult(NOT_LOGGED_IN_RESULT);
    //                 }
    //                 return returnResult(sessionKeyValidation);
    //             }

    //             const result = await this._aiController.getSkybox({
    //                 skyboxId,
    //                 userId: sessionKeyValidation.userId,
    //                 userSubscriptionTier: sessionKeyValidation.subscriptionTier,
    //             });

    //             return returnResult(result);
    //         },
    //     });

    //     this.addRoute({
    //         method: 'POST',
    //         path: '/api/v2/ai/image',
    //         allowedOrigins: 'api',
    //         schema: z.object({
    //             prompt: z
    //                 .string({
    //                     invalid_type_error: 'prompt must be a string.',
    //                     required_error: 'prompt is required.',
    //                 })
    //                 .nonempty('prompt must not be empty'),
    //             model: z
    //                 .string({
    //                     invalid_type_error: 'model must be a string.',
    //                     required_error: 'model is required.',
    //                 })
    //                 .nonempty('model must not be empty')
    //                 .optional(),
    //             negativePrompt: z.string().nonempty().optional(),
    //             width: z.number().positive().int().optional(),
    //             height: z.number().positive().int().optional(),
    //             seed: z.number().positive().int().optional(),
    //             numberOfImages: z.number().positive().int().optional(),
    //             steps: z.number().positive().int().optional(),
    //             sampler: z.string().nonempty().optional(),
    //             cfgScale: z.number().min(0).int().optional(),
    //             clipGuidancePreset: z.string().nonempty().optional(),
    //             stylePreset: z.string().nonempty().optional(),
    //             instances: INSTANCES_ARRAY_VALIDATION.optional(),
    //         }),
    //         handler: async (
    //             request,
    //             {
    //                 prompt,
    //                 model,
    //                 negativePrompt,
    //                 width,
    //                 height,
    //                 seed,
    //                 numberOfImages,
    //                 steps,
    //                 sampler,
    //                 cfgScale,
    //                 clipGuidancePreset,
    //                 stylePreset,
    //                 instances,
    //             }
    //         ) => {
    //             if (!this._aiController) {
    //                 return returnResult(AI_NOT_SUPPORTED_RESULT);
    //             }

    //             const sessionKeyValidation = await this._validateHttpSessionKey(
    //                 request
    //             );
    //             if (sessionKeyValidation.success === false) {
    //                 if (sessionKeyValidation.errorCode === 'no_session_key') {
    //                     return returnResult(NOT_LOGGED_IN_RESULT);
    //                 }
    //                 return returnResult(sessionKeyValidation);
    //             }

    //             const result = await this._aiController.generateImage({
    //                 model,
    //                 prompt,
    //                 negativePrompt,
    //                 width,
    //                 height,
    //                 seed,
    //                 numberOfImages,
    //                 steps,
    //                 sampler,
    //                 cfgScale,
    //                 clipGuidancePreset,
    //                 stylePreset,
    //                 userId: sessionKeyValidation.userId,
    //                 userSubscriptionTier: sessionKeyValidation.subscriptionTier,
    //             });

    //             return returnResult(result);
    //         },
    //     });

    //     this.addRoute({
    //         method: 'GET',
    //         path: '/api/v2/studios',
    //         allowedOrigins: 'account',
    //         schema: z.object({
    //             studioId: STUDIO_ID_VALIDATION,
    //         }),
    //         handler: async (request, { studioId }) => {
    //             const sessionKeyValidation = await this._validateHttpSessionKey(
    //                 request
    //             );
    //             if (sessionKeyValidation.success === false) {
    //                 if (sessionKeyValidation.errorCode === 'no_session_key') {
    //                     return returnResult(NOT_LOGGED_IN_RESULT);
    //                 }
    //                 return returnResult(sessionKeyValidation);
    //             }

    //             const result = await this._records.getStudio(
    //                 studioId,
    //                 sessionKeyValidation.userId
    //             );
    //             return returnResult(result);
    //         },
    //     });

    //     this.addRoute({
    //         method: 'POST',
    //         path: '/api/v2/studios',
    //         allowedOrigins: 'account',
    //         schema: z.object({
    //             displayName: STUDIO_DISPLAY_NAME_VALIDATION,
    //             ownerStudioComId: z
    //                 .string({
    //                     invalid_type_error:
    //                         'ownerStudioComId must be a string.',
    //                     required_error: 'ownerStudioComId is required.',
    //                 })
    //                 .nonempty('ownerStudioComId must not be empty')
    //                 .nullable()
    //                 .optional(),
    //         }),
    //         handler: async (request, { displayName, ownerStudioComId }) => {
    //             const sessionKeyValidation = await this._validateHttpSessionKey(
    //                 request
    //             );
    //             if (sessionKeyValidation.success === false) {
    //                 if (sessionKeyValidation.errorCode === 'no_session_key') {
    //                     return returnResult(NOT_LOGGED_IN_RESULT);
    //                 }
    //                 return returnResult(sessionKeyValidation);
    //             }

    //             if (!ownerStudioComId) {
    //                 const result = await this._records.createStudio(
    //                     displayName,
    //                     sessionKeyValidation.userId
    //                 );
    //                 return returnResult(result);
    //             } else {
    //                 const result = await this._records.createStudioInComId(
    //                     displayName,
    //                     sessionKeyValidation.userId,
    //                     ownerStudioComId
    //                 );
    //                 return returnResult(result);
    //             }
    //         },
    //     });

    //     this.addRoute({
    //         method: 'PUT',
    //         path: '/api/v2/studios',
    //         allowedOrigins: 'account',
    //         schema: z.object({
    //             id: STUDIO_ID_VALIDATION,
    //             displayName: STUDIO_DISPLAY_NAME_VALIDATION.optional(),
    //             logoUrl: z
    //                 .string({
    //                     invalid_type_error: 'logoUrl must be a string.',
    //                     required_error: 'logoUrl is required.',
    //                 })
    //                 .url()
    //                 .min(1)
    //                 .max(512)
    //                 .nullable()
    //                 .optional(),
    //             comIdConfig: COM_ID_CONFIG_SCHEMA.optional(),
    //             playerConfig: COM_ID_PLAYER_CONFIG.optional(),
    //         }),
    //         handler: async (
    //             request,
    //             { id, displayName, logoUrl, comIdConfig, playerConfig }
    //         ) => {
    //             const sessionKeyValidation = await this._validateHttpSessionKey(
    //                 request
    //             );
    //             if (sessionKeyValidation.success === false) {
    //                 if (sessionKeyValidation.errorCode === 'no_session_key') {
    //                     return returnResult(NOT_LOGGED_IN_RESULT);
    //                 }
    //                 return returnResult(sessionKeyValidation);
    //             }

    //             const result = await this._records.updateStudio({
    //                 userId: sessionKeyValidation.userId,
    //                 studio: {
    //                     id,
    //                     displayName,
    //                     logoUrl,
    //                     comIdConfig,
    //                     playerConfig,
    //                 },
    //             });
    //             return returnResult(result);
    //         },
    //     });

    //     this.addRoute({
    //         method: 'POST',
    //         path: '/api/v2/studios/requestComId',
    //         allowedOrigins: 'account',
    //         schema: z.object({
    //             studioId: STUDIO_ID_VALIDATION,
    //             comId: COM_ID_VALIDATION,
    //         }),
    //         handler: async (request, { studioId, comId }) => {
    //             const sessionKeyValidation = await this._validateHttpSessionKey(
    //                 request
    //             );
    //             if (sessionKeyValidation.success === false) {
    //                 if (sessionKeyValidation.errorCode === 'no_session_key') {
    //                     return returnResult(NOT_LOGGED_IN_RESULT);
    //                 }
    //                 return returnResult(sessionKeyValidation);
    //             }

    //             const result = await this._records.requestComId({
    //                 studioId,
    //                 userId: sessionKeyValidation.userId,
    //                 requestedComId: comId,
    //                 ipAddress: request.ipAddress,
    //             });

    //             return returnResult(result);
    //         },
    //     });

    //     this.addRoute({
    //         method: 'GET',
    //         path: '/api/v2/studios/list',
    //         allowedOrigins: 'api',
    //         schema: z.object({
    //             comId: z.string().nonempty().optional(),
    //         }),
    //         handler: async (request, { comId }) => {
    //             const sessionKeyValidation = await this._validateHttpSessionKey(
    //                 request
    //             );
    //             if (sessionKeyValidation.success === false) {
    //                 if (sessionKeyValidation.errorCode === 'no_session_key') {
    //                     return returnResult(NOT_LOGGED_IN_RESULT);
    //                 }
    //                 return returnResult(sessionKeyValidation);
    //             }

    //             if (comId) {
    //                 const result = await this._records.listStudiosByComId(
    //                     sessionKeyValidation.userId,
    //                     comId
    //                 );
    //                 return returnResult(result);
    //             } else {
    //                 const result = await this._records.listStudios(
    //                     sessionKeyValidation.userId
    //                 );
    //                 return returnResult(result);
    //             }
    //         },
    //     });

    //     this.addRoute({
    //         method: 'GET',
    //         path: '/api/v2/studios/members/list',
    //         allowedOrigins: 'account',
    //         schema: z.object({
    //             studioId: STUDIO_ID_VALIDATION,
    //         }),
    //         handler: async (request, { studioId }) => {
    //             const sessionKeyValidation = await this._validateHttpSessionKey(
    //                 request
    //             );
    //             if (sessionKeyValidation.success === false) {
    //                 if (sessionKeyValidation.errorCode === 'no_session_key') {
    //                     return returnResult(NOT_LOGGED_IN_RESULT);
    //                 }
    //                 return returnResult(sessionKeyValidation);
    //             }

    //             const result = await this._records.listStudioMembers(
    //                 studioId,
    //                 sessionKeyValidation.userId
    //             );
    //             return returnResult(result);
    //         },
    //     });

    //     this.addRoute({
    //         method: 'POST',
    //         path: '/api/v2/studios/members',
    //         allowedOrigins: 'account',
    //         schema: z.object({
    //             studioId: STUDIO_ID_VALIDATION,
    //             addedUserId: z
    //                 .string({
    //                     invalid_type_error: 'addedUserId must be a string.',
    //                     required_error: 'addedUserId is required.',
    //                 })
    //                 .nonempty('addedUserId must not be empty')
    //                 .optional(),
    //             addedEmail: z
    //                 .string({
    //                     invalid_type_error: 'addedEmail must be a string.',
    //                     required_error: 'addedEmail is required.',
    //                 })
    //                 .nonempty('addedEmail must not be empty')
    //                 .optional(),
    //             addedPhoneNumber: z
    //                 .string({
    //                     invalid_type_error:
    //                         'addedPhoneNumber must be a string.',
    //                     required_error: 'addedPhoneNumber is required.',
    //                 })
    //                 .nonempty('addedPhoneNumber must not be empty')
    //                 .optional(),
    //             role: z.union([z.literal('admin'), z.literal('member')]),
    //         }),
    //         handler: async (
    //             request,
    //             { studioId, addedUserId, addedEmail, addedPhoneNumber, role }
    //         ) => {
    //             const sessionKeyValidation = await this._validateHttpSessionKey(
    //                 request
    //             );
    //             if (sessionKeyValidation.success === false) {
    //                 if (sessionKeyValidation.errorCode === 'no_session_key') {
    //                     return returnResult(NOT_LOGGED_IN_RESULT);
    //                 }
    //                 return returnResult(sessionKeyValidation);
    //             }

    //             const result = await this._records.addStudioMember({
    //                 studioId,
    //                 userId: sessionKeyValidation.userId,
    //                 role,
    //                 addedUserId,
    //                 addedEmail,
    //                 addedPhoneNumber,
    //             });
    //             return returnResult(result);
    //         },
    //     });

    //     this.addRoute({
    //         method: 'DELETE',
    //         path: '/api/v2/studios/members',
    //         allowedOrigins: 'account',
    //         schema: z.object({
    //             studioId: STUDIO_ID_VALIDATION,
    //             removedUserId: z
    //                 .string({
    //                     invalid_type_error: 'removedUserId must be a string.',
    //                     required_error: 'removedUserId is required.',
    //                 })
    //                 .nonempty('removedUserId must not be empty')
    //                 .optional(),
    //         }),
    //         handler: async (request, { studioId, removedUserId }) => {
    //             const sessionKeyValidation = await this._validateHttpSessionKey(
    //                 request
    //             );
    //             if (sessionKeyValidation.success === false) {
    //                 if (sessionKeyValidation.errorCode === 'no_session_key') {
    //                     return returnResult(NOT_LOGGED_IN_RESULT);
    //                 }
    //                 return returnResult(sessionKeyValidation);
    //             }

    //             const result = await this._records.removeStudioMember({
    //                 studioId,
    //                 userId: sessionKeyValidation.userId,
    //                 removedUserId,
    //             });
    //             return returnResult(result);
    //         },
    //     });

    //     this.addRoute({
    //         method: 'GET',
    //         path: '/api/v2/player/config',
    //         allowedOrigins: 'api',
    //         schema: z.object({
    //             comId: z.string().nonempty(),
    //         }),
    //         handler: async (request, { comId }) => {
    //             const result = await this._records.getPlayerConfig(comId);
    //             return returnResult(result);
    //         },
    //     });

    //     this.addRoute({
    //         method: 'GET',
    //         path: '/api/v2/subscriptions',
    //         allowedOrigins: 'account',
    //         schema: z.object({
    //             studioId: z
    //                 .string({
    //                     invalid_type_error: 'studioId must be a string.',
    //                     required_error: 'studioId is required.',
    //                 })
    //                 .nonempty('studioId must be non-empty.')
    //                 .optional(),
    //             userId: z
    //                 .string({
    //                     invalid_type_error: 'userId must be a string.',
    //                     required_error: 'userId is required.',
    //                 })
    //                 .nonempty('userId must be non-empty.')
    //                 .optional(),
    //         }),
    //         handler: async (request, { studioId, userId }) => {
    //             if (!this._subscriptions) {
    //                 return returnResult(SUBSCRIPTIONS_NOT_SUPPORTED_RESULT);
    //             }

    //             const sessionKey = getSessionKey(request);

    //             if (!sessionKey) {
    //                 return returnResult(NOT_LOGGED_IN_RESULT);
    //             }

    //             const result = await this._subscriptions.getSubscriptionStatus({
    //                 sessionKey,
    //                 userId,
    //                 studioId,
    //             });

    //             if (!result.success) {
    //                 return returnResult(result);
    //             }

    //             return returnResult({
    //                 success: true,
    //                 publishableKey: result.publishableKey,
    //                 subscriptions: result.subscriptions.map((s) => ({
    //                     active: s.active,
    //                     statusCode: s.statusCode,
    //                     productName: s.productName,
    //                     startDate: s.startDate,
    //                     endedDate: s.endedDate,
    //                     cancelDate: s.cancelDate,
    //                     canceledDate: s.canceledDate,
    //                     currentPeriodStart: s.currentPeriodStart,
    //                     currentPeriodEnd: s.currentPeriodEnd,
    //                     renewalInterval: s.renewalInterval,
    //                     intervalLength: s.intervalLength,
    //                     intervalCost: s.intervalCost,
    //                     currency: s.currency,
    //                     featureList: s.featureList,
    //                 })),
    //                 purchasableSubscriptions:
    //                     result.purchasableSubscriptions.map((s) => ({
    //                         id: s.id,
    //                         name: s.name,
    //                         description: s.description,
    //                         featureList: s.featureList,
    //                         prices: s.prices,
    //                         defaultSubscription: s.defaultSubscription,
    //                     })),
    //             });
    //         },
    //     });

    //     this.addRoute({
    //         method: 'POST',
    //         path: '/api/v2/subscriptions/manage',
    //         allowedOrigins: 'account',
    //         schema: z.object({
    //             userId: z
    //                 .string({
    //                     invalid_type_error: 'userId must be a string.',
    //                     required_error: 'userId is required.',
    //                 })
    //                 .nonempty('userId must not be empty.')
    //                 .optional(),
    //             studioId: z
    //                 .string({
    //                     invalid_type_error: 'studioId must be a string.',
    //                     required_error: 'studioId is required.',
    //                 })
    //                 .nonempty('studioId must not be empty.')
    //                 .optional(),
    //             subscriptionId: z.string().optional(),
    //             expectedPrice: z
    //                 .object({
    //                     currency: z.string(),
    //                     cost: z.number(),
    //                     interval: z.enum(['month', 'year', 'week', 'day']),
    //                     intervalLength: z.number(),
    //                 })
    //                 .optional(),
    //         }),
    //         handler: async (
    //             request,
    //             { userId, studioId, subscriptionId, expectedPrice }
    //         ) => {
    //             if (!this._subscriptions) {
    //                 return returnResult(SUBSCRIPTIONS_NOT_SUPPORTED_RESULT);
    //             }

    //             const sessionKey = getSessionKey(request);

    //             if (!sessionKey) {
    //                 return returnResult(NOT_LOGGED_IN_RESULT);
    //             }

    //             const result =
    //                 await this._subscriptions.createManageSubscriptionLink({
    //                     sessionKey,
    //                     userId,
    //                     studioId,
    //                     subscriptionId,
    //                     expectedPrice:
    //                         expectedPrice as CreateManageSubscriptionRequest['expectedPrice'],
    //                 });

    //             if (!result.success) {
    //                 return returnResult(result);
    //             }

    //             return returnResult({
    //                 success: true,
    //                 url: result.url,
    //             });
    //         },
    //     });

    //     this.addRoute({
    //         method: 'GET',
    //         path: '/api/v2/records/insts/list',
    //         allowedOrigins: 'api',
    //         schema: z.object({
    //             recordName: RECORD_NAME_VALIDATION.optional(),
    //             inst: z.string().optional(),
    //         }),
    //         handler: async (request, { recordName, inst }) => {
    //             if (!this._websocketController) {
    //                 return returnResult(INSTS_NOT_SUPPORTED_RESULT);
    //             }

    //             const sessionKey = getSessionKey(request);

    //             if (!sessionKey) {
    //                 return returnResult(NOT_LOGGED_IN_RESULT);
    //             }

    //             const validation = await this._validateHttpSessionKey(request);

    //             if (validation.success === false) {
    //                 return returnResult(validation);
    //             }

    //             const userId = validation.userId;

    //             const result = await this._websocketController.listInsts(
    //                 recordName,
    //                 userId,
    //                 inst
    //             );
    //             return returnResult(result);
    //         },
    //     });

    //     this.addRoute({
    //         method: 'DELETE',
    //         path: '/api/v2/records/insts',
    //         allowedOrigins: 'account',
    //         schema: z.object({
    //             recordKey: RECORD_KEY_VALIDATION.optional(),
    //             recordName: RECORD_NAME_VALIDATION.optional(),
    //             inst: z.string().optional(),
    //         }),
    //         handler: async (request, { recordKey, recordName, inst }) => {
    //             if (!this._websocketController) {
    //                 return returnResult(INSTS_NOT_SUPPORTED_RESULT);
    //             }

    //             const sessionKey = getSessionKey(request);

    //             if (!sessionKey) {
    //                 return returnResult(NOT_LOGGED_IN_RESULT);
    //             }

    //             const validation = await this._validateHttpSessionKey(request);

    //             if (validation.success === false) {
    //                 return returnResult(validation);
    //             }

    //             const result = await this._websocketController.eraseInst(
    //                 recordKey ?? recordName,
    //                 inst,
    //                 validation.userId
    //             );
    //             return returnResult(result);
    //         },
    //     });

    //     this.addRoute({
    //         method: 'POST',
    //         path: '/api/v2/records/insts/report',
    //         allowedOrigins: 'api',
    //         schema: z.object({
    //             recordName: RECORD_NAME_VALIDATION.nullable(),
    //             inst: z.string().nonempty(),
    //             automaticReport: z.boolean(),
    //             reportReason: z.union([
    //                 z.literal('poor-performance'),
    //                 z.literal('spam'),
    //                 z.literal('harassment'),
    //                 z.literal('copyright-infringement'),
    //                 z.literal('obscene'),
    //                 z.literal('illegal'),
    //                 z.literal('other'),
    //             ]),
    //             reportReasonText: z.string().nonempty().trim(),
    //             reportedUrl: z.string().url(),
    //             reportedPermalink: z.string().url(),
    //         }),
    //         handler: async (
    //             request,
    //             {
    //                 recordName,
    //                 inst,
    //                 automaticReport,
    //                 reportReason,
    //                 reportReasonText,
    //                 reportedUrl,
    //                 reportedPermalink,
    //             }
    //         ) => {
    //             if (!this._moderationController) {
    //                 return returnResult(MODERATION_NOT_SUPPORTED_RESULT);
    //             }

    //             const validation = await this._validateHttpSessionKey(request);

    //             if (validation.success === false) {
    //                 if (validation.errorCode !== 'no_session_key') {
    //                     return returnResult(validation);
    //                 }
    //             }

    //             const result = await this._moderationController.reportInst({
    //                 recordName,
    //                 inst,
    //                 automaticReport,
    //                 reportReason,
    //                 reportReasonText,
    //                 reportedUrl,
    //                 reportedPermalink,
    //                 reportingIpAddress: request.ipAddress,
    //                 reportingUserId: validation.userId,
    //             });

    //             return returnResult(result);
    //         },
    //     });

    //     this.addRoute({
    //         method: 'GET',
    //         path: '/instData',
    //         allowedOrigins: true,
    //         schema: z.object({
    //             recordName: RECORD_NAME_VALIDATION.nullable().optional(),
    //             inst: z.string().nonempty(),
    //             branch: z.string().nonempty().default(DEFAULT_BRANCH_NAME),
    //         }),
    //         handler: async (request, { recordName, inst, branch }) => {
    //             let userId: string = null;
    //             const validation = await this._validateHttpSessionKey(request);
    //             if (validation.success === false) {
    //                 if (validation.errorCode === 'no_session_key') {
    //                     userId = null;
    //                 } else {
    //                     return returnResult(validation);
    //                 }
    //             } else {
    //                 userId = validation.userId;
    //             }

    //             const data = await this._websocketController.getBranchData(
    //                 userId,
    //                 recordName ?? null,
    //                 inst,
    //                 branch
    //             );

    //             return returnResult({
    //                 success: true,
    //                 ...data,
    //             });
    //         },
    //     });
    // }

    private async _stripeWebhook(
        request: GenericHttpRequest
    ): Promise<GenericHttpResponse> {
        if (!this._subscriptions) {
            return returnResult(SUBSCRIPTIONS_NOT_SUPPORTED_RESULT);
        }

        let body: string = null;
        if (typeof request.body === 'string') {
            body = request.body;
        } else if (ArrayBuffer.isView(request.body)) {
            try {
                const decoder = new TextDecoder();
                body = decoder.decode(request.body);
            } catch (err) {
                console.log(
                    '[RecordsServer] Unable to decode request body!',
                    err
                );
                return returnResult({
                    success: false,
                    errorCode: 'invalid_request',
                    errorMessage: INVALID_REQUEST_ERROR_MESSAGE,
                });
            }
        }

        const signature = request.headers['stripe-signature'];

        const result = await this._subscriptions.handleStripeWebhook({
            requestBody: body,
            signature,
        });

        return returnResult(result);
    }

    private async _handleOptions(
        request: GenericHttpRequest
    ): Promise<GenericHttpResponse> {
        if (!validateOrigin(request, this._allowedApiOrigins)) {
            return returnResult(INVALID_ORIGIN_RESULT);
        }

        return {
            statusCode: 204,
            headers: {
                'Access-Control-Allow-Methods': 'POST, OPTIONS',
                'Access-Control-Allow-Headers': 'Content-Type, Authorization',
            },
        };
    }

    private async _handleRecordFileOptions(
        request: GenericHttpRequest
    ): Promise<GenericHttpResponse> {
        if (!validateOrigin(request, this._allowedApiOrigins)) {
            return returnResult(INVALID_ORIGIN_RESULT);
        }

        const headers = this._files.getAllowedUploadHeaders();

        const allAllowedHeaders = new Set([
            ...headers.map((h) => h.toLocaleLowerCase()),
            'content-type',
            'authorization',
        ]);

        return {
            statusCode: 204,
            headers: {
                'Access-Control-Allow-Headers': [...allAllowedHeaders].join(
                    ', '
                ),
                'Access-Control-Allow-Methods': 'POST',
                'Access-Control-Max-Age': '14400',
            },
        };
    }

    private async _recordFile(
        {
            recordKey,
            fileSha256Hex,
            fileByteLength,
            fileMimeType,
            fileDescription,
            markers,
            instances,
        }: z.infer<typeof RECORD_FILE_SCHEMA>,
        context: RPCContext
    ) {
        if (!recordKey || typeof recordKey !== 'string') {
            return {
                success: false,
                errorCode: 'unacceptable_request',
                errorMessage: 'recordKey is required and must be a string.',
            } as const;
        }
        if (!fileSha256Hex || typeof fileSha256Hex !== 'string') {
            return {
                success: false,
                errorCode: 'unacceptable_request',
                errorMessage: 'fileSha256Hex is required and must be a string.',
            } as const;
        }
        if (!fileByteLength || typeof fileByteLength !== 'number') {
            return {
                success: false,
                errorCode: 'unacceptable_request',
                errorMessage:
                    'fileByteLength is required and must be a number.',
            } as const;
        }
        if (!fileMimeType || typeof fileMimeType !== 'string') {
            return {
                success: false,
                errorCode: 'unacceptable_request',
                errorMessage: 'fileMimeType is required and must be a string.',
            } as const;
        }
        if (!!fileDescription && typeof fileDescription !== 'string') {
            return {
                success: false,
                errorCode: 'unacceptable_request',
                errorMessage: 'fileDescription must be a string.',
            } as const;
        }

        const validation = await this._validateSessionKey(context.sessionKey);
        if (
            validation.success === false &&
            validation.errorCode !== 'no_session_key'
        ) {
            return validation;
        }
        const userId = validation.userId;

        const result = await this._files.recordFile(recordKey, userId, {
            fileSha256Hex,
            fileByteLength,
            fileMimeType,
            fileDescription,
            headers: {},
            markers,
            instances,
        });

        return result;
    }

    private async _updateFile(
        data: z.infer<typeof UPDATE_FILE_SCHEMA>,
        context: RPCContext
    ) {
        const validation = await this._validateSessionKey(context.sessionKey);
        if (
            validation.success === false &&
            validation.errorCode !== 'no_session_key'
        ) {
            return validation;
        }
        const userId = validation.userId;

        const fileNameResult = await this._files.getFileNameFromUrl(
            data.fileUrl
        );

        if (!fileNameResult.success) {
            return fileNameResult;
        }

        const result = await this._files.updateFile(
            data.recordKey,
            fileNameResult.fileName,
            userId,
            data.markers,
            data.instances
        );
        return result;
    }

    private async _readFile(
        {
            fileUrl,
            recordName,
            fileName,
            instances,
        }: z.infer<typeof READ_FILE_SCHEMA>,
        context: RPCContext
    ) {
        if (!!fileUrl && typeof fileUrl !== 'string') {
            return {
                success: false,
                errorCode: 'unacceptable_request',
                errorMessage: 'fileUrl must be a string.',
            } as const;
        }
        if (!!recordName && typeof recordName !== 'string') {
            return {
                success: false,
                errorCode: 'unacceptable_request',
                errorMessage: 'recordName must be a string.',
            } as const;
        }
        if (!!fileName && typeof fileName !== 'string') {
            return {
                success: false,
                errorCode: 'unacceptable_request',
                errorMessage: 'fileName must be a string.',
            } as const;
        }

        if (!fileUrl && (!recordName || !fileName)) {
            let message: string;
            if (!!fileName) {
                message = 'recordName is required when fileName is provided.';
            } else if (!!recordName) {
                message = 'fileName is required when recordName is provided.';
            } else {
                message =
                    'fileUrl or both recordName and fileName are required.';
            }
            return {
                success: false,
                errorCode: 'unacceptable_request',
                errorMessage: message,
            } as const;
        }

        const validation = await this._validateSessionKey(context.sessionKey);
        if (
            validation.success === false &&
            validation.errorCode !== 'no_session_key'
        ) {
            return validation;
        }
        const userId = validation.userId;

        if (!!fileUrl) {
            const fileNameResult = await this._files.getFileNameFromUrl(
                fileUrl
            );

            if (fileNameResult.success === false) {
                return fileNameResult;
            }

            recordName = fileNameResult.recordName;
            fileName = fileNameResult.fileName;
        }

        const result = await this._files.readFile(
            recordName,
            fileName,
            userId,
            instances
        );
        return result;
    }

    private async _listFiles(
        { recordName, fileName, instances }: z.infer<typeof LIST_FILES_SCHEMA>,
        context: RPCContext
    ) {
        if (!!recordName && typeof recordName !== 'string') {
            return {
                success: false,
                errorCode: 'unacceptable_request',
                errorMessage: 'recordName must be a string.',
            } as const;
        }
        if (!!fileName && typeof fileName !== 'string') {
            return {
                success: false,
                errorCode: 'unacceptable_request',
                errorMessage: 'fileName must be a string.',
            } as const;
        }

        const validation = await this._validateSessionKey(context.sessionKey);
        if (
            validation.success === false &&
            validation.errorCode !== 'no_session_key'
        ) {
            return validation;
        }
        const userId = validation.userId;

        const result = await this._files.listFiles(
            recordName,
            fileName,
            userId,
            instances
        );
        return result;
    }

    private async _eraseFile(
        { recordKey, fileUrl, instances }: z.infer<typeof ERASE_FILE_SCHEMA>,
        context: RPCContext
    ) {
        if (!recordKey || typeof recordKey !== 'string') {
            return {
                success: false,
                errorCode: 'unacceptable_request',
                errorMessage: 'recordKey is required and must be a string.',
            } as const;
        }

        if (!fileUrl || typeof fileUrl !== 'string') {
            return {
                success: false,
                errorCode: 'unacceptable_request',
                errorMessage: 'fileUrl is required and must be a string.',
            } as const;
        }

        const validation = await this._validateSessionKey(context.sessionKey);
        if (
            validation.success === false &&
            validation.errorCode !== 'no_session_key'
        ) {
            return validation;
        }
        const userId = validation.userId;

        const fileNameResult = await this._files.getFileNameFromUrl(fileUrl);

        if (!fileNameResult.success) {
            return fileNameResult;
        }

        const result = await this._files.eraseFile(
            recordKey,
            fileNameResult.fileName,
            userId,
            instances
        );
        return result;
    }

    private async _baseRecordData(
        controller: DataRecordsController,
        {
            recordKey,
            address,
            data,
            updatePolicy,
            deletePolicy,
            markers,
            instances,
        }: z.infer<typeof RECORD_DATA_SCHEMA>,
        context: RPCContext
    ) {
        if (!recordKey || typeof recordKey !== 'string') {
            return {
                success: false,
                errorCode: 'unacceptable_request',
                errorMessage: 'recordKey is required and must be a string.',
            } as const;
        }
        if (!address || typeof address !== 'string') {
            return {
                success: false,
                errorCode: 'unacceptable_request',
                errorMessage: 'address is required and must be a string.',
            } as const;
        }
        if (typeof data === 'undefined') {
            return {
                success: false,
                errorCode: 'unacceptable_request',
                errorMessage: 'data is required.',
            } as const;
        }

        const validation = await this._validateSessionKey(context.sessionKey);
        if (
            validation.success === false &&
            validation.errorCode !== 'no_session_key'
        ) {
            return validation;
        }

        const userId = validation.userId;
        const result = await controller.recordData(
            recordKey,
            address,
            data,
            userId,
            updatePolicy,
            deletePolicy,
            markers,
            instances
        );
        return result;
    }

    private async _baseGetRecordData(
        controller: DataRecordsController,
        { recordName, address, instances }: z.infer<typeof GET_DATA_SCHEMA>,
        context: RPCContext
    ) {
        if (!recordName || typeof recordName !== 'string') {
            return {
                success: false,
                errorCode: 'unacceptable_request',
                errorMessage: 'recordName is required and must be a string.',
            } as const;
        }
        if (!address || typeof address !== 'string') {
            return {
                success: false,
                errorCode: 'unacceptable_request',
                errorMessage: 'address is required and must be a string.',
            } as const;
        }

        const validation = await this._validateSessionKey(context.sessionKey);
        if (
            validation.success === false &&
            validation.errorCode !== 'no_session_key'
        ) {
            return validation;
        }

        const result = await controller.getData(
            recordName,
            address,
            validation.userId,
            instances
        );
        return result;
    }

    private async _baseEraseRecordData(
        controller: DataRecordsController,
        { recordKey, address, instances }: z.infer<typeof ERASE_DATA_SCHEMA>,
        context: RPCContext
    ) {
        if (!recordKey || typeof recordKey !== 'string') {
            return {
                success: false,
                errorCode: 'unacceptable_request',
                errorMessage: 'recordKey is required and must be a string.',
            } as const;
        }
        if (!address || typeof address !== 'string') {
            return {
                success: false,
                errorCode: 'unacceptable_request',
                errorMessage: 'address is required and must be a string.',
            } as const;
        }

        const validation = await this._validateSessionKey(context.sessionKey);
        if (
            validation.success === false &&
            validation.errorCode !== 'no_session_key'
        ) {
            return validation;
        }

        const userId = validation.userId;
        const result = await controller.eraseData(
            recordKey,
            address,
            userId,
            instances
        );
        return result;
    }

    private async _postReplaceSession(
        request: GenericHttpRequest
    ): Promise<GenericHttpResponse> {
        const sessionKey = getSessionKey(request);
        if (!sessionKey) {
            return returnResult(NOT_LOGGED_IN_RESULT);
        }

        const result = await this._auth.replaceSession({
            sessionKey: sessionKey,
            ipAddress: request.ipAddress,
        });

        return returnResult(result);
    }

    private async _getSubscriptionInfo(
        request: GenericHttpRequest
    ): Promise<GenericHttpResponse> {
        if (!this._subscriptions) {
            return returnResult(SUBSCRIPTIONS_NOT_SUPPORTED_RESULT);
        }

        if (!validateOrigin(request, this._allowedAccountOrigins)) {
            return returnResult(INVALID_ORIGIN_RESULT);
        }

        const sessionKey = getSessionKey(request);

        if (!sessionKey) {
            return returnResult(NOT_LOGGED_IN_RESULT);
        }

        const userId = tryDecodeUriComponent(request.pathParams.userId);

        if (!userId) {
            return returnResult(UNACCEPTABLE_USER_ID);
        }

        const result = await this._subscriptions.getSubscriptionStatus({
            sessionKey,
            userId,
        });

        if (!result.success) {
            return returnResult(result);
        }

        return returnResult({
            success: true,
            publishableKey: result.publishableKey,
            subscriptions: result.subscriptions.map((s) => ({
                active: s.active,
                statusCode: s.statusCode,
                productName: s.productName,
                startDate: s.startDate,
                endedDate: s.endedDate,
                cancelDate: s.cancelDate,
                canceledDate: s.canceledDate,
                currentPeriodStart: s.currentPeriodStart,
                currentPeriodEnd: s.currentPeriodEnd,
                renewalInterval: s.renewalInterval,
                intervalLength: s.intervalLength,
                intervalCost: s.intervalCost,
                currency: s.currency,
                featureList: s.featureList,
            })),
            purchasableSubscriptions: result.purchasableSubscriptions.map(
                (s) => ({
                    id: s.id,
                    name: s.name,
                    description: s.description,
                    featureList: s.featureList,
                    prices: s.prices,
                    defaultSubscription: s.defaultSubscription,
                })
            ),
        });
    }

    private async _manageSubscription(
        request: GenericHttpRequest
    ): Promise<GenericHttpResponse> {
        if (!this._subscriptions) {
            return returnResult(SUBSCRIPTIONS_NOT_SUPPORTED_RESULT);
        }

        if (!validateOrigin(request, this._allowedAccountOrigins)) {
            return returnResult(INVALID_ORIGIN_RESULT);
        }

        const sessionKey = getSessionKey(request);

        if (!sessionKey) {
            return returnResult(NOT_LOGGED_IN_RESULT);
        }

        const userId = tryDecodeUriComponent(request.pathParams.userId);

        if (!userId) {
            return returnResult(UNACCEPTABLE_USER_ID);
        }

        let subscriptionId: CreateManageSubscriptionRequest['subscriptionId'];
        let expectedPrice: CreateManageSubscriptionRequest['expectedPrice'];

        if (typeof request.body === 'string' && request.body) {
            let body = tryParseJson(request.body);
            if (body.success) {
                const schema = z.object({
                    subscriptionId: z.string().optional(),
                    expectedPrice: z
                        .object({
                            currency: z.string(),
                            cost: z.number(),
                            interval: z.enum(['month', 'year', 'week', 'day']),
                            intervalLength: z.number(),
                        })
                        .optional(),
                });

                const parseResult = schema.safeParse(body.value);

                if (parseResult.success === false) {
                    return returnZodError(parseResult.error);
                }

                if (typeof parseResult.data.subscriptionId === 'string') {
                    subscriptionId = parseResult.data.subscriptionId;
                }
                if (typeof parseResult.data.expectedPrice === 'object') {
                    expectedPrice = parseResult.data
                        .expectedPrice as CreateManageSubscriptionRequest['expectedPrice'];
                }
            }
        }

        const result = await this._subscriptions.createManageSubscriptionLink({
            sessionKey,
            userId,
            subscriptionId,
            expectedPrice,
        });

        if (!result.success) {
            return returnResult(result);
        }

        return returnResult({
            success: true,
            url: result.url,
        });
    }

    /**
     * Endpoint to retrieve info about a user.
     * @param request The request.
     */
    private async _getUserInfo(
        request: GenericHttpRequest
    ): Promise<GenericHttpResponse> {
        if (request.method !== 'GET') {
            throw new Error(
                `getUserInfo only accept GET method, you tried: ${request.method}`
            );
        }

        if (!validateOrigin(request, this._allowedAccountOrigins)) {
            return returnResult(INVALID_ORIGIN_RESULT);
        }

        const sessionKey = getSessionKey(request);

        if (!sessionKey) {
            return returnResult(NOT_LOGGED_IN_RESULT);
        }

        const validation = await this._validateSessionKey(sessionKey);

        if (validation.success === false) {
            if (validation.errorCode === 'no_session_key') {
                return returnResult(NOT_LOGGED_IN_RESULT);
            }
            return returnResult(validation);
        }

        const userId = tryDecodeUriComponent(request.pathParams.userId);

        if (!userId) {
            return returnResult(UNACCEPTABLE_USER_ID);
        }

        const result = await this._auth.getUserInfo({
            userId: validation.userId,
            userRole: validation.role,
            requestedUserId: userId,
        });

        if (!result.success) {
            return returnResult(result);
        }

        return returnResult({
            success: true,
            name: result.name,
            avatarUrl: result.avatarUrl,
            avatarPortraitUrl: result.avatarPortraitUrl,
            email: result.email,
            phoneNumber: result.phoneNumber,
            hasActiveSubscription: result.hasActiveSubscription,
            subscriptionTier: result.subscriptionTier,
            privacyFeatures: result.privacyFeatures,
            displayName: result.displayName,
            role: result.role,
        });
    }

    private async _putUserInfo(
        request: GenericHttpRequest
    ): Promise<GenericHttpResponse> {
        if (request.method !== 'PUT') {
            throw new Error(
                `putUserInfo only accept PUT method, you tried: ${request.method}`
            );
        }

        if (!validateOrigin(request, this._allowedAccountOrigins)) {
            return returnResult(INVALID_ORIGIN_RESULT);
        }

        const sessionKey = getSessionKey(request);

        if (!sessionKey) {
            return returnResult(NOT_LOGGED_IN_RESULT);
        }

        if (typeof request.body !== 'string') {
            return returnResult(UNACCEPTABLE_REQUEST_RESULT_MUST_BE_JSON);
        }

        const jsonResult = tryParseJson(request.body);

        if (!jsonResult.success || typeof jsonResult.value !== 'object') {
            return returnResult(UNACCEPTABLE_REQUEST_RESULT_MUST_BE_JSON);
        }

        const userId = tryDecodeUriComponent(request.pathParams.userId);

        if (!userId) {
            return returnResult(UNACCEPTABLE_USER_ID);
        }

        const schema = z.object({
            name: z.string().min(1).optional().nullable(),
            email: z
                .string()
                .email()
                .max(MAX_EMAIL_ADDRESS_LENGTH)
                .optional()
                .nullable(),
            phoneNumber: z
                .string()
                .max(MAX_SMS_ADDRESS_LENGTH)
                .optional()
                .nullable(),
            avatarUrl: z.string().url().optional().nullable(),
            avatarPortraitUrl: z.string().url().optional().nullable(),
        });

        const parseResult = schema.safeParse(jsonResult.value);

        if (parseResult.success === false) {
            return returnZodError(parseResult.error);
        }

        const update = parseResult.data;
        const result = await this._auth.updateUserInfo({
            sessionKey: sessionKey,
            userId: userId,
            update,
        });

        if (!result.success) {
            return returnResult(result);
        }

        return returnResult({
            success: true,
            userId: result.userId,
        });
    }

    private async _validateSessionKey(
        sessionKey: string | null
    ): Promise<ValidateSessionKeyResult | NoSessionKeyResult> {
        return validateSessionKey(this._auth, sessionKey);
    }
}

export function returnResult<
    T extends
        | {
              success: false;
              errorCode: KnownErrorCodes;
              errorMessage: string;
              reason?: DenialReason;
          }
        | { success: true }
>(result: T): GenericHttpResponse {
    const span = trace.getActiveSpan();
    if (span) {
        if (result.success === false) {
            span.setAttributes({
                ['result.errorCode']: result.errorCode,
                ['result.errorMessage']: result.errorMessage,
            });

            if (result.reason) {
                for (let prop in result.reason) {
                    span.setAttribute(
                        `result.reason.${prop}`,
                        (result.reason as any)[prop] as string
                    );
                }
            }
        }
    }

    return {
        statusCode: getStatusCode(result),
        body: JSON.stringify(result),
    };
}

export function returnProcedureOutputStream(
    result: ProcedureOutputStream
): GenericHttpResponse {
    const span = trace.getActiveSpan();
    if (span) {
        span.setAttributes({
            ['result.stream']: true,
        });
    }

    async function* generateBody(): AsyncGenerator<string, string> {
        while (true) {
            const { done, value } = await result.next();
            if (done) {
                return JSON.stringify(value);
            }
            yield JSON.stringify(value) + '\n';
        }
    }

    return {
        statusCode: 200,
        body: generateBody(),
        headers: {
            'content-type': 'application/x-ndjson',
        },
    };
}

export function returnProcedureOutput(
    result: ProcedureOutput
): GenericHttpResponse {
    if (Symbol.asyncIterator in result) {
        return returnProcedureOutputStream(result);
    } else {
        return returnResult(result);
    }
}

/**
 * Validates that the given request comes from one of the specified allowed origins.
 * Returns true if the request has an "origin" header set to one of the allowed origins. Returns false otherwise.
 * @param request The request.
 * @param origins The allowed origins.
 */
export function validateOrigin(
    request: GenericHttpRequest,
    origins: Set<string>
): boolean {
    const origin = request.headers.origin;
    return (
        origins.has(origin) ||
        // If the origin is not included, then the request is a same-origin request
        // if the method is either GET or HEAD.
        (!origin && (request.method === 'GET' || request.method === 'HEAD'))
    );
}

/**
 * Gets the session key from the given HTTP Request. Returns null if no session key was included.
 * @param event The event.
 */
export function getSessionKey(event: GenericHttpRequest): string {
    const authorization = event.headers.authorization;
    return parseAuthorization(authorization);
}

/**
 * Parses the given authorization header and returns the bearer value.
 * Returns null if the authorization header is invalid.
 * @param authorization The authorization header value.
 */
export function parseAuthorization(
    authorization: string | null | undefined
): string {
    if (
        typeof authorization === 'string' &&
        authorization.startsWith('Bearer ')
    ) {
        const authToken = authorization.substring('Bearer '.length);
        return authToken;
    }
    return null;
}

export function formatResponse(
    request: GenericHttpRequest,
    response: GenericHttpResponse,
    origins: Set<string> | boolean
) {
    const origin = request.headers['origin'];
    let headers = {
        ...(response.headers || {}),
    } as any;
    if (
        !!origin &&
        (origins === true ||
            (typeof origins === 'object' && validateOrigin(request, origins)))
    ) {
        if (!headers['Access-Control-Allow-Origin']) {
            headers['Access-Control-Allow-Origin'] = origin;
        }
        if (!headers['Access-Control-Allow-Headers']) {
            headers['Access-Control-Allow-Headers'] =
                'Content-Type, Authorization';
        }
    }

    return {
        ...response,
        headers,
    };
}

export function wrapHandler(
    func: (request: GenericHttpRequest) => Promise<GenericHttpResponse>,
    allowedOrigins: boolean | Set<string>
): (request: GenericHttpRequest) => Promise<GenericHttpResponse> {
    return async (request) => {
        const response = await func(request);
        return formatResponse(request, response, allowedOrigins);
    };
}

/**
 * Returns the given ZodError as a GenericHttpResponse.
 * @param error The error.
 */
export function returnZodError(error: z.ZodError<any>): GenericHttpResponse {
    return returnResult({
        success: false,
        errorCode: 'unacceptable_request',
        errorMessage:
            'The request was invalid. One or more fields were invalid.',
        issues: error.issues,
    });
}<|MERGE_RESOLUTION|>--- conflicted
+++ resolved
@@ -154,16 +154,13 @@
 } from './packages/version/PackageVersionRecordsStore';
 import { getPackageVersionSpecifier } from './packages/version/PackageVersionRecordsStore';
 import type { PublicRecordKeyPolicy } from '@casual-simulation/aux-common/records/RecordKeys';
-<<<<<<< HEAD
-import type { XpController } from './XpController';
-import type { PurchasableItemRecordsController } from './purchasable-items/PurchasableItemRecordsController';
-import type { PurchasableItem } from './purchasable-items/PurchasableItemRecordsStore';
-=======
 import type { SearchQuery, SearchRecordsController } from './search';
 import { SEARCH_COLLECTION_SCHEMA, SEARCH_DOCUMENT_SCHEMA } from './search';
 import { genericResult } from '@casual-simulation/aux-common';
 import type { DatabaseRecordsController, DatabaseStatement } from './database';
->>>>>>> 4b906d24
+import type { XpController } from './XpController';
+import type { PurchasableItemRecordsController } from './purchasable-items/PurchasableItemRecordsController';
+import type { PurchasableItem } from './purchasable-items/PurchasableItemRecordsStore';
 
 declare const GIT_TAG: string;
 declare const GIT_HASH: string;
@@ -426,7 +423,18 @@
     packageVersionController?: PackageVersionRecordsController | null;
 
     /**
-<<<<<<< HEAD
+     * The controller that should be used for handling search records.
+     * If null, then search records are not supported.
+     */
+    searchRecordsController?: SearchRecordsController | null;
+
+    /**
+     * The controller that should be used for handling database records.
+     * If null, then database records are not supported.
+     */
+    databaseRecordsController?: DatabaseRecordsController | null;
+
+    /**
      * The controller that should be used for handling XP requests.
      * If null, then XP is not supported.
      */
@@ -437,18 +445,6 @@
      * If null, then purchasable items are not supported.
      */
     purchasableItemsController?: PurchasableItemRecordsController | null;
-=======
-     * The controller that should be used for handling search records.
-     * If null, then search records are not supported.
-     */
-    searchRecordsController?: SearchRecordsController | null;
-
-    /**
-     * The controller that should be used for handling database records.
-     * If null, then database records are not supported.
-     */
-    databaseRecordsController?: DatabaseRecordsController | null;
->>>>>>> 4b906d24
 }
 
 /**
@@ -471,12 +467,9 @@
     private _notificationsController: NotificationRecordsController | null;
     private _packagesController: PackageRecordsController | null;
     private _packageVersionController: PackageVersionRecordsController | null;
-<<<<<<< HEAD
-    private _xpController: XpController | null;
-=======
     private _searchRecordsController: SearchRecordsController | null;
     private _databaseRecordsController: DatabaseRecordsController | null;
->>>>>>> 4b906d24
+    private _xpController: XpController | null;
 
     /**
      * The set of origins that are allowed for API requests.
@@ -547,13 +540,10 @@
         notificationsController,
         packagesController,
         packageVersionController,
-<<<<<<< HEAD
+        searchRecordsController,
+        databaseRecordsController,
         xpController,
         purchasableItemsController,
-=======
-        searchRecordsController,
-        databaseRecordsController,
->>>>>>> 4b906d24
     }: RecordsServerOptions) {
         this._allowedAccountOrigins = allowedAccountOrigins;
         this._allowedApiOrigins = allowedApiOrigins;
@@ -577,12 +567,9 @@
         this._notificationsController = notificationsController;
         this._packagesController = packagesController;
         this._packageVersionController = packageVersionController;
-<<<<<<< HEAD
-        this._xpController = xpController;
-=======
         this._searchRecordsController = searchRecordsController;
         this._databaseRecordsController = databaseRecordsController;
->>>>>>> 4b906d24
+        this._xpController = xpController;
         this._tracer = trace.getTracer(
             'RecordsServer',
             typeof GIT_TAG === 'undefined' ? undefined : GIT_TAG
@@ -2669,33 +2656,6 @@
                     return result;
                 }),
 
-<<<<<<< HEAD
-            getXpUserInfo: procedure()
-                .origins('api')
-                .http('GET', '/api/v2/xp/user')
-                .inputs(
-                    z.object({
-                        userId: z.string().min(1).optional().nullable(),
-                    })
-                )
-                .handler(async ({ userId }, context) => {
-                    if (!this._xpController) {
-                        return XP_API_NOT_SUPPORTED_RESULT;
-                    }
-
-                    const authUser = await this._validateSessionKey(
-                        context.sessionKey
-                    );
-                    if (authUser.success === false) {
-                        return authUser;
-                    }
-
-                    //* An empty string for any of the query types will be treated as the current logged in user
-                    const result = await this._xpController.getXpUser({
-                        userId: authUser.userId,
-                        userRole: authUser.role,
-                        requestedUserId: userId,
-=======
             recordSearchCollection: recordItemProcedure(
                 this._auth,
                 this._searchRecordsController,
@@ -2924,12 +2884,204 @@
                         syncId,
                         userId: validation.userId,
                         instances: instances ?? [],
->>>>>>> 4b906d24
                     });
                     return genericResult(result);
                 }),
 
-<<<<<<< HEAD
+            search: procedure()
+                .origins('api')
+                .http('POST', '/api/v2/records/search')
+                .inputs(
+                    z.object({
+                        recordName: RECORD_NAME_VALIDATION,
+                        address: ADDRESS_VALIDATION,
+                        query: z
+                            .object({
+                                q: z.string().min(1).max(1024),
+                                queryBy: z.string().min(1).max(1024),
+                                filterBy: z
+                                    .string()
+                                    .min(1)
+                                    .max(1024)
+                                    .optional()
+                                    .nullable(),
+                            })
+                            .catchall(
+                                z.union([
+                                    z.string().max(1024),
+                                    z.boolean(),
+                                    z.number(),
+                                ])
+                            ),
+                        instances: INSTANCES_ARRAY_VALIDATION.optional(),
+                    })
+                )
+                .handler(
+                    async (
+                        { recordName, address, query, instances },
+                        context
+                    ) => {
+                        if (!this._searchRecordsController) {
+                            return {
+                                success: false,
+                                errorCode: 'not_supported',
+                                errorMessage: 'This feature is not supported.',
+                            };
+                        }
+                        const validation = await this._validateSessionKey(
+                            context.sessionKey
+                        );
+                        if (
+                            validation.success === false &&
+                            validation.errorCode !== 'no_session_key'
+                        ) {
+                            return validation;
+                        }
+
+                        const result =
+                            await this._searchRecordsController.search({
+                                recordName,
+                                address,
+                                query: query as SearchQuery,
+                                userId: validation.userId,
+                                instances: instances ?? [],
+                            });
+                        return genericResult(result);
+                    }
+                ),
+
+            recordDatabase: recordItemProcedure(
+                this._auth,
+                this._databaseRecordsController,
+                z.object({
+                    address: ADDRESS_VALIDATION,
+                    markers: MARKERS_VALIDATION,
+                }),
+                procedure()
+                    .origins('api')
+                    .http('POST', '/api/v2/records/database')
+            ),
+
+            getDatabase: getItemProcedure(
+                this._auth,
+                this._databaseRecordsController,
+                procedure()
+                    .origins('api')
+                    .http('GET', '/api/v2/records/database')
+            ),
+
+            eraseDatabase: eraseItemProcedure(
+                this._auth,
+                this._databaseRecordsController,
+                procedure()
+                    .origins('api')
+                    .http('DELETE', '/api/v2/records/database')
+            ),
+
+            listDatabases: listItemsProcedure(
+                this._auth,
+                this._databaseRecordsController,
+                procedure()
+                    .origins('api')
+                    .http('GET', '/api/v2/records/database/list')
+            ),
+
+            queryDatabase: procedure()
+                .origins('api')
+                .http('POST', '/api/v2/records/database/query')
+                .inputs(
+                    z.object({
+                        recordName: RECORD_NAME_VALIDATION,
+                        address: ADDRESS_VALIDATION,
+                        statements: z.array(
+                            z.object({
+                                query: z.string().min(1).max(250_000),
+                                params: z.array(z.any()).optional().default([]),
+                            })
+                        ),
+                        readonly: z.boolean().default(true),
+                        automaticTransaction: z
+                            .boolean()
+                            .optional()
+                            .default(true),
+                        instances: INSTANCES_ARRAY_VALIDATION.optional(),
+                    })
+                )
+                .handler(
+                    async (
+                        {
+                            recordName,
+                            address,
+                            statements,
+                            readonly,
+                            automaticTransaction,
+                            instances,
+                        },
+                        context
+                    ) => {
+                        if (!this._databaseRecordsController) {
+                            return {
+                                success: false,
+                                errorCode: 'not_supported',
+                                errorMessage: 'This feature is not supported.',
+                            };
+                        }
+
+                        const validation = await validateSessionKey(
+                            this._auth,
+                            context.sessionKey
+                        );
+                        if (
+                            validation.success === false &&
+                            validation.errorCode !== 'no_session_key'
+                        ) {
+                            return validation;
+                        }
+
+                        const result =
+                            await this._databaseRecordsController.query({
+                                recordName,
+                                userId: validation.userId,
+                                address,
+                                statements: statements as DatabaseStatement[],
+                                readonly,
+                                automaticTransaction,
+                                instances: instances ?? [],
+                            });
+
+                        return genericResult(result);
+                    }
+                ),
+
+            getXpUserInfo: procedure()
+                .origins('api')
+                .http('GET', '/api/v2/xp/user')
+                .inputs(
+                    z.object({
+                        userId: z.string().min(1).optional().nullable(),
+                    })
+                )
+                .handler(async ({ userId }, context) => {
+                    if (!this._xpController) {
+                        return XP_API_NOT_SUPPORTED_RESULT;
+                    }
+
+                    const authUser = await this._validateSessionKey(
+                        context.sessionKey
+                    );
+                    if (authUser.success === false) {
+                        return authUser;
+                    }
+
+                    //* An empty string for any of the query types will be treated as the current logged in user
+                    const result = await this._xpController.getXpUser({
+                        userId: authUser.userId,
+                        userRole: authUser.role,
+                        requestedUserId: userId,
+                    });
+                    return genericResult(result);
+                }),
+
             // TODO:
             // createXpContract: procedure()
             //     .origins('api')
@@ -3060,172 +3212,6 @@
             //             };
             //         }
             //     ),
-=======
-            search: procedure()
-                .origins('api')
-                .http('POST', '/api/v2/records/search')
-                .inputs(
-                    z.object({
-                        recordName: RECORD_NAME_VALIDATION,
-                        address: ADDRESS_VALIDATION,
-                        query: z
-                            .object({
-                                q: z.string().min(1).max(1024),
-                                queryBy: z.string().min(1).max(1024),
-                                filterBy: z
-                                    .string()
-                                    .min(1)
-                                    .max(1024)
-                                    .optional()
-                                    .nullable(),
-                            })
-                            .catchall(
-                                z.union([
-                                    z.string().max(1024),
-                                    z.boolean(),
-                                    z.number(),
-                                ])
-                            ),
-                        instances: INSTANCES_ARRAY_VALIDATION.optional(),
-                    })
-                )
-                .handler(
-                    async (
-                        { recordName, address, query, instances },
-                        context
-                    ) => {
-                        if (!this._searchRecordsController) {
-                            return {
-                                success: false,
-                                errorCode: 'not_supported',
-                                errorMessage: 'This feature is not supported.',
-                            };
-                        }
-                        const validation = await this._validateSessionKey(
-                            context.sessionKey
-                        );
-                        if (
-                            validation.success === false &&
-                            validation.errorCode !== 'no_session_key'
-                        ) {
-                            return validation;
-                        }
-
-                        const result =
-                            await this._searchRecordsController.search({
-                                recordName,
-                                address,
-                                query: query as SearchQuery,
-                                userId: validation.userId,
-                                instances: instances ?? [],
-                            });
-                        return genericResult(result);
-                    }
-                ),
-
-            recordDatabase: recordItemProcedure(
-                this._auth,
-                this._databaseRecordsController,
-                z.object({
-                    address: ADDRESS_VALIDATION,
-                    markers: MARKERS_VALIDATION,
-                }),
-                procedure()
-                    .origins('api')
-                    .http('POST', '/api/v2/records/database')
-            ),
-
-            getDatabase: getItemProcedure(
-                this._auth,
-                this._databaseRecordsController,
-                procedure()
-                    .origins('api')
-                    .http('GET', '/api/v2/records/database')
-            ),
-
-            eraseDatabase: eraseItemProcedure(
-                this._auth,
-                this._databaseRecordsController,
-                procedure()
-                    .origins('api')
-                    .http('DELETE', '/api/v2/records/database')
-            ),
-
-            listDatabases: listItemsProcedure(
-                this._auth,
-                this._databaseRecordsController,
-                procedure()
-                    .origins('api')
-                    .http('GET', '/api/v2/records/database/list')
-            ),
-
-            queryDatabase: procedure()
-                .origins('api')
-                .http('POST', '/api/v2/records/database/query')
-                .inputs(
-                    z.object({
-                        recordName: RECORD_NAME_VALIDATION,
-                        address: ADDRESS_VALIDATION,
-                        statements: z.array(
-                            z.object({
-                                query: z.string().min(1).max(250_000),
-                                params: z.array(z.any()).optional().default([]),
-                            })
-                        ),
-                        readonly: z.boolean().default(true),
-                        automaticTransaction: z
-                            .boolean()
-                            .optional()
-                            .default(true),
-                        instances: INSTANCES_ARRAY_VALIDATION.optional(),
-                    })
-                )
-                .handler(
-                    async (
-                        {
-                            recordName,
-                            address,
-                            statements,
-                            readonly,
-                            automaticTransaction,
-                            instances,
-                        },
-                        context
-                    ) => {
-                        if (!this._databaseRecordsController) {
-                            return {
-                                success: false,
-                                errorCode: 'not_supported',
-                                errorMessage: 'This feature is not supported.',
-                            };
-                        }
-
-                        const validation = await validateSessionKey(
-                            this._auth,
-                            context.sessionKey
-                        );
-                        if (
-                            validation.success === false &&
-                            validation.errorCode !== 'no_session_key'
-                        ) {
-                            return validation;
-                        }
-
-                        const result =
-                            await this._databaseRecordsController.query({
-                                recordName,
-                                userId: validation.userId,
-                                address,
-                                statements: statements as DatabaseStatement[],
-                                readonly,
-                                automaticTransaction,
-                                instances: instances ?? [],
-                            });
-
-                        return genericResult(result);
-                    }
-                ),
->>>>>>> 4b906d24
 
             listRecords: procedure()
                 .origins('api')
