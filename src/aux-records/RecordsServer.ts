<<<<<<< HEAD
import {
    parseVersionNumber,
    tryDecodeUriComponent,
    tryParseJson,
} from './Utils';
import {
=======
import { tryDecodeUriComponent, tryParseJson } from './Utils';
import type {
>>>>>>> 8594e89d
    AuthController,
    NoSessionKeyResult,
    ValidateSessionKeyResult,
} from './AuthController';
import {
    INVALID_KEY_ERROR_MESSAGE,
    INVALID_REQUEST_ERROR_MESSAGE,
    MAX_EMAIL_ADDRESS_LENGTH,
    MAX_OPEN_AI_API_KEY_LENGTH,
    MAX_SMS_ADDRESS_LENGTH,
    PRIVO_OPEN_ID_PROVIDER,
    validateSessionKey,
} from './AuthController';
import { isSuperUserRole, parseSessionKey } from './AuthUtils';
import type { LivekitController } from './LivekitController';
import type { RecordsController } from './RecordsController';
import type { EventRecordsController } from './EventRecordsController';
import type { DataRecordsController } from './DataRecordsController';
import type { FileRecordsController } from './FileRecordsController';
import type {
    CreateManageSubscriptionRequest,
    SubscriptionController,
} from './SubscriptionController';
import type { ZodError } from 'zod';
import { z } from 'zod';
import type { PublicRecordKeyPolicy } from './RecordsStore';
import { HUME_CONFIG, LOOM_CONFIG } from './RecordsStore';
import type { RateLimitController } from './RateLimitController';
import type {
    DenialReason,
<<<<<<< HEAD
    ENTITLEMENT_FEATURE_VALIDATION,
    ENTITLEMENT_VALIDATION,
    Entitlement,
    PRIVATE_MARKER,
=======
>>>>>>> 8594e89d
    Procedure,
    ProcedureOutput,
    ProcedureOutputStream,
    Procedures,
    RPCContext,
} from '@casual-simulation/aux-common';
import {
    AVAILABLE_PERMISSIONS_VALIDATION,
    PRIVATE_MARKER,
    RESOURCE_KIND_VALIDATION,
    getProcedureMetadata,
    procedure,
} from '@casual-simulation/aux-common';
import type { PolicyController } from './PolicyController';
import { GrantResourcePermissionRequest } from './PolicyController';
import type { AIController } from './AIController';
import type { AIChatMessage } from './AIChatInterface';
import { AI_CHAT_MESSAGE_SCHEMA } from './AIChatInterface';
import type { WebsocketController } from './websockets/WebsocketController';
import type {
    AddUpdatesMessage,
    LoginMessage,
    RequestMissingPermissionMessage,
    RequestMissingPermissionResponseMessage,
    SendActionMessage,
    TimeSyncRequestMessage,
    WatchBranchMessage,
    WebsocketRequestMessage,
} from '@casual-simulation/aux-common/websockets/WebsocketEvents';
import {
    UnwatchBranchMessage,
    WebsocketErrorEvent,
    WebsocketEventTypes,
    WebsocketMessage,
    websocketEventSchema,
    websocketRequestMessageSchema,
} from '@casual-simulation/aux-common/websockets/WebsocketEvents';
import { DEFAULT_BRANCH_NAME } from '@casual-simulation/aux-common';
import type {
    GenericHttpHeaders,
    GenericHttpRequest,
    GenericHttpResponse,
    GenericWebsocketRequest,
    KnownErrorCodes,
} from '@casual-simulation/aux-common';
import { getStatusCode } from '@casual-simulation/aux-common';
import type { ModerationController } from './ModerationController';
import { COM_ID_CONFIG_SCHEMA, COM_ID_PLAYER_CONFIG } from './ComIdConfig';
<<<<<<< HEAD
import { LoomController } from './LoomController';
import {
    SpanKind,
    Tracer,
    ValueType,
    context,
    metrics,
    trace,
} from '@opentelemetry/api';
=======
import type { LoomController } from './LoomController';
import type { Tracer } from '@opentelemetry/api';
import { SpanKind, ValueType, metrics, trace } from '@opentelemetry/api';
>>>>>>> 8594e89d
import { traceHttpResponse, traced } from './tracing/TracingDecorators';
import {
    SEMATTRS_ENDUSER_ID,
    SEMATTRS_HTTP_CLIENT_IP,
    SEMATTRS_HTTP_HOST,
    SEMATTRS_HTTP_METHOD,
    SEMATTRS_HTTP_ROUTE,
    SEMATTRS_HTTP_TARGET,
    SEMATTRS_HTTP_URL,
    SEMATTRS_HTTP_USER_AGENT,
} from '@opentelemetry/semantic-conventions';
import {
    ADDRESS_VALIDATION,
    COM_ID_VALIDATION,
    DISPLAY_NAME_VALIDATION,
    ERASE_DATA_SCHEMA,
    ERASE_FILE_SCHEMA,
    EVENT_NAME_VALIDATION,
    GET_DATA_SCHEMA,
    INSTANCES_ARRAY_VALIDATION,
    LIST_FILES_SCHEMA,
    MARKER_VALIDATION,
    MARKERS_VALIDATION,
    NAME_VALIDATION,
    READ_FILE_SCHEMA,
    RECORD_DATA_SCHEMA,
    RECORD_FILE_SCHEMA,
    RECORD_KEY_VALIDATION,
    RECORD_NAME_VALIDATION,
    STUDIO_DISPLAY_NAME_VALIDATION,
    STUDIO_ID_VALIDATION,
    UPDATE_FILE_SCHEMA,
} from './Validations';
import type { WebhookRecordsController } from './webhooks/WebhookRecordsController';
import {
    eraseItemProcedure,
    getItemProcedure,
    listItemsProcedure,
    recordItemProcedure,
} from './crud/CrudHelpers';
import { merge, omit } from 'lodash';
import type { NotificationRecordsController } from './notifications/NotificationRecordsController';
import {
    PUSH_NOTIFICATION_PAYLOAD,
    PUSH_SUBSCRIPTION_SCHEMA,
} from './notifications';
import { PackageRecordsController } from './packages/PackageRecordsController';
import {
    PackageRecordVersionInput,
    PackageVersionRecordsController,
    PackageVersionReviewInput,
} from './packages/version/PackageVersionRecordsController';
import {
    getPackageVersionKey,
    PackageRecordVersionKey,
} from './packages/version/PackageVersionRecordsStore';

declare const GIT_TAG: string;
declare const GIT_HASH: string;

export const NOT_LOGGED_IN_RESULT = {
    success: false as const,
    errorCode: 'not_logged_in' as const,
    errorMessage:
        'The user is not logged in. A session key must be provided for this operation.' as const,
};

export const UNACCEPTABLE_SESSION_KEY = {
    success: false as const,
    errorCode: 'unacceptable_session_key' as const,
    errorMessage:
        'The given session key is invalid. It must be a correctly formatted string.',
};

export const UNACCEPTABLE_USER_ID = {
    success: false,
    errorCode: 'unacceptable_user_id' as const,
    errorMessage:
        'The given user ID is invalid. It must be a correctly formatted string.',
};

export const INVALID_ORIGIN_RESULT = {
    success: false as const,
    errorCode: 'invalid_origin' as const,
    errorMessage: 'The request must be made from an authorized origin.',
};

export const OPERATION_NOT_FOUND_RESULT = {
    success: false as const,
    errorCode: 'operation_not_found' as const,
    errorMessage: 'An operation could not be found for the given request.',
};

export const UNACCEPTABLE_REQUEST_RESULT_MUST_BE_JSON = {
    success: false as const,
    errorCode: 'unacceptable_request' as const,
    errorMessage:
        'The request body was not properly formatted. It should be valid JSON.',
};

export const SUBSCRIPTIONS_NOT_SUPPORTED_RESULT = {
    success: false as const,
    errorCode: 'not_supported' as const,
    errorMessage: 'Subscriptions are not supported by this server.',
};

export const AI_NOT_SUPPORTED_RESULT = {
    success: false as const,
    errorCode: 'not_supported' as const,
    errorMessage: 'AI features are not supported by this server.',
};

export const LOOM_NOT_SUPPORTED_RESULT = {
    success: false as const,
    errorCode: 'not_supported' as const,
    errorMessage: 'Loom features are not supported by this server.',
};

export const INSTS_NOT_SUPPORTED_RESULT = {
    success: false as const,
    errorCode: 'not_supported' as const,
    errorMessage: 'Inst features are not supported by this server.',
};

export const MODERATION_NOT_SUPPORTED_RESULT = {
    success: false as const,
    errorCode: 'not_supported' as const,
    errorMessage: 'Moderation features are not supported by this server.',
};

/**
 * Defines a basic interface for an HTTP route.
 */
export interface Route<T, TQuery = any> {
    /**
     * The path that the route must match.
     */
    path: string;

    /**
     * The schema that should be used for the route.
     * If the method can contain a request body, then the schema applies to the body.
     * Otherwise, it will apply to the query parameters.
     */
    schema?: z.ZodType<T, z.ZodTypeDef, any>;

    /**
     * The schema that should be used for the query parameters.
     * If omitted, then the query parameters will not be validated using this schema.
     *
     * Additionally, this only works if a schema is provided.
     */
    querySchema?: z.ZodType<TQuery, z.ZodTypeDef, any>;

    /**
     * The method for the route.
     */
    method: GenericHttpRequest['method'];

    /**
     * The name for the route.
     * If omitted, then the route will not be named.
     */
    name?: string;

    /**
     * The handler that should be called when the route is matched.
     * @param request The request.
     * @param data The data that was parsed from the request.
     * @param query The query parameters that were parsed from the request.
     */
    handler: (
        request: GenericHttpRequest,
        data?: T,
        query?: TQuery
    ) => Promise<GenericHttpResponse>;

    /**
     * The set of origins that are allowed for the route.
     * If true, then all origins are allowed.
     * If 'account', then only the configured account origins are allowed.
     * If 'api', then only the configured API origins are allowed.
     * If omitted, then it is up to the handler to determine if the origin is allowed.
     */
    allowedOrigins?: Set<string> | true | 'account' | 'api';
}

const RECORDS_SERVER_METER = 'RecordsServer';

export interface RecordsServerOptions {
    /**
     * The set of origins that are allowed to make requests to account endpoints.
     */
    allowedAccountOrigins: Set<string>;

    /**
     * The set of origins that are allowed to make requests to API endpoints.
     */
    allowedApiOrigins: Set<string>;

    /**
     * The controller that should be used for handling authentication requests.
     */
    authController: AuthController;

    /**
     * The controller that should be used for handling livekit requests.
     */
    livekitController: LivekitController;

    /**
     * The controller that should be used for handling records requests.
     */
    recordsController: RecordsController;

    /**
     * The controller that should be used for handling event records requests.
     */
    eventsController: EventRecordsController;

    /**
     * The controller that should be used for handling data records requests.
     */
    dataController: DataRecordsController;

    /**
     * The controller that should be used for handling manual data records requests.
     */
    manualDataController: DataRecordsController;

    /**
     * The controller that should be used for handling file requests.
     */
    filesController: FileRecordsController;

    /**
     * The controller that should be used for handling subscription requests.
     * If null, then subscriptions are not supported.
     */
    subscriptionController?: SubscriptionController | null;

    /**
     * The controller that should be used for handling rate limits.
     * If null, then rate limiting will not be used.
     */
    rateLimitController?: RateLimitController | null;

    /**
     * The controller that should be used for handling policy requests.
     */
    policyController: PolicyController;

    /**
     * The controller that should be used for handling AI requests.
     */
    aiController?: AIController | null;

    /**
     * The controller that should be used for handling websocket requests.
     * If null, then websockets are not supported.
     */
    websocketController?: WebsocketController | null;

    /**
     * The controller that should be used for handling moderation requests.
     * If null, then moderation is not supported.
     */
    moderationController?: ModerationController | null;

    /**
     * The controller that should be used for handling loom requests.
     * If null, then loom is not supported.
     */
    loomController?: LoomController | null;

    /**
     * The controller that should be used for handling webhooks.
     * If null, then webhooks are not supported.
     */
    webhooksController?: WebhookRecordsController | null;

    /**
     * The controller that should be used for handling rate limits for websockets.
     * If null, then the default rate limit controller will be used.
     */
    websocketRateLimitController?: RateLimitController | null;

    /**
     * The controller that should be used for handling notifications.
     * If null, then notifications are not supported.
     */
    notificationsController?: NotificationRecordsController | null;

    /**
     * The controller that should be used for handling packages.
     * If null, then packages are not supported.
     */
    packagesController?: PackageRecordsController | null;

    /**
     * The controller that should be used for handling package versions.
     * If null, then package versions are not supported.
     */
    packageVersionController?: PackageVersionRecordsController | null;
}

/**
 * Defines a class that represents a generic HTTP server suitable for Records HTTP Requests.
 */
export class RecordsServer {
    private _auth: AuthController;
    private _livekit: LivekitController;
    private _records: RecordsController;
    private _events: EventRecordsController;
    private _data: DataRecordsController;
    private _manualData: DataRecordsController;
    private _files: FileRecordsController;
    private _subscriptions: SubscriptionController | null;
    private _aiController: AIController | null;
    private _websocketController: WebsocketController | null;
    private _moderationController: ModerationController | null;
    private _loomController: LoomController | null;
    private _webhooksController: WebhookRecordsController | null;
    private _notificationsController: NotificationRecordsController | null;
    private _packagesController: PackageRecordsController | null;
    private _packageVersionController: PackageVersionRecordsController | null;

    /**
     * The set of origins that are allowed for API requests.
     */
    private _allowedApiOrigins: Set<string>;

    /**
     * The set of origins that are allowed for account management requests.
     */
    private _allowedAccountOrigins: Set<string>;
    private _rateLimit: RateLimitController;
    private _websocketRateLimit: RateLimitController;
    private _policyController: PolicyController;

    /**
     * The map of paths to routes that they match.
     */
    private _routes: Map<string, Route<any>> = new Map();

    private _procedures: ReturnType<RecordsServer['_createProcedures']>;

    /**
     * The tracer that is used for tracing requests.
     */
    private _tracer: Tracer;

    /**
     * The set of origins that are allowed for account management requests.
     */
    get allowedAccountOrigins() {
        return this._allowedAccountOrigins;
    }

    /**
     * The set of origins that are allowed for API requests.
     */
    get allowedApiOrigins() {
        return this._allowedApiOrigins;
    }

    /**
     * The set of procedures that the server has.
     */
    get procedures() {
        return this._procedures;
    }

    constructor({
        allowedAccountOrigins,
        allowedApiOrigins,
        authController,
        livekitController,
        recordsController,
        eventsController,
        dataController,
        manualDataController,
        filesController,
        subscriptionController,
        websocketController,
        websocketRateLimitController,
        rateLimitController,
        policyController,
        aiController,
        moderationController,
        loomController,
        webhooksController,
        notificationsController,
        packagesController,
        packageVersionController,
    }: RecordsServerOptions) {
        this._allowedAccountOrigins = allowedAccountOrigins;
        this._allowedApiOrigins = allowedApiOrigins;
        this._auth = authController;
        this._livekit = livekitController;
        this._records = recordsController;
        this._events = eventsController;
        this._data = dataController;
        this._manualData = manualDataController;
        this._files = filesController;
        this._subscriptions = subscriptionController;
        this._rateLimit = rateLimitController;
        this._websocketRateLimit =
            websocketRateLimitController ?? rateLimitController;
        this._policyController = policyController;
        this._aiController = aiController;
        this._websocketController = websocketController;
        this._moderationController = moderationController;
        this._loomController = loomController;
        this._webhooksController = webhooksController;
        this._notificationsController = notificationsController;
        this._packagesController = packagesController;
        this._packageVersionController = packageVersionController;
        this._tracer = trace.getTracer(
            'RecordsServer',
            typeof GIT_TAG === 'undefined' ? undefined : GIT_TAG
        );
        this._procedures = this._createProcedures();
        this._setupRoutes();
    }

    private _createProcedures() {
        return {
            getUserInfo: procedure()
                .origins('account')
                .inputs(
                    z.object({
                        userId: z.string(),
                    })
                )
                .handler(async ({ userId }, context) => {
                    const authorization = context.sessionKey;

                    if (!authorization) {
                        return NOT_LOGGED_IN_RESULT;
                    }

                    const result = await this._auth.getUserInfo({
                        userId,
                        sessionKey: authorization,
                    });

                    if (result.success === false) {
                        return result;
                    }

                    return {
                        success: true,
                        name: result.name,
                        avatarUrl: result.avatarUrl,
                        avatarPortraitUrl: result.avatarPortraitUrl,
                        email: result.email,
                        phoneNumber: result.phoneNumber,
                        hasActiveSubscription: result.hasActiveSubscription,
                        subscriptionTier: result.subscriptionTier,
                        privacyFeatures: result.privacyFeatures,
                        displayName: result.displayName,
                        role: result.role,
                    } as const;
                }),

            isEmailValid: procedure()
                .origins('account')
                .http('POST', '/api/v2/email/valid')
                .inputs(z.object({ email: z.string() }))
                .handler(async ({ email }) => {
                    return await this._auth.isValidEmailAddress(email);
                }),
            isDisplayNameValid: procedure()
                .origins('account')
                .http('POST', '/api/v2/displayName/valid')
                .inputs(
                    z.object({
                        displayName: z.string(),
                        name: NAME_VALIDATION.optional(),
                    })
                )
                .handler(async ({ displayName, name }) => {
                    return await this._auth.isValidDisplayName(
                        displayName,
                        name
                    );
                }),

            createAccount: procedure()
                .origins('account')
                .http('POST', '/api/v2/createAccount')
                .inputs(z.object({}))
                .handler(async (_, context) => {
                    const validation = await this._validateSessionKey(
                        context.sessionKey
                    );

                    if (validation.success === false) {
                        if (validation.errorCode === 'no_session_key') {
                            return NOT_LOGGED_IN_RESULT;
                        }
                        return validation;
                    }

                    const result = await this._auth.createAccount({
                        userRole: validation.role,
                        ipAddress: context.ipAddress,
                    });

                    return result;
                }),

            listSessions: procedure()
                .origins('account')
                .http('GET', '/api/v2/sessions')
                .inputs(
                    z
                        .object({
                            expireTimeMs: z.coerce.number().int().optional(),
                            userId: z.string().optional(),
                        })
                        .default({})
                )
                .handler(async ({ expireTimeMs, userId }, context) => {
                    const sessionKey = context.sessionKey;

                    if (!sessionKey) {
                        return NOT_LOGGED_IN_RESULT;
                    }

                    const parsed = parseSessionKey(sessionKey);

                    if (!parsed) {
                        return UNACCEPTABLE_SESSION_KEY;
                    }

                    const [sessionKeyUserId] = parsed;

                    const result = await this._auth.listSessions({
                        userId: userId ?? sessionKeyUserId,
                        sessionKey,
                        expireTimeMs,
                    });

                    return result;
                }),
            replaceSession: procedure()
                .origins('account')
                .http('POST', '/api/v2/replaceSession')
                .handler(async (_, context) => {
                    const sessionKey = context.sessionKey;
                    if (!sessionKey) {
                        return NOT_LOGGED_IN_RESULT;
                    }

                    const result = await this._auth.replaceSession({
                        sessionKey: sessionKey,
                        ipAddress: context.ipAddress,
                    });

                    return result;
                }),
            revokeAllSessions: procedure()
                .origins('account')
                .http('POST', '/api/v2/revokeAllSessions')
                .inputs(
                    z.object({
                        userId: z.string(),
                    })
                )
                .handler(async ({ userId }, context) => {
                    const authorization = context.sessionKey;

                    if (!authorization) {
                        return NOT_LOGGED_IN_RESULT;
                    }

                    const result = await this._auth.revokeAllSessions({
                        userId: userId,
                        sessionKey: authorization,
                    });

                    return result;
                }),

            revokeSession: procedure()
                .origins('account')
                .http('POST', '/api/v2/revokeSession')
                .inputs(
                    z.object({
                        userId: z.string().optional(),
                        sessionId: z.string().optional(),
                        sessionKey: z.string().optional(),
                    })
                )
                .handler(
                    async (
                        { userId, sessionId, sessionKey: sessionKeyToRevoke },
                        context
                    ) => {
                        // Parse the User ID and Session ID from the sessionKey that is provided in
                        // session key that should be revoked
                        if (!!sessionKeyToRevoke) {
                            const parsed = parseSessionKey(sessionKeyToRevoke);
                            if (parsed) {
                                userId = parsed[0];
                                sessionId = parsed[1];
                            }
                        }

                        const authorization = context.sessionKey;

                        if (!authorization) {
                            return NOT_LOGGED_IN_RESULT;
                        }

                        const result = await this._auth.revokeSession({
                            userId,
                            sessionId,
                            sessionKey: authorization,
                        });

                        return result;
                    }
                ),

            completeLogin: procedure()
                .origins('account')
                .http('POST', '/api/v2/completeLogin')
                .inputs(
                    z.object({
                        userId: z.string(),
                        requestId: z.string(),
                        code: z.string(),
                    })
                )
                .handler(async ({ userId, requestId, code }, context) => {
                    const result = await this._auth.completeLogin({
                        userId,
                        requestId,
                        code,
                        ipAddress: context.ipAddress,
                    });

                    return result;
                }),

            requestLogin: procedure()
                .origins('account')
                .http('POST', '/api/v2/login')
                .inputs(
                    z.object({
                        address: z.string(),
                        addressType: z.enum(['email', 'phone']),
                    })
                )
                .handler(async ({ address, addressType }, context) => {
                    const result = await this._auth.requestLogin({
                        address,
                        addressType,
                        ipAddress: context.ipAddress,
                    });

                    return result;
                }),

            requestPrivoLogin: procedure()
                .origins('account')
                .http('POST', '/api/v2/login/privo')
                .inputs(z.object({}))
                .handler(async (_, context) => {
                    const result = await this._auth.requestOpenIDLogin({
                        provider: PRIVO_OPEN_ID_PROVIDER,
                        ipAddress: context.ipAddress,
                    });

                    return result;
                }),

            processOAuthCode: procedure()
                .origins('account')
                .http('POST', '/api/v2/oauth/code')
                .inputs(
                    z.object({
                        code: z.string().nonempty(),
                        state: z.string().nonempty(),
                    })
                )
                .handler(async ({ code, state }, context) => {
                    const result =
                        await this._auth.processOpenIDAuthorizationCode({
                            ipAddress: context.ipAddress,
                            authorizationCode: code,
                            state,
                        });

                    return result;
                }),

            completeOAuthLogin: procedure()
                .origins('account')
                .http('POST', '/api/v2/oauth/complete')
                .inputs(
                    z.object({
                        requestId: z.string().nonempty(),
                    })
                )
                .handler(async ({ requestId }, context) => {
                    const result = await this._auth.completeOpenIDLogin({
                        ipAddress: context.ipAddress,
                        requestId,
                    });

                    return result;
                }),

            requestPrivoSignUp: procedure()
                .origins('account')
                .http('POST', '/api/v2/register/privo')
                .inputs(
                    z.object({
                        email: z.string().min(1).email().optional(),
                        parentEmail: z.string().min(1).email().optional(),
                        name: NAME_VALIDATION,
                        dateOfBirth: z.coerce.date(),
                        displayName: DISPLAY_NAME_VALIDATION,
                    })
                )
                .handler(
                    async (
                        { email, parentEmail, name, dateOfBirth, displayName },
                        context
                    ) => {
                        const result = await this._auth.requestPrivoSignUp({
                            email,
                            parentEmail,
                            name,
                            dateOfBirth,
                            displayName,
                            ipAddress: context.ipAddress,
                        });

                        return result;
                    }
                ),

            requestPrivacyFeaturesChange: procedure()
                .origins('account')
                .http('POST', '/api/v2/privacyFeatures/change')
                .inputs(
                    z.object({
                        userId: z.string(),
                    })
                )
                .handler(async ({ userId }, context) => {
                    const sessionKey = context.sessionKey;

                    if (!sessionKey) {
                        return NOT_LOGGED_IN_RESULT;
                    }

                    const result =
                        await this._auth.requestPrivacyFeaturesChange({
                            userId,
                            sessionKey,
                        });

                    return result;
                }),

            getWebAuthnRegistrationOptions: procedure()
                .origins(true)
                .http('GET', '/api/v2/webauthn/register/options')
                .handler(async (_, context) => {
                    // We don't validate origin because the AuthController will validate it based on the allowed
                    // relying parties.
                    const validation = await this._validateSessionKey(
                        context.sessionKey
                    );

                    if (validation.success === false) {
                        if (validation.errorCode === 'no_session_key') {
                            return NOT_LOGGED_IN_RESULT;
                        }
                        return validation;
                    }

                    const result = await this._auth.requestWebAuthnRegistration(
                        {
                            userId: validation.userId,
                            originOrHost:
                                context.origin ??
                                context.httpRequest?.headers.origin ??
                                context.httpRequest?.headers[
                                    'x-dev-proxy-host'
                                ] ??
                                context.httpRequest?.headers.host,
                        }
                    );

                    return result;
                }),

            registerWebAuthn: procedure()
                .origins(true)
                .http('POST', '/api/v2/webauthn/register')
                .inputs(
                    z.object({
                        response: z.object({
                            id: z.string().nonempty(),
                            rawId: z.string().nonempty(),
                            response: z.object({
                                clientDataJSON: z.string().nonempty(),
                                attestationObject: z.string().nonempty(),
                                authenticatorData: z
                                    .string()
                                    .nonempty()
                                    .optional(),
                                transports: z
                                    .array(z.string().min(1).max(64))
                                    .optional(),
                                publicKeyAlgorithm: z.number().optional(),
                                publicKey: z.string().nonempty().optional(),
                            }),
                            authenticatorAttachment: z
                                .enum(['cross-platform', 'platform'])
                                .optional(),
                            clientExtensionResults: z.object({
                                appid: z.boolean().optional(),
                                credProps: z
                                    .object({
                                        rk: z.boolean().optional(),
                                    })
                                    .optional(),
                                hmacCreateSecret: z.boolean().optional(),
                            }),
                            type: z.literal('public-key'),
                        }),
                    })
                )
                .handler(async ({ response }, context) => {
                    // We don't validate origin because the AuthController will validate it based on the allowed
                    // relying parties.
                    const validation = await this._validateSessionKey(
                        context.sessionKey
                    );

                    if (validation.success === false) {
                        if (validation.errorCode === 'no_session_key') {
                            return NOT_LOGGED_IN_RESULT;
                        }
                        return validation;
                    }

                    const result =
                        await this._auth.completeWebAuthnRegistration({
                            userId: validation.userId,
                            response: response as any,
                            originOrHost:
                                context.origin ??
                                context.httpRequest?.headers.origin ??
                                context.httpRequest?.headers[
                                    'x-dev-proxy-host'
                                ] ??
                                context.httpRequest?.headers.host,
                            userAgent:
                                context.httpRequest?.headers['user-agent'],
                        });

                    return result;
                }),

            getWebAuthnLoginOptions: procedure()
                .origins(true)
                .http('GET', '/api/v2/webauthn/login/options')
                .handler(async (_, context) => {
                    // We don't validate origin because the AuthController will validate it based on the allowed
                    // relying parties.

                    const result = await this._auth.requestWebAuthnLogin({
                        ipAddress: context.ipAddress,
                        originOrHost:
                            context.origin ??
                            context.httpRequest?.headers.origin ??
                            context.httpRequest?.headers['x-dev-proxy-host'] ??
                            context.httpRequest?.headers.host,
                    });

                    return result;
                }),

            completeWebAuthnLogin: procedure()
                .origins(true)
                .http('POST', '/api/v2/webauthn/login')
                .inputs(
                    z.object({
                        requestId: z.string().nonempty(),
                        response: z.object({
                            id: z.string().nonempty(),
                            rawId: z.string().nonempty(),
                            response: z.object({
                                clientDataJSON: z.string().nonempty(),
                                authenticatorData: z.string().nonempty(),
                                signature: z.string().nonempty(),
                                userHandle: z.string().nonempty().optional(),
                            }),
                            authenticatorAttachment: z
                                .enum(['cross-platform', 'platform'])
                                .optional(),
                            clientExtensionResults: z.object({
                                appid: z.boolean().optional(),
                                credProps: z
                                    .object({
                                        rk: z.boolean().optional(),
                                    })
                                    .optional(),
                                hmacCreateSecret: z.boolean().optional(),
                            }),
                            type: z.literal('public-key'),
                        }),
                    })
                )
                .handler(async ({ response, requestId }, context) => {
                    // We don't validate origin because the AuthController will validate it based on the allowed
                    // relying parties.

                    const result = await this._auth.completeWebAuthnLogin({
                        requestId: requestId,
                        ipAddress: context.ipAddress,
                        response: response as any,
                        originOrHost:
                            context.origin ??
                            context.httpRequest?.headers.origin ??
                            context.httpRequest?.headers['x-dev-proxy-host'] ??
                            context.httpRequest?.headers.host,
                    });

                    return result;
                }),

            listUserAuthenticators: procedure()
                .origins('account')
                .http('GET', '/api/v2/webauthn/authenticators')
                .handler(async (_, context) => {
                    const validation = await this._validateSessionKey(
                        context.sessionKey
                    );

                    if (validation.success === false) {
                        if (validation.errorCode === 'no_session_key') {
                            return NOT_LOGGED_IN_RESULT;
                        }
                        return validation;
                    }

                    const result = await this._auth.listUserAuthenticators(
                        validation.userId
                    );

                    return result;
                }),

            deleteUserAuthenticator: procedure()
                .origins('account')
                .http('POST', '/api/v2/webauthn/authenticators/delete')
                .inputs(
                    z.object({
                        authenticatorId: z.string().nonempty(),
                    })
                )
                .handler(async ({ authenticatorId }, context) => {
                    const validation = await this._validateSessionKey(
                        context.sessionKey
                    );

                    if (validation.success === false) {
                        if (validation.errorCode === 'no_session_key') {
                            return NOT_LOGGED_IN_RESULT;
                        }
                        return validation;
                    }

                    const result = await this._auth.deleteUserAuthenticator(
                        validation.userId,
                        authenticatorId
                    );

                    return result;
                }),

            createMeetToken: procedure()
                .origins('api')
                .http('POST', '/api/v2/meet/token')
                .inputs(
                    z.object({
                        roomName: z.string(),
                        userName: z.string(),
                    })
                )
                .handler(async ({ roomName, userName }) => {
                    const result = await this._livekit.issueToken(
                        roomName,
                        userName
                    );
                    return result;
                }),

            createRecord: procedure()
                .origins('account')
                .http('POST', '/api/v2/records')
                .inputs(
                    z.object({
                        recordName: RECORD_NAME_VALIDATION,
                        ownerId: z
                            .string({
                                invalid_type_error: 'ownerId must be a string.',
                                required_error: 'ownerId is required.',
                            })
                            .nonempty('ownerId must not be empty.')
                            .optional(),
                        studioId: z
                            .string({
                                invalid_type_error:
                                    'studioId must be a string.',
                                required_error: 'studioId is required.',
                            })
                            .nonempty('studioId must not be empty.')
                            .optional(),
                    })
                )
                .handler(async ({ recordName, ownerId, studioId }, context) => {
                    if (!recordName || typeof recordName !== 'string') {
                        return {
                            success: false,
                            errorCode: 'unacceptable_request',
                            errorMessage:
                                'recordName is required and must be a string.',
                        };
                    }

                    const validation = await this._validateSessionKey(
                        context.sessionKey
                    );
                    if (validation.success === false) {
                        if (validation.errorCode === 'no_session_key') {
                            return NOT_LOGGED_IN_RESULT;
                        }
                        return validation;
                    }

                    const result = await this._records.createRecord({
                        recordName,
                        ownerId,
                        studioId,
                        userId: validation.userId,
                    });

                    return result;
                }),

            addEventCount: procedure()
                .origins('api')
                .http('POST', '/api/v2/records/events/count')
                .inputs(
                    z.object({
                        recordKey: RECORD_KEY_VALIDATION,
                        eventName: EVENT_NAME_VALIDATION,
                        count: z.number({
                            invalid_type_error: 'count must be a number.',
                            required_error: 'count is required.',
                        }),
                        instances: INSTANCES_ARRAY_VALIDATION.optional(),
                    })
                )
                .handler(
                    async (
                        { recordKey, eventName, count, instances },
                        context
                    ) => {
                        const validation = await this._validateSessionKey(
                            context.sessionKey
                        );

                        if (
                            validation.success === false &&
                            validation.errorCode !== 'no_session_key'
                        ) {
                            return validation;
                        }

                        const userId = validation.userId;

                        const result = await this._events.addCount(
                            recordKey,
                            eventName,
                            count,
                            userId,
                            instances
                        );

                        return result;
                    }
                ),

            getEventCount: procedure()
                .origins('api')
                .http('GET', '/api/v2/records/events/count')
                .inputs(
                    z.object({
                        recordName: RECORD_NAME_VALIDATION,
                        eventName: z
                            .string({
                                required_error: 'eventName is required.',
                                invalid_type_error:
                                    'eventName must be a string.',
                            })
                            .nonempty('eventName must not be empty'),
                        instances: INSTANCES_ARRAY_VALIDATION.optional(),
                    })
                )
                .handler(
                    async ({ recordName, eventName, instances }, context) => {
                        const validation = await this._validateSessionKey(
                            context.sessionKey
                        );

                        if (
                            validation.success === false &&
                            validation.errorCode !== 'no_session_key'
                        ) {
                            return validation;
                        }

                        const userId = validation.userId;
                        const result = await this._events.getCount(
                            recordName,
                            eventName,
                            userId,
                            instances
                        );
                        return result;
                    }
                ),

            listEvents: procedure()
                .origins('api')
                .http('GET', '/api/v2/records/events/list')
                .inputs(
                    z.object({
                        recordName: RECORD_NAME_VALIDATION,
                        eventName: z
                            .string({
                                invalid_type_error:
                                    'eventName must be a string.',
                                required_error: 'eventName is required.',
                            })
                            .nonempty('eventName must be non-empty.')
                            .optional(),
                        instances: INSTANCES_ARRAY_VALIDATION.optional(),
                    })
                )
                .handler(
                    async ({ recordName, eventName, instances }, context) => {
                        const validation = await this._validateSessionKey(
                            context.sessionKey
                        );
                        if (
                            validation.success === false &&
                            validation.errorCode !== 'no_session_key'
                        ) {
                            return validation;
                        }
                        const userId = validation.userId;

                        const result = await this._events.listEvents(
                            recordName,
                            eventName,
                            userId,
                            instances
                        );
                        return result;
                    }
                ),

            updateEvent: procedure()
                .origins('api')
                .http('POST', '/api/v2/records/events')
                .inputs(
                    z.object({
                        recordKey: RECORD_KEY_VALIDATION,
                        eventName: EVENT_NAME_VALIDATION,
                        count: z.number().optional(),
                        markers: MARKERS_VALIDATION.optional(),
                        instances: INSTANCES_ARRAY_VALIDATION.optional(),
                    })
                )
                .handler(
                    async (
                        { recordKey, eventName, count, markers, instances },
                        context
                    ) => {
                        const validation = await this._validateSessionKey(
                            context.sessionKey
                        );

                        if (
                            validation.success === false &&
                            validation.errorCode !== 'no_session_key'
                        ) {
                            return validation;
                        }

                        const userId = validation.userId;

                        const result = await this._events.updateEvent({
                            recordKeyOrRecordName: recordKey,
                            userId,
                            eventName,
                            count,
                            markers,
                            instances,
                        });

                        return result;
                    }
                ),

            deleteManualData: procedure()
                .origins('api')
                .http('DELETE', '/api/v2/records/manual/data')
                .inputs(
                    z.object({
                        recordKey: RECORD_KEY_VALIDATION,
                        address: ADDRESS_VALIDATION,
                        instances: INSTANCES_ARRAY_VALIDATION.optional(),
                    })
                )
                .handler(async (data, context) =>
                    this._baseEraseRecordData(this._manualData, data, context)
                ),

            getManualData: procedure()
                .origins(true)
                .http('GET', '/api/v2/records/manual/data')
                .inputs(GET_DATA_SCHEMA)
                .handler(async (data, context) =>
                    this._baseGetRecordData(this._manualData, data, context)
                ),

            recordManualData: procedure()
                .origins('api')
                .http('POST', '/api/v2/records/manual/data')
                .inputs(RECORD_DATA_SCHEMA)
                .handler(async (data, context) =>
                    this._baseRecordData(this._manualData, data, context)
                ),

            getFile: procedure()
                .origins('api')
                .http('GET', '/api/v2/records/file')
                .inputs(READ_FILE_SCHEMA)
                .handler(async (data, context) =>
                    this._readFile(data, context)
                ),

            listFiles: procedure()
                .origins('api')
                .http('GET', '/api/v2/records/file/list')
                .inputs(LIST_FILES_SCHEMA)
                .handler(async (data, context) =>
                    this._listFiles(data, context)
                ),

            eraseFile: procedure()
                .origins('api')
                .http('DELETE', '/api/v2/records/file')
                .inputs(ERASE_FILE_SCHEMA)
                .handler(async (data, context) =>
                    this._eraseFile(data, context)
                ),

            recordFile: procedure()
                .origins('api')
                .http('POST', '/api/v2/records/file')
                .inputs(RECORD_FILE_SCHEMA)
                .handler(async (data, context) =>
                    this._recordFile(data, context)
                ),

            updateFile: procedure()
                .origins('api')
                .http('PUT', '/api/v2/records/file')
                .inputs(UPDATE_FILE_SCHEMA)
                .handler(async (data, context) =>
                    this._updateFile(data, context)
                ),

            scanFileForModeration: procedure()
                .origins('account')
                .http('POST', '/api/v2/records/file/scan')
                .inputs(
                    z.object({
                        recordName: RECORD_NAME_VALIDATION,
                        fileName: z.string().min(1),
                    })
                )
                .handler(async ({ recordName, fileName }, context) => {
                    const validation = await this._validateSessionKey(
                        context.sessionKey
                    );
                    if (validation.success === false) {
                        if (validation.errorCode === 'no_session_key') {
                            return NOT_LOGGED_IN_RESULT;
                        }
                        return validation;
                    }
                    if (!isSuperUserRole(validation.role)) {
                        return {
                            success: false,
                            errorCode: 'not_authorized',
                            errorMessage:
                                'You are not authorized to perform this action.',
                        } as const;
                    }
                    const result = await this._moderationController.scanFile({
                        recordName,
                        fileName,
                    });

                    return result;
                }),

            scheduleModerationScans: procedure()
                .origins('account')
                .http('POST', '/api/v2/moderation/schedule/scan')
                .inputs(z.object({}))
                .handler(async (input, context) => {
                    const validation = await this._validateSessionKey(
                        context.sessionKey
                    );
                    if (validation.success === false) {
                        if (validation.errorCode === 'no_session_key') {
                            return NOT_LOGGED_IN_RESULT;
                        }
                        return validation;
                    }
                    if (!isSuperUserRole(validation.role)) {
                        return {
                            success: false,
                            errorCode: 'not_authorized',
                            errorMessage:
                                'You are not authorized to perform this action.',
                        } as const;
                    }

                    const result =
                        await this._moderationController.scheduleModerationScans();

                    return result;
                }),

            eraseData: procedure()
                .origins('api')
                .http('DELETE', '/api/v2/records/data')
                .inputs(ERASE_DATA_SCHEMA)
                .handler(async (data, context) =>
                    this._baseEraseRecordData(this._data, data, context)
                ),

            getData: procedure()
                .origins(true)
                .http('GET', '/api/v2/records/data')
                .inputs(GET_DATA_SCHEMA)
                .handler(async (data, context) =>
                    this._baseGetRecordData(this._data, data, context)
                ),

            listData: procedure()
                .origins(true)
                .http('GET', '/api/v2/records/data/list')
                .inputs(
                    z.object({
                        recordName: RECORD_NAME_VALIDATION,
                        address: ADDRESS_VALIDATION.nullable().optional(),
                        marker: MARKER_VALIDATION.optional(),
                        sort: z.enum(['ascending', 'descending']).optional(),
                        instances: INSTANCES_ARRAY_VALIDATION.optional(),
                    })
                )
                .handler(
                    async (
                        { recordName, address, instances, marker, sort },
                        context
                    ) => {
                        if (!recordName || typeof recordName !== 'string') {
                            return {
                                success: false,
                                errorCode: 'unacceptable_request',
                                errorMessage:
                                    'recordName is required and must be a string.',
                            } as const;
                        }
                        if (
                            address !== null &&
                            typeof address !== 'undefined' &&
                            typeof address !== 'string'
                        ) {
                            return {
                                success: false,
                                errorCode: 'unacceptable_request',
                                errorMessage:
                                    'address must be null or a string.',
                            } as const;
                        }

                        const sessionKeyValidation =
                            await this._validateSessionKey(context.sessionKey);
                        if (
                            sessionKeyValidation.success === false &&
                            sessionKeyValidation.errorCode !== 'no_session_key'
                        ) {
                            return sessionKeyValidation;
                        }

                        if (!marker) {
                            const result = await this._data.listData(
                                recordName,
                                address || null,
                                sessionKeyValidation.userId,
                                instances
                            );
                            return result;
                        } else {
                            const result = await this._data.listDataByMarker({
                                recordKeyOrName: recordName,
                                marker: marker,
                                startingAddress: address,
                                sort: sort,
                                userId: sessionKeyValidation.userId,
                                instances,
                            });

                            return result;
                        }
                    }
                ),

            recordData: procedure()
                .origins('api')
                .http('POST', '/api/v2/records/data')
                .inputs(RECORD_DATA_SCHEMA)
                .handler(async (data, context) =>
                    this._baseRecordData(this._data, data, context)
                ),

            recordWebhook: recordItemProcedure(
                this._auth,
                this._webhooksController,
                z.discriminatedUnion('targetResourceKind', [
                    z.object({
                        address: ADDRESS_VALIDATION,
                        targetResourceKind: z.enum(['data', 'file']),
                        targetRecordName: RECORD_NAME_VALIDATION,
                        targetAddress: ADDRESS_VALIDATION,
                        markers: MARKERS_VALIDATION.optional().default([
                            PRIVATE_MARKER,
                        ]),
                    }),
                    z.object({
                        address: ADDRESS_VALIDATION,
                        targetResourceKind: z.literal('inst'),
                        targetRecordName:
                            RECORD_NAME_VALIDATION.optional().nullable(),
                        targetAddress: ADDRESS_VALIDATION,
                        markers: MARKERS_VALIDATION.optional().default([
                            PRIVATE_MARKER,
                        ]),
                    }),
                ]),
                procedure()
                    .origins('api')
                    .http('POST', '/api/v2/records/webhook')
            ),

            getWebhook: getItemProcedure(
                this._auth,
                this._webhooksController,
                procedure()
                    .origins('api')
                    .http('GET', '/api/v2/records/webhook')
            ),

            listWebhooks: listItemsProcedure(
                this._auth,
                this._webhooksController,
                procedure()
                    .origins('api')
                    .http('GET', '/api/v2/records/webhook/list')
            ),

            runWebhook: procedure()
                .origins('api')
                .http('POST', '/api/v2/records/webhook/run')
                .inputs(
                    z.any(),
                    z
                        .object({
                            recordName: RECORD_NAME_VALIDATION,
                            address: z.string().min(1),
                            instances: INSTANCES_ARRAY_VALIDATION.optional(),
                        })
                        .catchall(z.string())
                )
                .handler(
                    async (
                        data: any,
                        context,
                        { recordName, address, instances, ...rest }
                    ) => {
                        if (!this._webhooksController) {
                            return {
                                success: false,
                                errorCode: 'not_supported',
                                errorMessage: 'This feature is not supported.',
                            };
                        }
                        if (!context.httpRequest) {
                            return {
                                success: false,
                                errorCode: 'unacceptable_request',
                                errorMessage:
                                    'webhooks have to be called from an http request',
                            };
                        }

                        const validation = await this._validateSessionKey(
                            context.sessionKey
                        );
                        if (
                            validation.success === false &&
                            validation.errorCode !== 'no_session_key'
                        ) {
                            return validation;
                        }

                        const bannedHeaders = [
                            'authorization',
                            'cookie',
                            'set-cookie',
                            'clear-site-data',
                            'access-control-allow-origin',
                            'access-control-max-age',
                            'access-control-allow-credentials',
                            'date',
                            'server',
                            'keep-alive',
                            'connection',
                            'transfer-encoding',
                        ];

                        const result =
                            await this._webhooksController.handleWebhook({
                                recordName,
                                address,
                                instances,
                                userId: validation.userId,
                                request: {
                                    method: context.httpRequest.method,
                                    ipAddress: context.httpRequest.ipAddress,
                                    path: '/api/v2/records/webhook/run',
                                    body: JSON.stringify(data),
                                    headers: omit(
                                        context.httpRequest.headers,
                                        ...bannedHeaders
                                    ),
                                    query: rest,
                                    pathParams: {},
                                },
                            });

                        if (result.success === false) {
                            return result;
                        }

                        const headers: GenericHttpHeaders = {};
                        if (result.response.headers) {
                            for (let key in result.response.headers) {
                                const lowerKey = key.toLowerCase();
                                if (bannedHeaders.includes(lowerKey)) {
                                    continue;
                                }
                                headers[lowerKey] =
                                    result.response.headers[key];
                            }
                        }

                        return {
                            success: true,
                            response: {
                                statusCode: result.response.statusCode,
                                headers,
                                body: result.response.body,
                            } as GenericHttpResponse,
                        };
                    },
                    async (output, context) => {
                        if (output.success === false) {
                            // Use defaults
                            return {};
                        } else if (output.success === true) {
                            return output.response;
                        }
                    }
                ),

            eraseWebhook: eraseItemProcedure(
                this._auth,
                this._webhooksController,
                procedure()
                    .origins('api')
                    .http('DELETE', '/api/v2/records/webhook')
            ),

            listWebhookRuns: procedure()
                .origins('api')
                .http('GET', '/api/v2/records/webhook/runs/list')
                .inputs(
                    z.object({
                        recordName: RECORD_NAME_VALIDATION,
                        address: ADDRESS_VALIDATION,
                        requestTimeMs: z.number().int().optional(),
                        instances: INSTANCES_ARRAY_VALIDATION.optional(),
                    })
                )
                .handler(
                    async (
                        { recordName, address, requestTimeMs, instances },
                        context
                    ) => {
                        if (!this._webhooksController) {
                            return {
                                success: false,
                                errorCode: 'not_supported',
                                errorMessage: 'This feature is not supported.',
                            };
                        }

                        const validation = await this._validateSessionKey(
                            context.sessionKey
                        );
                        if (validation.success === false) {
                            if (validation.errorCode === 'no_session_key') {
                                return NOT_LOGGED_IN_RESULT;
                            }
                            return validation;
                        }

                        const result =
                            await this._webhooksController.listWebhookRuns({
                                recordName,
                                address,
                                userId: validation.userId,
                                requestTimeMs,
                                instances,
                            });

                        return result;
                    }
                ),

            getWebhookRun: procedure()
                .origins('api')
                .http('GET', '/api/v2/records/webhook/runs/info')
                .inputs(
                    z.object({
                        runId: z.string().min(1),
                        instances: INSTANCES_ARRAY_VALIDATION.optional(),
                    })
                )
                .handler(async ({ runId, instances }, context) => {
                    if (!this._webhooksController) {
                        return {
                            success: false,
                            errorCode: 'not_supported',
                            errorMessage: 'This feature is not supported.',
                        };
                    }

                    const validation = await this._validateSessionKey(
                        context.sessionKey
                    );
                    if (validation.success === false) {
                        if (validation.errorCode === 'no_session_key') {
                            return NOT_LOGGED_IN_RESULT;
                        }
                        return validation;
                    }

                    const result = await this._webhooksController.getWebhookRun(
                        {
                            runId,
                            userId: validation.userId,
                            instances,
                        }
                    );

                    return result;
                }),

            recordNotification: recordItemProcedure(
                this._auth,
                this._notificationsController,
                z.object({
                    address: ADDRESS_VALIDATION,
                    description: z.string().min(1),
                    markers: MARKERS_VALIDATION.optional().default([
                        PRIVATE_MARKER,
                    ]),
                }),
                procedure()
                    .origins('api')
                    .http('POST', '/api/v2/records/notification')
            ),

            getNotification: getItemProcedure(
                this._auth,
                this._notificationsController,
                procedure()
                    .origins('api')
                    .http('GET', '/api/v2/records/notification')
            ),

            listNotifications: listItemsProcedure(
                this._auth,
                this._notificationsController,
                procedure()
                    .origins('api')
                    .http('GET', '/api/v2/records/notification/list')
            ),

            listNotificationSubscriptions: procedure()
                .origins('api')
                .http('GET', '/api/v2/records/notification/list/subscriptions')
                .inputs(
                    z.object({
                        recordName: RECORD_NAME_VALIDATION,
                        address: ADDRESS_VALIDATION,
                        instances: INSTANCES_ARRAY_VALIDATION.optional(),
                    })
                )
                .handler(
                    async ({ recordName, address, instances }, context) => {
                        if (!this._notificationsController) {
                            return {
                                success: false,
                                errorCode: 'not_supported',
                                errorMessage: 'This feature is not supported.',
                            };
                        }

                        const validation = await this._validateSessionKey(
                            context.sessionKey
                        );

                        if (validation.success === false) {
                            if (validation.errorCode === 'no_session_key') {
                                return NOT_LOGGED_IN_RESULT;
                            }
                            return validation;
                        }

                        const result =
                            await this._notificationsController.listSubscriptions(
                                {
                                    recordName,
                                    address,
                                    userId: validation.userId,
                                    instances,
                                }
                            );

                        return result;
                    }
                ),

            listUserNotificationSubscriptions: procedure()
                .origins('api')
                .http(
                    'GET',
                    '/api/v2/records/notification/list/user/subscriptions'
                )
                .inputs(
                    z.object({
                        instances: INSTANCES_ARRAY_VALIDATION.optional(),
                    })
                )
                .handler(async ({ instances }, context) => {
                    if (!this._notificationsController) {
                        return {
                            success: false,
                            errorCode: 'not_supported',
                            errorMessage: 'This feature is not supported.',
                        };
                    }

                    const validation = await this._validateSessionKey(
                        context.sessionKey
                    );

                    if (validation.success === false) {
                        if (validation.errorCode === 'no_session_key') {
                            return NOT_LOGGED_IN_RESULT;
                        }
                        return validation;
                    }

                    const result =
                        await this._notificationsController.listSubscriptionsForUser(
                            {
                                userId: validation.userId,
                                instances,
                            }
                        );

                    return result;
                }),

            eraseNotification: eraseItemProcedure(
                this._auth,
                this._notificationsController,
                procedure()
                    .origins('api')
                    .http('DELETE', '/api/v2/records/notification')
            ),

            registerPushSubscription: procedure()
                .origins('api')
                .http('POST', '/api/v2/records/notification/register')
                .inputs(
                    z.object({
                        pushSubscription: PUSH_SUBSCRIPTION_SCHEMA,
                        instances: INSTANCES_ARRAY_VALIDATION.optional(),
                    })
                )
                .handler(async ({ pushSubscription, instances }, context) => {
                    if (!this._notificationsController) {
                        return {
                            success: false,
                            errorCode: 'not_supported',
                            errorMessage: 'This feature is not supported.',
                        };
                    }
                    const validation = await this._validateSessionKey(
                        context.sessionKey
                    );
                    if (
                        validation.success === false &&
                        validation.errorCode !== 'no_session_key'
                    ) {
                        return validation;
                    }

                    const result =
                        await this._notificationsController.registerPushSubscription(
                            {
                                userId: validation.userId,
                                pushSubscription,
                                instances,
                            }
                        );

                    return result;
                }),

            subscribeToNotification: procedure()
                .origins('api')
                .http('POST', '/api/v2/records/notification/subscribe')
                .inputs(
                    z.object({
                        recordName: RECORD_NAME_VALIDATION,
                        address: ADDRESS_VALIDATION,
                        instances: INSTANCES_ARRAY_VALIDATION.optional(),
                        pushSubscription: PUSH_SUBSCRIPTION_SCHEMA,
                    })
                )
                .handler(
                    async (
                        { recordName, address, instances, pushSubscription },
                        context
                    ) => {
                        if (!this._notificationsController) {
                            return {
                                success: false,
                                errorCode: 'not_supported',
                                errorMessage: 'This feature is not supported.',
                            };
                        }
                        const validation = await this._validateSessionKey(
                            context.sessionKey
                        );
                        if (
                            validation.success === false &&
                            validation.errorCode !== 'no_session_key'
                        ) {
                            return validation;
                        }

                        const result =
                            await this._notificationsController.subscribeToNotification(
                                {
                                    recordName,
                                    address,
                                    userId: validation.userId,
                                    pushSubscription,
                                    instances,
                                }
                            );

                        return result;
                    }
                ),

            unsubscribeFromNotification: procedure()
                .origins('api')
                .http('POST', '/api/v2/records/notification/unsubscribe')
                .inputs(
                    z.object({
                        subscriptionId: z.string(),
                        instances: INSTANCES_ARRAY_VALIDATION.optional(),
                    })
                )
                .handler(async ({ subscriptionId, instances }, context) => {
                    if (!this._notificationsController) {
                        return {
                            success: false,
                            errorCode: 'not_supported',
                            errorMessage: 'This feature is not supported.',
                        };
                    }

                    const validation = await this._validateSessionKey(
                        context.sessionKey
                    );
                    if (validation.success === false) {
                        if (validation.errorCode === 'no_session_key') {
                            return NOT_LOGGED_IN_RESULT;
                        }
                        return validation;
                    }

                    const result =
                        await this._notificationsController.unsubscribeFromNotification(
                            {
                                subscriptionId,
                                userId: validation.userId,
                                instances,
                            }
                        );

                    return result;
                }),

            sendNotification: procedure()
                .origins('api')
                .http('POST', '/api/v2/records/notification/send')
                .inputs(
                    z.object({
                        recordName: RECORD_NAME_VALIDATION,
                        address: ADDRESS_VALIDATION,
                        instances: INSTANCES_ARRAY_VALIDATION.optional(),
                        payload: PUSH_NOTIFICATION_PAYLOAD,
                        topic: z.string().optional(),
                    })
                )
                .handler(
                    async (
                        { recordName, address, instances, payload, topic },
                        context
                    ) => {
                        if (!this._notificationsController) {
                            return {
                                success: false,
                                errorCode: 'not_supported',
                                errorMessage: 'This feature is not supported.',
                            };
                        }

                        const validation = await this._validateSessionKey(
                            context.sessionKey
                        );
                        if (validation.success === false) {
                            if (validation.errorCode === 'no_session_key') {
                                return NOT_LOGGED_IN_RESULT;
                            }
                            return validation;
                        }

                        const result =
                            await this._notificationsController.sendNotification(
                                {
                                    recordName,
                                    address,
                                    userId: validation.userId,
                                    payload,
                                    topic,
                                    instances,
                                }
                            );

                        return result;
                    }
                ),

            getNotificationsApplicationServerKey: procedure()
                .origins('api')
                .http(
                    'GET',
                    '/api/v2/records/notification/applicationServerKey'
                )
                .handler(async () => {
                    if (!this._notificationsController) {
                        return {
                            success: false,
                            errorCode: 'not_supported',
                            errorMessage: 'This feature is not supported.',
                        };
                    }

                    const result =
                        await this._notificationsController.getApplicationServerKey();

                    return result;
                }),

            getPackage: getItemProcedure(
                this._auth,
                this._packagesController,
                procedure()
                    .origins('api')
                    .http('GET', '/api/v2/records/package')
            ),

            recordPackage: recordItemProcedure(
                this._auth,
                this._packagesController,
                z.object({
                    address: ADDRESS_VALIDATION,
                    markers: MARKERS_VALIDATION,
                }),
                procedure()
                    .origins('api')
                    .http('POST', '/api/v2/records/package')
            ),

            erasePackage: eraseItemProcedure(
                this._auth,
                this._packagesController,
                procedure()
                    .origins('api')
                    .http('DELETE', '/api/v2/records/package')
            ),

            listPackages: listItemsProcedure(
                this._auth,
                this._packagesController,
                procedure()
                    .origins('api')
                    .http('GET', '/api/v2/records/package/list')
            ),

            getPackageVersion: procedure()
                .origins('api')
                .http('GET', '/api/v2/records/package/version')
                .inputs(
                    z.object({
                        recordName: RECORD_NAME_VALIDATION,
                        address: ADDRESS_VALIDATION,
                        major: z.coerce.number().int().optional(),
                        minor: z.coerce.number().int().optional().default(0),
                        patch: z.coerce.number().int().optional().default(0),
                        tag: z.string().optional().default(''),
                        instances: INSTANCES_ARRAY_VALIDATION.optional(),
                        key: z.string().min(1).optional(),
                    })
                )
                .handler(
                    async (
                        {
                            recordName,
                            address,
                            major,
                            minor,
                            patch,
                            tag,
                            key,
                            instances,
                        },
                        context
                    ) => {
                        if (!this._packageVersionController) {
                            return {
                                success: false,
                                errorCode: 'not_supported',
                                errorMessage: 'This feature is not supported.',
                            };
                        }

                        const validation = await this._validateSessionKey(
                            context.sessionKey
                        );
                        if (validation.success === false) {
                            if (validation.errorCode === 'no_session_key') {
                                return NOT_LOGGED_IN_RESULT;
                            }
                            return validation;
                        }

                        const keyResult = getPackageVersionKey(
                            key,
                            major,
                            minor,
                            patch,
                            tag
                        );

                        if (keyResult.success === false) {
                            return keyResult;
                        }

                        const result =
                            await this._packageVersionController.getItem({
                                recordName,
                                address,
                                userId: validation.userId,
                                key: keyResult.key,
                                instances,
                            });

                        return result;
                    }
                ),

            recordPackageVersion: procedure()
                .origins('api')
                .http('POST', '/api/v2/records/package/version')
                .inputs(
                    z.object({
                        recordName: RECORD_NAME_VALIDATION,
                        item: z.object({
                            address: ADDRESS_VALIDATION,
                            key: z.object({
                                major: z.number().int(),
                                minor: z.number().int(),
                                patch: z.number().int(),
                                tag: z.string().max(16),
                            }),
                            auxFileRequest: z.object({
                                fileSha256Hex: z.string().min(1).max(123),
                                fileByteLength: z.number().positive().int(),
                                fileMimeType: z.string().min(1).max(128),
                                fileDescription: z
                                    .string()
                                    .min(1)
                                    .max(128)
                                    .optional(),
                            }),
                            entitlements: z.array(ENTITLEMENT_VALIDATION),
                            readme: z.string(),
                        }),
                        instances: INSTANCES_ARRAY_VALIDATION.optional(),
                    })
                )
                .handler(async ({ recordName, item, instances }, context) => {
                    if (!this._packageVersionController) {
                        return {
                            success: false,
                            errorCode: 'not_supported',
                            errorMessage: 'This feature is not supported.',
                        };
                    }

                    const validation = await this._validateSessionKey(
                        context.sessionKey
                    );
                    if (validation.success === false) {
                        if (validation.errorCode === 'no_session_key') {
                            return NOT_LOGGED_IN_RESULT;
                        }
                        return validation;
                    }

                    const result =
                        await this._packageVersionController.recordItem({
                            recordKeyOrRecordName: recordName,
                            userId: validation.userId,
                            item: {
                                address: item.address,
                                key: item.key as PackageRecordVersionKey,
                                auxFileRequest:
                                    item.auxFileRequest as PackageRecordVersionInput['auxFileRequest'],
                                entitlements:
                                    item.entitlements as Entitlement[],
                                readme: item.readme,
                            },
                            instances,
                        });

                    return result;
                }),

            listPackageVersions: procedure()
                .origins('api')
                .http('GET', '/api/v2/records/package/version/list')
                .inputs(
                    z.object({
                        recordName: RECORD_NAME_VALIDATION,
                        address: ADDRESS_VALIDATION,
                        instances: INSTANCES_ARRAY_VALIDATION.optional(),
                    })
                )
                .handler(
                    async ({ recordName, address, instances }, context) => {
                        if (!this._packageVersionController) {
                            return {
                                success: false,
                                errorCode: 'not_supported',
                                errorMessage: 'This feature is not supported.',
                            };
                        }

                        const validation = await this._validateSessionKey(
                            context.sessionKey
                        );
                        if (
                            validation.success === false &&
                            validation.errorCode !== 'no_session_key'
                        ) {
                            return validation;
                        }

                        const result =
                            await this._packageVersionController.listItems({
                                userId: validation.userId,
                                recordName: recordName,
                                address: address,
                                instances: instances ?? [],
                            });

                        return result;
                    }
                ),

            erasePackageVersion: procedure()
                .origins('api')
                .http('DELETE', '/api/v2/records/package/version')
                .inputs(
                    z.object({
                        recordName: RECORD_NAME_VALIDATION,
                        address: ADDRESS_VALIDATION,
                        key: z.object({
                            major: z.number().int(),
                            minor: z.number().int(),
                            patch: z.number().int(),
                            tag: z.string().max(16),
                        }),
                        instances: INSTANCES_ARRAY_VALIDATION.optional(),
                    })
                )
                .handler(
                    async (
                        { recordName, address, key, instances },
                        context
                    ) => {
                        if (!this._packageVersionController) {
                            return {
                                success: false,
                                errorCode: 'not_supported',
                                errorMessage: 'This feature is not supported.',
                            };
                        }

                        const validation = await this._validateSessionKey(
                            context.sessionKey
                        );
                        if (validation.success === false) {
                            if (validation.errorCode === 'no_session_key') {
                                return NOT_LOGGED_IN_RESULT;
                            }
                            return validation;
                        }

                        const result =
                            await this._packageVersionController.eraseItem({
                                recordName,
                                address,
                                key: key as PackageRecordVersionKey,
                                userId: validation.userId,
                                instances: instances ?? [],
                            });

                        return result;
                    }
                ),

            reviewPackageVersion: procedure()
                .origins('api')
                .http('POST', '/api/v2/records/package/version/review')
                .inputs(
                    z.object({
                        packageVersionId: z.string().min(1).max(32),
                        review: z.object({
                            id: z.string().min(1).max(32).optional(),
                            approved: z.boolean(),
                            approvalType: z
                                .enum(['normal', 'super'])
                                .nullable(),
                            reviewStatus: z.enum([
                                'pending',
                                'approved',
                                'rejected',
                            ]),
                            reviewComments: z.string().min(1).max(4096),
                        }),
                    })
                )
                .handler(async ({ packageVersionId, review }, context) => {
                    if (!this._packageVersionController) {
                        return {
                            success: false,
                            errorCode: 'not_supported',
                            errorMessage: 'This feature is not supported.',
                        };
                    }

                    const validation = await this._validateSessionKey(
                        context.sessionKey
                    );
                    if (validation.success === false) {
                        if (validation.errorCode === 'no_session_key') {
                            return NOT_LOGGED_IN_RESULT;
                        }
                        return validation;
                    }

                    const result =
                        await this._packageVersionController.reviewItem({
                            packageVersionId,
                            userId: validation.userId,
                            review: review as PackageVersionReviewInput,
                        });

                    return result;
                }),

            listRecords: procedure()
                .origins('api')
                .http('GET', '/api/v2/records/list')
                .inputs(
                    z.object({
                        studioId: z.string().nonempty().optional(),
                        userId: z.string().optional(),
                    })
                )
                .handler(async ({ studioId, userId }, context) => {
                    const validation = await this._validateSessionKey(
                        context.sessionKey
                    );
                    if (validation.success === false) {
                        if (validation.errorCode === 'no_session_key') {
                            return NOT_LOGGED_IN_RESULT;
                        }
                        return validation;
                    }

                    if (studioId) {
                        const result = await this._records.listStudioRecords(
                            studioId,
                            validation.userId
                        );
                        return result;
                    } else if (userId && userId !== validation.userId) {
                        if (!isSuperUserRole(validation.role)) {
                            return {
                                success: false,
                                errorCode: 'not_authorized',
                                errorMessage:
                                    'You are not authorized to perform this action.',
                            } as const;
                        }

                        const result = await this._records.listRecords(userId);

                        return result;
                    } else {
                        const result = await this._records.listRecords(
                            validation.userId
                        );
                        return result;
                    }
                }),

            createRecordKey: procedure()
                .origins('api')
                .http('POST', '/api/v2/records/key')
                .inputs(
                    z.object({
                        recordName: RECORD_NAME_VALIDATION,
                        policy: z.string({
                            invalid_type_error: 'policy must be a string.',
                            required_error: 'policy is required.',
                        }),
                    })
                )
                .handler(async ({ recordName, policy }, context) => {
                    if (!recordName || typeof recordName !== 'string') {
                        return {
                            success: false,
                            errorCode: 'unacceptable_request',
                            errorMessage:
                                'recordName is required and must be a string.',
                        };
                    }

                    const validation = await this._validateSessionKey(
                        context.sessionKey
                    );
                    if (validation.success === false) {
                        if (validation.errorCode === 'no_session_key') {
                            return NOT_LOGGED_IN_RESULT;
                        }
                        return validation;
                    }

                    const result = await this._records.createPublicRecordKey(
                        recordName,
                        policy as PublicRecordKeyPolicy,
                        validation.userId
                    );

                    return result;
                }),

            grantPermission: procedure()
                .origins('api')
                .http('POST', '/api/v2/records/permissions')
                .inputs(
                    z.object({
                        recordName: RECORD_NAME_VALIDATION,
                        permission: AVAILABLE_PERMISSIONS_VALIDATION,
                        instances: INSTANCES_ARRAY_VALIDATION.optional(),
                    })
                )
                .handler(
                    async ({ recordName, permission, instances }, context) => {
                        const sessionKeyValidation =
                            await this._validateSessionKey(context.sessionKey);
                        if (sessionKeyValidation.success === false) {
                            if (
                                sessionKeyValidation.errorCode ===
                                'no_session_key'
                            ) {
                                return NOT_LOGGED_IN_RESULT;
                            }
                            return sessionKeyValidation;
                        }

                        if (permission.marker) {
                            const result =
                                await this._policyController.grantMarkerPermission(
                                    {
                                        recordKeyOrRecordName: recordName,
                                        marker: permission.marker,
                                        userId: sessionKeyValidation.userId,
                                        permission: permission as any,
                                        instances,
                                    }
                                );

                            return result;
                        } else if (
                            permission.resourceKind &&
                            permission.resourceId
                        ) {
                            const result =
                                await this._policyController.grantResourcePermission(
                                    {
                                        recordKeyOrRecordName: recordName,
                                        permission: permission as any,
                                        userId: sessionKeyValidation.userId,
                                        instances,
                                    }
                                );

                            return result;
                        }

                        return {
                            success: false,
                            errorCode: 'unacceptable_request',
                            errorMessage:
                                'The given permission must have either a marker or a resourceId.',
                        } as const;
                    }
                ),

            revokePermission: procedure()
                .origins('api')
                .http('POST', '/api/v2/records/permissions/revoke')
                .inputs(
                    z.object({
                        permissionId: z
                            .string({
                                invalid_type_error:
                                    'permissionId must be a string.',
                                required_error: 'permissionId is required.',
                            })
                            .nonempty('permissionId must not be empty'),
                        instances: INSTANCES_ARRAY_VALIDATION.optional(),
                    })
                )
                .handler(async ({ permissionId, instances }, context) => {
                    const sessionKeyValidation = await this._validateSessionKey(
                        context.sessionKey
                    );
                    if (sessionKeyValidation.success === false) {
                        if (
                            sessionKeyValidation.errorCode === 'no_session_key'
                        ) {
                            return NOT_LOGGED_IN_RESULT;
                        }
                        return sessionKeyValidation;
                    }

                    const result =
                        await this._policyController.revokePermission({
                            permissionId,
                            userId: sessionKeyValidation.userId,
                            instances,
                        });

                    return result;
                }),

            listPermissions: procedure()
                .origins('api')
                .http('GET', '/api/v2/records/permissions/list')
                .inputs(
                    z.object({
                        recordName: RECORD_NAME_VALIDATION,
                        marker: MARKER_VALIDATION.optional(),
                        resourceKind: RESOURCE_KIND_VALIDATION.optional(),
                        resourceId: z
                            .string({
                                invalid_type_error:
                                    'resourceId must be a string.',
                                required_error: 'resourceId is required.',
                            })
                            .optional(),
                    })
                )
                .handler(
                    async (
                        { recordName, marker, resourceKind, resourceId },
                        context
                    ) => {
                        const sessionKeyValidation =
                            await this._validateSessionKey(context.sessionKey);
                        if (sessionKeyValidation.success === false) {
                            if (
                                sessionKeyValidation.errorCode ===
                                'no_session_key'
                            ) {
                                return NOT_LOGGED_IN_RESULT;
                            }
                            return sessionKeyValidation;
                        }

                        if (resourceKind && resourceId) {
                            const result =
                                await this._policyController.listPermissionsForResource(
                                    recordName,
                                    resourceKind,
                                    resourceId,
                                    sessionKeyValidation.userId
                                );
                            return result;
                        } else if (marker) {
                            const result =
                                await this._policyController.listPermissionsForMarker(
                                    recordName,
                                    marker,
                                    sessionKeyValidation.userId
                                );
                            return result;
                        } else {
                            const result =
                                await this._policyController.listPermissions(
                                    recordName,
                                    sessionKeyValidation.userId
                                );
                            return result;
                        }
                    }
                ),

            listUserRoles: procedure()
                .origins('api')
                .http('GET', '/api/v2/records/role/user/list')
                .inputs(
                    z.object({
                        recordName: RECORD_NAME_VALIDATION,
                        userId: z
                            .string({
                                invalid_type_error: 'userId must be a string.',
                                required_error: 'userId is required.',
                            })
                            .nonempty('userId must not be empty'),
                        instances: INSTANCES_ARRAY_VALIDATION.optional(),
                    })
                )
                .handler(async ({ recordName, userId, instances }, context) => {
                    const sessionKeyValidation = await this._validateSessionKey(
                        context.sessionKey
                    );
                    if (sessionKeyValidation.success === false) {
                        if (
                            sessionKeyValidation.errorCode === 'no_session_key'
                        ) {
                            return NOT_LOGGED_IN_RESULT;
                        }
                        return sessionKeyValidation;
                    }

                    const result = await this._policyController.listUserRoles(
                        recordName,
                        sessionKeyValidation.userId,
                        userId,
                        instances
                    );

                    return result;
                }),

            listInstRoles: procedure()
                .origins('api')
                .http('GET', '/api/v2/records/role/inst/list')
                .inputs(
                    z.object({
                        recordName: RECORD_NAME_VALIDATION,
                        inst: z
                            .string({
                                invalid_type_error: 'inst must be a string.',
                                required_error: 'inst is required.',
                            })
                            .nonempty('inst must not be empty'),
                        instances: INSTANCES_ARRAY_VALIDATION.optional(),
                    })
                )
                .handler(async ({ recordName, inst, instances }, context) => {
                    const sessionKeyValidation = await this._validateSessionKey(
                        context.sessionKey
                    );
                    if (sessionKeyValidation.success === false) {
                        if (
                            sessionKeyValidation.errorCode === 'no_session_key'
                        ) {
                            return NOT_LOGGED_IN_RESULT;
                        }
                        return sessionKeyValidation;
                    }

                    const result = await this._policyController.listInstRoles(
                        recordName,
                        sessionKeyValidation.userId,
                        inst,
                        instances
                    );

                    return result;
                }),

            listRoleAssignments: procedure()
                .origins('api')
                .http('GET', '/api/v2/records/role/assignments/list')
                .inputs(
                    z.object({
                        recordName: RECORD_NAME_VALIDATION,
                        startingRole: z
                            .string({
                                invalid_type_error:
                                    'startingRole must be a string.',
                                required_error: 'startingRole is required.',
                            })
                            .nonempty('startingRole must not be empty')
                            .optional(),
                        role: z
                            .string({
                                invalid_type_error: 'role must be a string.',
                                required_error: 'role is required.',
                            })
                            .nonempty('role must not be empty')
                            .optional(),
                        instances: INSTANCES_ARRAY_VALIDATION.optional(),
                    })
                )
                .handler(
                    async (
                        { recordName, role, startingRole, instances },
                        context
                    ) => {
                        const sessionKeyValidation =
                            await this._validateSessionKey(context.sessionKey);
                        if (sessionKeyValidation.success === false) {
                            if (
                                sessionKeyValidation.errorCode ===
                                'no_session_key'
                            ) {
                                return NOT_LOGGED_IN_RESULT;
                            }
                            return sessionKeyValidation;
                        }

                        if (role) {
                            const result =
                                await this._policyController.listAssignedRoles(
                                    recordName,
                                    sessionKeyValidation.userId,
                                    role,
                                    instances
                                );

                            return result;
                        } else {
                            const result =
                                await this._policyController.listRoleAssignments(
                                    recordName,
                                    sessionKeyValidation.userId,
                                    startingRole,
                                    instances
                                );

                            return result;
                        }
                    }
                ),

            grantRole: procedure()
                .origins('api')
                .http('POST', '/api/v2/records/role/grant')
                .inputs(
                    z.object({
                        recordName: RECORD_NAME_VALIDATION,
                        userId: z
                            .string({
                                invalid_type_error: 'userId must be a string.',
                                required_error: 'userId is required.',
                            })
                            .nonempty('userId must not be empty')
                            .optional(),
                        inst: z
                            .string({
                                invalid_type_error: 'inst must be a string.',
                                required_error: 'inst is required.',
                            })
                            .nonempty('inst must not be empty')
                            .optional(),
                        role: z
                            .string({
                                invalid_type_error: 'role must be a string.',
                                required_error: 'role is required.',
                            })
                            .nonempty('role must not be empty'),
                        expireTimeMs: z
                            .number({
                                invalid_type_error:
                                    'expireTimeMs must be a number.',
                                required_error: 'expireTimeMs is required.',
                            })
                            .positive('expireTimeMs must be positive')
                            .optional(),
                        instances: INSTANCES_ARRAY_VALIDATION.optional(),
                    })
                )
                .handler(
                    async (
                        {
                            recordName,
                            userId,
                            inst,
                            expireTimeMs,
                            role,
                            instances,
                        },
                        context
                    ) => {
                        const sessionKeyValidation =
                            await this._validateSessionKey(context.sessionKey);
                        if (sessionKeyValidation.success === false) {
                            if (
                                sessionKeyValidation.errorCode ===
                                'no_session_key'
                            ) {
                                return NOT_LOGGED_IN_RESULT;
                            }
                            return sessionKeyValidation;
                        }

                        const result = await this._policyController.grantRole(
                            recordName,
                            sessionKeyValidation.userId,
                            {
                                instance: inst,
                                userId: userId,
                                role,
                                expireTimeMs,
                            },
                            instances
                        );

                        return result;
                    }
                ),

            revokeRole: procedure()
                .origins('api')
                .http('POST', '/api/v2/records/role/revoke')
                .inputs(
                    z.object({
                        recordName: RECORD_NAME_VALIDATION,
                        userId: z
                            .string({
                                invalid_type_error: 'userId must be a string.',
                                required_error: 'userId is required.',
                            })
                            .nonempty('userId must not be empty')
                            .optional(),
                        inst: z
                            .string({
                                invalid_type_error: 'inst must be a string.',
                                required_error: 'inst is required.',
                            })
                            .nonempty('inst must not be empty')
                            .optional(),
                        role: z
                            .string({
                                invalid_type_error: 'role must be a string.',
                                required_error: 'role is required.',
                            })
                            .nonempty('role must not be empty'),
                        instances: INSTANCES_ARRAY_VALIDATION.optional(),
                    })
                )
                .handler(
                    async (
                        { recordName, userId, inst, role, instances },
                        context
                    ) => {
                        const sessionKeyValidation =
                            await this._validateSessionKey(context.sessionKey);
                        if (sessionKeyValidation.success === false) {
                            if (
                                sessionKeyValidation.errorCode ===
                                'no_session_key'
                            ) {
                                return NOT_LOGGED_IN_RESULT;
                            }
                            return sessionKeyValidation;
                        }

                        const result = await this._policyController.revokeRole(
                            recordName,
                            sessionKeyValidation.userId,
                            {
                                instance: inst,
                                userId: userId,
                                role,
                            },
                            instances
                        );

                        return result;
                    }
                ),

            grantEntitlement: procedure()
                .origins('api')
                .http('POST', '/api/v2/records/entitlement/grants')
                .inputs(
                    z.object({
                        packageId: z.string().min(1).max(32),
                        userId: z.string().optional().nullable(),
                        recordName: RECORD_NAME_VALIDATION,
                        feature: ENTITLEMENT_FEATURE_VALIDATION,
                        scope: z.literal('designated'),
                        expireTimeMs: z.number().min(1),
                    })
                )
                .handler(
                    async (
                        {
                            packageId,
                            userId,
                            recordName,
                            feature,
                            scope,
                            expireTimeMs,
                        },
                        context
                    ) => {
                        const sessionKeyValidation =
                            await this._validateSessionKey(context.sessionKey);
                        if (sessionKeyValidation.success === false) {
                            if (
                                sessionKeyValidation.errorCode ===
                                'no_session_key'
                            ) {
                                return NOT_LOGGED_IN_RESULT;
                            }
                            return sessionKeyValidation;
                        }

                        const result =
                            await this._policyController.grantEntitlement({
                                packageId,
                                userId: sessionKeyValidation.userId,
                                userRole: sessionKeyValidation.role,
                                grantingUserId:
                                    userId ?? sessionKeyValidation.userId,
                                recordName,
                                feature,
                                scope,
                                expireTimeMs,
                            });

                        return result;
                    }
                ),

            revokeEntitlement: procedure()
                .origins('api')
                .http('POST', '/api/v2/records/entitlement/revoke')
                .inputs(
                    z.object({
                        grantId: z.string(),
                    })
                )
                .handler(async ({ grantId }, context) => {
                    const sessionKeyValidation = await this._validateSessionKey(
                        context.sessionKey
                    );
                    if (sessionKeyValidation.success === false) {
                        if (
                            sessionKeyValidation.errorCode === 'no_session_key'
                        ) {
                            return NOT_LOGGED_IN_RESULT;
                        }
                        return sessionKeyValidation;
                    }

                    const result =
                        await this._policyController.revokeEntitlement({
                            userId: sessionKeyValidation.userId,
                            userRole: sessionKeyValidation.role,
                            grantId,
                        });

                    return result;
                }),

            listGrantedEntitlements: procedure()
                .origins('api')
                .http('GET', '/api/v2/records/entitlement/grants/list')
                .inputs(
                    z.object({
                        packageId: z
                            .string()
                            .min(1)
                            .max(32)
                            .optional()
                            .nullable(),
                    })
                )
                .handler(async ({ packageId }, context) => {
                    const sessionKeyValidation = await this._validateSessionKey(
                        context.sessionKey
                    );
                    if (sessionKeyValidation.success === false) {
                        if (
                            sessionKeyValidation.errorCode === 'no_session_key'
                        ) {
                            return NOT_LOGGED_IN_RESULT;
                        }
                        return sessionKeyValidation;
                    }

                    const result =
                        await this._policyController.listGrantedEntitlements({
                            userId: sessionKeyValidation.userId,
                            packageId: packageId,
                        });

                    return result;
                }),

            aiChat: procedure()
                .origins('api')
                .http('POST', '/api/v2/ai/chat')
                .inputs(
                    z.object({
                        model: z.string().nonempty().optional(),
                        messages: z.array(AI_CHAT_MESSAGE_SCHEMA).nonempty(),
                        instances: INSTANCES_ARRAY_VALIDATION.optional(),
                        temperature: z.number().min(0).max(2).optional(),
                        topP: z.number().optional(),
                        presencePenalty: z.number().min(-2).max(2).optional(),
                        frequencyPenalty: z.number().min(-2).max(2).optional(),
                        stopWords: z.array(z.string()).max(4).optional(),
                    })
                )
                .handler(
                    async (
                        { model, messages, instances, ...options },
                        context
                    ) => {
                        if (!this._aiController) {
                            return AI_NOT_SUPPORTED_RESULT;
                        }

                        const sessionKeyValidation =
                            await this._validateSessionKey(context.sessionKey);
                        if (sessionKeyValidation.success === false) {
                            if (
                                sessionKeyValidation.errorCode ===
                                'no_session_key'
                            ) {
                                return NOT_LOGGED_IN_RESULT;
                            }
                            return sessionKeyValidation;
                        }

                        const result = await this._aiController.chat({
                            ...options,
                            model,
                            messages: messages as AIChatMessage[],
                            userId: sessionKeyValidation.userId,
                            userSubscriptionTier:
                                sessionKeyValidation.subscriptionTier,
                        });

                        return result;
                    }
                ),

            aiChatStream: procedure()
                .origins('api')
                .http('POST', '/api/v2/ai/chat/stream')
                .inputs(
                    z.object({
                        model: z.string().nonempty().optional(),
                        messages: z.array(AI_CHAT_MESSAGE_SCHEMA).nonempty(),
                        instances: INSTANCES_ARRAY_VALIDATION.optional(),
                        temperature: z.number().min(0).max(2).optional(),
                        topP: z.number().optional(),
                        presencePenalty: z.number().min(-2).max(2).optional(),
                        frequencyPenalty: z.number().min(-2).max(2).optional(),
                        stopWords: z.array(z.string()).max(4).optional(),
                    })
                )
                .handler(async ({ model, messages, ...options }, context) => {
                    if (!this._aiController) {
                        return AI_NOT_SUPPORTED_RESULT;
                    }

                    const sessionKeyValidation = await this._validateSessionKey(
                        context.sessionKey
                    );
                    if (sessionKeyValidation.success === false) {
                        if (
                            sessionKeyValidation.errorCode === 'no_session_key'
                        ) {
                            return NOT_LOGGED_IN_RESULT;
                        }
                        return sessionKeyValidation;
                    }

                    const result = this._aiController.chatStream({
                        ...options,
                        model,
                        messages: messages as AIChatMessage[],
                        userId: sessionKeyValidation.userId,
                        userSubscriptionTier:
                            sessionKeyValidation.subscriptionTier,
                    });

                    return result;
                }),

            createAiSkybox: procedure()
                .origins('api')
                .http('POST', '/api/v2/ai/skybox')
                .inputs(
                    z.object({
                        prompt: z.string().nonempty().max(600),
                        negativePrompt: z
                            .string()
                            .nonempty()
                            .max(600)
                            .optional(),
                        blockadeLabs: z
                            .object({
                                skyboxStyleId: z.number().optional(),
                                remixImagineId: z.number().optional(),
                                seed: z.number().optional(),
                            })
                            .optional(),
                        instances: INSTANCES_ARRAY_VALIDATION.optional(),
                    })
                )
                .handler(
                    async (
                        { prompt, negativePrompt, instances, blockadeLabs },
                        context
                    ) => {
                        if (!this._aiController) {
                            return AI_NOT_SUPPORTED_RESULT;
                        }

                        const sessionKeyValidation =
                            await this._validateSessionKey(context.sessionKey);
                        if (sessionKeyValidation.success === false) {
                            if (
                                sessionKeyValidation.errorCode ===
                                'no_session_key'
                            ) {
                                return NOT_LOGGED_IN_RESULT;
                            }
                            return sessionKeyValidation;
                        }

                        const result = await this._aiController.generateSkybox({
                            prompt,
                            negativePrompt,
                            blockadeLabs,
                            userId: sessionKeyValidation.userId,
                            userSubscriptionTier:
                                sessionKeyValidation.subscriptionTier,
                        });

                        return result;
                    }
                ),

            getAiSkybox: procedure()
                .origins('api')
                .http('GET', '/api/v2/ai/skybox')
                .inputs(
                    z.object({
                        skyboxId: z
                            .string({
                                invalid_type_error:
                                    'skyboxId must be a string.',
                                required_error: 'skyboxId is required.',
                            })
                            .nonempty('skyboxId must not be empty'),
                        instances: INSTANCES_ARRAY_VALIDATION.optional(),
                    })
                )
                .handler(async ({ skyboxId, instances }, context) => {
                    if (!this._aiController) {
                        return AI_NOT_SUPPORTED_RESULT;
                    }

                    const sessionKeyValidation = await this._validateSessionKey(
                        context.sessionKey
                    );
                    if (sessionKeyValidation.success === false) {
                        if (
                            sessionKeyValidation.errorCode === 'no_session_key'
                        ) {
                            return NOT_LOGGED_IN_RESULT;
                        }
                        return sessionKeyValidation;
                    }

                    const result = await this._aiController.getSkybox({
                        skyboxId,
                        userId: sessionKeyValidation.userId,
                        userSubscriptionTier:
                            sessionKeyValidation.subscriptionTier,
                    });

                    return result;
                }),

            createAiImage: procedure()
                .origins('api')
                .http('POST', '/api/v2/ai/image')
                .inputs(
                    z.object({
                        prompt: z
                            .string({
                                invalid_type_error: 'prompt must be a string.',
                                required_error: 'prompt is required.',
                            })
                            .nonempty('prompt must not be empty'),
                        model: z
                            .string({
                                invalid_type_error: 'model must be a string.',
                                required_error: 'model is required.',
                            })
                            .nonempty('model must not be empty')
                            .optional(),
                        negativePrompt: z.string().nonempty().optional(),
                        width: z.number().positive().int().optional(),
                        height: z.number().positive().int().optional(),
                        seed: z.number().positive().int().optional(),
                        numberOfImages: z.number().positive().int().optional(),
                        steps: z.number().positive().int().optional(),
                        sampler: z.string().nonempty().optional(),
                        cfgScale: z.number().min(0).int().optional(),
                        clipGuidancePreset: z.string().nonempty().optional(),
                        stylePreset: z.string().nonempty().optional(),
                        instances: INSTANCES_ARRAY_VALIDATION.optional(),
                    })
                )
                .handler(
                    async (
                        {
                            prompt,
                            model,
                            negativePrompt,
                            width,
                            height,
                            seed,
                            numberOfImages,
                            steps,
                            sampler,
                            cfgScale,
                            clipGuidancePreset,
                            stylePreset,
                            instances,
                        },
                        context
                    ) => {
                        if (!this._aiController) {
                            return AI_NOT_SUPPORTED_RESULT;
                        }

                        const sessionKeyValidation =
                            await this._validateSessionKey(context.sessionKey);
                        if (sessionKeyValidation.success === false) {
                            if (
                                sessionKeyValidation.errorCode ===
                                'no_session_key'
                            ) {
                                return NOT_LOGGED_IN_RESULT;
                            }
                            return sessionKeyValidation;
                        }

                        const result = await this._aiController.generateImage({
                            model,
                            prompt,
                            negativePrompt,
                            width,
                            height,
                            seed,
                            numberOfImages,
                            steps,
                            sampler,
                            cfgScale,
                            clipGuidancePreset,
                            stylePreset,
                            userId: sessionKeyValidation.userId,
                            userSubscriptionTier:
                                sessionKeyValidation.subscriptionTier,
                        });

                        return result;
                    }
                ),

            getHumeAccessToken: procedure()
                .origins('api')
                .http('GET', '/api/v2/ai/hume/token')
                .inputs(
                    z.object({
                        recordName: RECORD_NAME_VALIDATION.optional(),
                    })
                )
                .handler(async ({ recordName }, context) => {
                    if (!this._aiController) {
                        return AI_NOT_SUPPORTED_RESULT;
                    }

                    const sessionKeyValidation = await this._validateSessionKey(
                        context.sessionKey
                    );
                    if (sessionKeyValidation.success === false) {
                        if (
                            sessionKeyValidation.errorCode === 'no_session_key'
                        ) {
                            return NOT_LOGGED_IN_RESULT;
                        }
                        return sessionKeyValidation;
                    }

                    const result = await this._aiController.getHumeAccessToken({
                        userId: sessionKeyValidation.userId,
                        recordName,
                    });

                    return result;
                }),

            createSloydModel: procedure()
                .origins('api')
                .http('POST', '/api/v2/ai/sloyd/model')
                .inputs(
                    z.object({
                        recordName: RECORD_NAME_VALIDATION.optional(),
                        outputMimeType: z
                            .enum(['model/gltf+json', 'model/gltf-binary'])
                            .default('model/gltf+json'),
                        prompt: z.string().min(1),
                        levelOfDetail: z.number().min(0.01).max(1).optional(),
                        baseModelId: z.string().optional(),
                        thumbnail: z
                            .object({
                                type: z.literal('image/png'),
                                width: z.number().int().min(1),
                                height: z.number().int().min(1),
                            })
                            .optional(),
                    })
                )
                .handler(
                    async (
                        {
                            recordName,
                            outputMimeType,
                            prompt,
                            levelOfDetail,
                            baseModelId,
                            thumbnail,
                        },
                        context
                    ) => {
                        if (!this._aiController) {
                            return AI_NOT_SUPPORTED_RESULT;
                        }

                        const sessionKeyValidation =
                            await this._validateSessionKey(context.sessionKey);
                        if (sessionKeyValidation.success === false) {
                            if (
                                sessionKeyValidation.errorCode ===
                                'no_session_key'
                            ) {
                                return NOT_LOGGED_IN_RESULT;
                            }
                            return sessionKeyValidation;
                        }

                        const result =
                            await this._aiController.sloydGenerateModel({
                                userId: sessionKeyValidation.userId,
                                recordName:
                                    recordName ?? sessionKeyValidation.userId,
                                outputMimeType,
                                prompt,
                                levelOfDetail,
                                baseModelId,
                                thumbnail: thumbnail as any,
                            });

                        return result;
                    }
                ),

            getLoomAccessToken: procedure()
                .origins('api')
                .http('GET', '/api/v2/loom/token')
                .inputs(
                    z.object({
                        recordName: RECORD_NAME_VALIDATION,
                    })
                )
                .handler(async ({ recordName }, context) => {
                    if (!this._loomController) {
                        return LOOM_NOT_SUPPORTED_RESULT;
                    }

                    const sessionKeyValidation = await this._validateSessionKey(
                        context.sessionKey
                    );
                    if (sessionKeyValidation.success === false) {
                        if (
                            sessionKeyValidation.errorCode === 'no_session_key'
                        ) {
                            return NOT_LOGGED_IN_RESULT;
                        }
                        return sessionKeyValidation;
                    }

                    const result = await this._loomController.getToken({
                        userId: sessionKeyValidation.userId,
                        recordName: recordName,
                    });

                    return result;
                }),

            getStudio: procedure()
                .origins('account')
                .http('GET', '/api/v2/studios')
                .inputs(
                    z.object({
                        studioId: STUDIO_ID_VALIDATION,
                    })
                )
                .handler(async ({ studioId }, context) => {
                    const sessionKeyValidation = await this._validateSessionKey(
                        context.sessionKey
                    );
                    if (sessionKeyValidation.success === false) {
                        if (
                            sessionKeyValidation.errorCode === 'no_session_key'
                        ) {
                            return NOT_LOGGED_IN_RESULT;
                        }
                        return sessionKeyValidation;
                    }

                    const result = await this._records.getStudio(
                        studioId,
                        sessionKeyValidation.userId
                    );
                    return result;
                }),

            createStudio: procedure()
                .origins('account')
                .http('POST', '/api/v2/studios')
                .inputs(
                    z.object({
                        displayName: STUDIO_DISPLAY_NAME_VALIDATION,
                        ownerStudioComId: z
                            .string({
                                invalid_type_error:
                                    'ownerStudioComId must be a string.',
                                required_error: 'ownerStudioComId is required.',
                            })
                            .nonempty('ownerStudioComId must not be empty')
                            .nullable()
                            .optional(),
                    })
                )
                .handler(async ({ displayName, ownerStudioComId }, context) => {
                    const sessionKeyValidation = await this._validateSessionKey(
                        context.sessionKey
                    );
                    if (sessionKeyValidation.success === false) {
                        if (
                            sessionKeyValidation.errorCode === 'no_session_key'
                        ) {
                            return NOT_LOGGED_IN_RESULT;
                        }
                        return sessionKeyValidation;
                    }

                    if (!ownerStudioComId) {
                        const result = await this._records.createStudio(
                            displayName,
                            sessionKeyValidation.userId
                        );
                        return result;
                    } else {
                        const result = await this._records.createStudioInComId(
                            displayName,
                            sessionKeyValidation.userId,
                            ownerStudioComId
                        );
                        return result;
                    }
                }),

            updateStudio: procedure()
                .origins('account')
                .http('PUT', '/api/v2/studios')
                .inputs(
                    z.object({
                        id: STUDIO_ID_VALIDATION,
                        displayName: STUDIO_DISPLAY_NAME_VALIDATION.optional(),
                        logoUrl: z
                            .string({
                                invalid_type_error: 'logoUrl must be a string.',
                                required_error: 'logoUrl is required.',
                            })
                            .url()
                            .min(1)
                            .max(512)
                            .nullable()
                            .optional(),
                        comIdConfig: COM_ID_CONFIG_SCHEMA.optional(),
                        playerConfig: COM_ID_PLAYER_CONFIG.optional(),
                        loomConfig: LOOM_CONFIG.optional(),
                        humeConfig: HUME_CONFIG.optional(),
                    })
                )
                .handler(
                    async (
                        {
                            id,
                            displayName,
                            logoUrl,
                            comIdConfig,
                            playerConfig,
                            loomConfig,
                            humeConfig,
                        },
                        context
                    ) => {
                        const sessionKeyValidation =
                            await this._validateSessionKey(context.sessionKey);
                        if (sessionKeyValidation.success === false) {
                            if (
                                sessionKeyValidation.errorCode ===
                                'no_session_key'
                            ) {
                                return NOT_LOGGED_IN_RESULT;
                            }
                            return sessionKeyValidation;
                        }

                        const result = await this._records.updateStudio({
                            userId: sessionKeyValidation.userId,
                            studio: {
                                id,
                                displayName,
                                logoUrl,
                                comIdConfig,
                                playerConfig,
                                loomConfig,
                                humeConfig,
                            },
                        });
                        return result;
                    }
                ),

            requestStudioComId: procedure()
                .origins('account')
                .http('POST', '/api/v2/studios/requestComId')
                .inputs(
                    z.object({
                        studioId: STUDIO_ID_VALIDATION,
                        comId: COM_ID_VALIDATION,
                    })
                )
                .handler(async ({ studioId, comId }, context) => {
                    const sessionKeyValidation = await this._validateSessionKey(
                        context.sessionKey
                    );
                    if (sessionKeyValidation.success === false) {
                        if (
                            sessionKeyValidation.errorCode === 'no_session_key'
                        ) {
                            return NOT_LOGGED_IN_RESULT;
                        }
                        return sessionKeyValidation;
                    }

                    const result = await this._records.requestComId({
                        studioId,
                        userId: sessionKeyValidation.userId,
                        requestedComId: comId,
                        ipAddress: context.ipAddress,
                    });

                    return result;
                }),

            listStudios: procedure()
                .origins('api')
                .http('GET', '/api/v2/studios/list')
                .inputs(
                    z.object({
                        comId: z.string().nonempty().nullable().optional(),
                        userId: z.string().optional(),
                    })
                )
                .handler(async ({ comId, userId }, context) => {
                    const sessionKeyValidation = await this._validateSessionKey(
                        context.sessionKey
                    );
                    if (sessionKeyValidation.success === false) {
                        if (
                            sessionKeyValidation.errorCode === 'no_session_key'
                        ) {
                            return NOT_LOGGED_IN_RESULT;
                        }
                        return sessionKeyValidation;
                    }

                    if (userId && userId !== sessionKeyValidation.userId) {
                        if (!isSuperUserRole(sessionKeyValidation.role)) {
                            return {
                                success: false,
                                errorCode: 'not_authorized',
                                errorMessage:
                                    'You are not authorized to perform this action.',
                            } as const;
                        }
                    } else {
                        userId = sessionKeyValidation.userId;
                    }

                    if (comId) {
                        const result = await this._records.listStudiosByComId(
                            userId,
                            comId
                        );
                        return result;
                    } else {
                        const result = await this._records.listStudios(userId);
                        return result;
                    }
                }),

            listStudioMembers: procedure()
                .origins('account')
                .http('GET', '/api/v2/studios/members/list')
                .inputs(
                    z.object({
                        studioId: STUDIO_ID_VALIDATION,
                    })
                )
                .handler(async ({ studioId }, context) => {
                    const sessionKeyValidation = await this._validateSessionKey(
                        context.sessionKey
                    );
                    if (sessionKeyValidation.success === false) {
                        if (
                            sessionKeyValidation.errorCode === 'no_session_key'
                        ) {
                            return NOT_LOGGED_IN_RESULT;
                        }
                        return sessionKeyValidation;
                    }

                    const result = await this._records.listStudioMembers(
                        studioId,
                        sessionKeyValidation.userId
                    );
                    return result;
                }),

            addStudioMember: procedure()
                .origins('account')
                .http('POST', '/api/v2/studios/members')
                .inputs(
                    z.object({
                        studioId: STUDIO_ID_VALIDATION,
                        addedUserId: z
                            .string({
                                invalid_type_error:
                                    'addedUserId must be a string.',
                                required_error: 'addedUserId is required.',
                            })
                            .nonempty('addedUserId must not be empty')
                            .optional(),
                        addedEmail: z
                            .string({
                                invalid_type_error:
                                    'addedEmail must be a string.',
                                required_error: 'addedEmail is required.',
                            })
                            .nonempty('addedEmail must not be empty')
                            .optional(),
                        addedPhoneNumber: z
                            .string({
                                invalid_type_error:
                                    'addedPhoneNumber must be a string.',
                                required_error: 'addedPhoneNumber is required.',
                            })
                            .nonempty('addedPhoneNumber must not be empty')
                            .optional(),
                        role: z.union([
                            z.literal('admin'),
                            z.literal('member'),
                        ]),
                    })
                )
                .handler(
                    async (
                        {
                            studioId,
                            addedUserId,
                            addedEmail,
                            addedPhoneNumber,
                            role,
                        },
                        context
                    ) => {
                        const sessionKeyValidation =
                            await this._validateSessionKey(context.sessionKey);
                        if (sessionKeyValidation.success === false) {
                            if (
                                sessionKeyValidation.errorCode ===
                                'no_session_key'
                            ) {
                                return NOT_LOGGED_IN_RESULT;
                            }
                            return sessionKeyValidation;
                        }

                        const result = await this._records.addStudioMember({
                            studioId,
                            userId: sessionKeyValidation.userId,
                            role,
                            addedUserId,
                            addedEmail,
                            addedPhoneNumber,
                        });
                        return result;
                    }
                ),

            removeStudioMember: procedure()
                .origins('account')
                .http('DELETE', '/api/v2/studios/members')
                .inputs(
                    z.object({
                        studioId: STUDIO_ID_VALIDATION,
                        removedUserId: z
                            .string({
                                invalid_type_error:
                                    'removedUserId must be a string.',
                                required_error: 'removedUserId is required.',
                            })
                            .nonempty('removedUserId must not be empty')
                            .optional(),
                    })
                )
                .handler(async ({ studioId, removedUserId }, context) => {
                    const sessionKeyValidation = await this._validateSessionKey(
                        context.sessionKey
                    );
                    if (sessionKeyValidation.success === false) {
                        if (
                            sessionKeyValidation.errorCode === 'no_session_key'
                        ) {
                            return NOT_LOGGED_IN_RESULT;
                        }
                        return sessionKeyValidation;
                    }

                    const result = await this._records.removeStudioMember({
                        studioId,
                        userId: sessionKeyValidation.userId,
                        removedUserId,
                    });
                    return result;
                }),

            getPlayerConfig: procedure()
                .origins('api')
                .http('GET', '/api/v2/player/config')
                .inputs(
                    z.object({
                        comId: z.string().nonempty(),
                    })
                )
                .handler(async ({ comId }, context) => {
                    const result = await this._records.getPlayerConfig(comId);
                    return result;
                }),

            getSubscriptions: procedure()
                .origins('account')
                .http('GET', '/api/v2/subscriptions')
                .inputs(
                    z.object({
                        studioId: z
                            .string({
                                invalid_type_error:
                                    'studioId must be a string.',
                                required_error: 'studioId is required.',
                            })
                            .nonempty('studioId must be non-empty.')
                            .optional(),
                        userId: z
                            .string({
                                invalid_type_error: 'userId must be a string.',
                                required_error: 'userId is required.',
                            })
                            .nonempty('userId must be non-empty.')
                            .optional(),
                    })
                )
                .handler(async ({ studioId, userId }, context) => {
                    if (!this._subscriptions) {
                        return SUBSCRIPTIONS_NOT_SUPPORTED_RESULT;
                    }

                    const sessionKey = context.sessionKey;

                    if (!sessionKey) {
                        return NOT_LOGGED_IN_RESULT;
                    }

                    const result =
                        await this._subscriptions.getSubscriptionStatus({
                            sessionKey,
                            userId,
                            studioId,
                        });

                    if (!result.success) {
                        return result;
                    }

                    return {
                        success: true,
                        publishableKey: result.publishableKey,
                        subscriptions: result.subscriptions.map((s) => ({
                            active: s.active,
                            statusCode: s.statusCode,
                            productName: s.productName,
                            startDate: s.startDate,
                            endedDate: s.endedDate,
                            cancelDate: s.cancelDate,
                            canceledDate: s.canceledDate,
                            currentPeriodStart: s.currentPeriodStart,
                            currentPeriodEnd: s.currentPeriodEnd,
                            renewalInterval: s.renewalInterval,
                            intervalLength: s.intervalLength,
                            intervalCost: s.intervalCost,
                            currency: s.currency,
                            featureList: s.featureList,
                        })),
                        purchasableSubscriptions:
                            result.purchasableSubscriptions.map((s) => ({
                                id: s.id,
                                name: s.name,
                                description: s.description,
                                featureList: s.featureList,
                                prices: s.prices,
                                defaultSubscription: s.defaultSubscription,
                            })),
                    } as const;
                }),

            getManageSubscriptionLink: procedure()
                .origins('account')
                .http('POST', '/api/v2/subscriptions/manage')
                .inputs(
                    z.object({
                        userId: z
                            .string({
                                invalid_type_error: 'userId must be a string.',
                                required_error: 'userId is required.',
                            })
                            .nonempty('userId must not be empty.')
                            .optional(),
                        studioId: z
                            .string({
                                invalid_type_error:
                                    'studioId must be a string.',
                                required_error: 'studioId is required.',
                            })
                            .nonempty('studioId must not be empty.')
                            .optional(),
                        subscriptionId: z.string().optional(),
                        expectedPrice: z
                            .object({
                                currency: z.string(),
                                cost: z.number(),
                                interval: z.enum([
                                    'month',
                                    'year',
                                    'week',
                                    'day',
                                ]),
                                intervalLength: z.number(),
                            })
                            .optional(),
                    })
                )
                .handler(
                    async (
                        { userId, studioId, subscriptionId, expectedPrice },
                        context
                    ) => {
                        if (!this._subscriptions) {
                            return SUBSCRIPTIONS_NOT_SUPPORTED_RESULT;
                        }

                        const sessionKey = context.sessionKey;

                        if (!sessionKey) {
                            return NOT_LOGGED_IN_RESULT;
                        }

                        const result =
                            await this._subscriptions.createManageSubscriptionLink(
                                {
                                    sessionKey,
                                    userId,
                                    studioId,
                                    subscriptionId,
                                    expectedPrice:
                                        expectedPrice as CreateManageSubscriptionRequest['expectedPrice'],
                                }
                            );

                        if (!result.success) {
                            return result;
                        }

                        return {
                            success: true,
                            url: result.url,
                        };
                    }
                ),

            updateSubscription: procedure()
                .origins('account')
                .http('POST', '/api/v2/subscriptions/update')
                .inputs(
                    z.object({
                        userId: z.string().optional(),
                        studioId: z.string().optional(),
                        subscriptionId: z.string().nullable(),
                        subscriptionStatus: z
                            .enum([
                                'active',
                                'canceled',
                                'ended',
                                'past_due',
                                'unpaid',
                                'incomplete',
                                'incomplete_expired',
                                'trialing',
                                'paused',
                            ])
                            .nullable(),
                        subscriptionPeriodStartMs: z
                            .number()
                            .positive()
                            .int()
                            .nullable(),
                        subscriptionPeriodEndMs: z
                            .number()
                            .positive()
                            .int()
                            .nullable(),
                    })
                )
                .handler(
                    async (
                        {
                            userId,
                            studioId,
                            subscriptionId,
                            subscriptionStatus,
                            subscriptionPeriodStartMs,
                            subscriptionPeriodEndMs,
                        },
                        context
                    ) => {
                        if (!this._subscriptions) {
                            return SUBSCRIPTIONS_NOT_SUPPORTED_RESULT;
                        }

                        const sessionKey = context.sessionKey;

                        if (!sessionKey) {
                            return NOT_LOGGED_IN_RESULT;
                        }

                        const validation = await this._validateSessionKey(
                            sessionKey
                        );
                        if (validation.success === false) {
                            return validation;
                        }

                        const result =
                            await this._subscriptions.updateSubscription({
                                currentUserId: validation.userId,
                                currentUserRole: validation.role,
                                userId,
                                studioId,
                                subscriptionId,
                                subscriptionStatus,
                                subscriptionPeriodStartMs,
                                subscriptionPeriodEndMs,
                            });

                        return result;
                    }
                ),

            listInsts: procedure()
                .origins('api')
                .http('GET', '/api/v2/records/insts/list')
                .inputs(
                    z.object({
                        recordName: RECORD_NAME_VALIDATION.optional(),
                        inst: z.string().optional(),
                    })
                )
                .handler(async ({ recordName, inst }, context) => {
                    if (!this._websocketController) {
                        return INSTS_NOT_SUPPORTED_RESULT;
                    }

                    const sessionKey = context.sessionKey;

                    if (!sessionKey) {
                        return NOT_LOGGED_IN_RESULT;
                    }

                    const validation = await this._validateSessionKey(
                        sessionKey
                    );

                    if (validation.success === false) {
                        return validation;
                    }

                    const userId = validation.userId;

                    const result = await this._websocketController.listInsts(
                        recordName,
                        userId,
                        inst
                    );
                    return result;
                }),

            deleteInst: procedure()
                .origins('account')
                .http('DELETE', '/api/v2/records/insts')
                .inputs(
                    z.object({
                        recordKey: RECORD_KEY_VALIDATION.optional(),
                        recordName: RECORD_NAME_VALIDATION.optional(),
                        inst: z.string().optional(),
                    })
                )
                .handler(async ({ recordKey, recordName, inst }, context) => {
                    if (!this._websocketController) {
                        return INSTS_NOT_SUPPORTED_RESULT;
                    }

                    const sessionKey = context.sessionKey;

                    if (!sessionKey) {
                        return NOT_LOGGED_IN_RESULT;
                    }

                    const validation = await this._validateSessionKey(
                        sessionKey
                    );

                    if (validation.success === false) {
                        return validation;
                    }

                    const result = await this._websocketController.eraseInst(
                        recordKey ?? recordName,
                        inst,
                        validation.userId
                    );
                    return result;
                }),

            reportInst: procedure()
                .origins('api')
                .http('POST', '/api/v2/records/insts/report')
                .inputs(
                    z.object({
                        recordName: RECORD_NAME_VALIDATION.nullable(),
                        inst: z.string().nonempty(),
                        automaticReport: z.boolean(),
                        reportReason: z.union([
                            z.literal('poor-performance'),
                            z.literal('spam'),
                            z.literal('harassment'),
                            z.literal('copyright-infringement'),
                            z.literal('obscene'),
                            z.literal('illegal'),
                            z.literal('other'),
                        ]),
                        reportReasonText: z.string().nonempty().trim(),
                        reportedUrl: z.string().url(),
                        reportedPermalink: z.string().url(),
                    })
                )
                .handler(
                    async (
                        {
                            recordName,
                            inst,
                            automaticReport,
                            reportReason,
                            reportReasonText,
                            reportedUrl,
                            reportedPermalink,
                        },
                        context
                    ) => {
                        if (!this._moderationController) {
                            return MODERATION_NOT_SUPPORTED_RESULT;
                        }

                        const validation = await this._validateSessionKey(
                            context.sessionKey
                        );

                        if (validation.success === false) {
                            if (validation.errorCode !== 'no_session_key') {
                                return validation;
                            }
                        }

                        const result =
                            await this._moderationController.reportInst({
                                recordName,
                                inst,
                                automaticReport,
                                reportReason,
                                reportReasonText,
                                reportedUrl,
                                reportedPermalink,
                                reportingIpAddress: context.ipAddress,
                                reportingUserId: validation.userId,
                            });

                        return result;
                    }
                ),

            getInstData: procedure()
                .origins(true)
                .http('GET', '/instData')
                .inputs(
                    z.object({
                        recordName:
                            RECORD_NAME_VALIDATION.nullable().optional(),
                        inst: z.string().nonempty(),
                        branch: z
                            .string()
                            .nonempty()
                            .default(DEFAULT_BRANCH_NAME),
                    })
                )
                .handler(async ({ recordName, inst, branch }, context) => {
                    let userId: string = null;
                    const validation = await this._validateSessionKey(
                        context.sessionKey
                    );
                    if (validation.success === false) {
                        if (validation.errorCode === 'no_session_key') {
                            userId = null;
                        } else {
                            return validation;
                        }
                    } else {
                        userId = validation.userId;
                    }

                    const data = await this._websocketController.getBranchData(
                        userId,
                        recordName ?? null,
                        inst,
                        branch
                    );

                    return {
                        success: true,
                        ...data,
                    };
                }),

            listProcedures: procedure()
                .origins(true)
                .http('GET', '/api/v2/procedures')
                .inputs(z.object({}))
                .handler(async (_, context) => {
                    const procedures = this._procedures;
                    const metadata = getProcedureMetadata(procedures);
                    return {
                        success: true,
                        ...metadata,
                        version:
                            typeof GIT_TAG === 'string' ? GIT_TAG : undefined,
                        versionHash:
                            typeof GIT_HASH === 'string' ? GIT_HASH : undefined,
                    };
                }),
        };
    }

    private _setupRoutes() {
        const procs = this._procedures;
        for (let procedureName of Object.keys(procs)) {
            if (Object.prototype.hasOwnProperty.call(procs, procedureName)) {
                const procedure = (procs as any)[procedureName];
                if (procedure.http) {
                    this._addProcedureRoute(procedure, procedureName);
                }
            }
        }

        this.addRoute({
            method: 'POST',
            path: '/api/v3/callProcedure',
            schema: z.object({
                procedure: z.string().nonempty(),
                input: z.any().optional(),
                query: z.any().optional(),
            }),
            handler: async (request, { procedure, input, query }) => {
                const proc = (procs as any)[procedure] as Procedure<
                    any,
                    ProcedureOutput,
                    any
                >;
                if (!proc) {
                    return returnResult({
                        success: false,
                        errorCode: 'not_found',
                        errorMessage: `Unable to find procedure: ${procedure}`,
                    } as const);
                }

                const span = trace.getActiveSpan();
                if (span) {
                    span.updateName(`http:${procedure}`);
                    span.setAttribute('request.procedure', procedure);
                }

                const origins =
                    proc.allowedOrigins === 'account'
                        ? this._allowedAccountOrigins
                        : proc.allowedOrigins === 'api'
                        ? this._allowedApiOrigins
                        : proc.allowedOrigins ?? true;

                if (origins !== true && !validateOrigin(request, origins)) {
                    return formatResponse(
                        request,
                        returnResult(INVALID_ORIGIN_RESULT),
                        origins
                    );
                }

                const context: RPCContext = {
                    ipAddress: request.ipAddress,
                    sessionKey: getSessionKey(request),
                    httpRequest: request,
                    origin: request.headers.origin ?? null,
                };

                let result: ProcedureOutput;
                if (proc.schema) {
                    const parseResult = proc.schema.safeParse(input);
                    if (parseResult.success === false) {
                        return formatResponse(
                            request,
                            returnZodError(parseResult.error),
                            origins
                        );
                    }

                    let queryData: any;
                    if (proc.querySchema) {
                        const parseResult = proc.querySchema.safeParse(query);
                        if (parseResult.success === false) {
                            return formatResponse(
                                request,
                                returnZodError(parseResult.error),
                                origins
                            );
                        }
                        queryData = parseResult.data;
                    }

                    result = await proc.handler(
                        parseResult.data,
                        context,
                        queryData
                    );
                } else {
                    result = await proc.handler(input, context);
                }

                return returnProcedureOutput(result);
            },
        });

        this.addRoute({
            method: 'POST',
            path: '/api/stripeWebhook',
            name: 'stripeWebhook',
            allowedOrigins: true,
            handler: (request) => this._stripeWebhook(request),
        });
    }

    /**
     * Adds the given procedure to the server.
     * @param name The name of the procedure.
     * @param procedure The procedure that should be added.
     */
    addProcedure<TInput, TOutput extends ProcedureOutput, TQuery>(
        name: string,
        procedure: Procedure<TInput, TOutput, TQuery>
    ) {
        if (name in this._procedures) {
            throw new Error(
                `A procedure already exists with the name: ${name}`
            );
        }
        (this._procedures as any)[name] = procedure;
        if (procedure.http) {
            this._addProcedureRoute(procedure, name);
        }
    }

    /**
     * Adds the given procedures to the server.
     * @param procedures The procedures that should be added.
     */
    addProcedures(procedures: Procedures) {
        for (let name of Object.keys(procedures)) {
            this.addProcedure(name, procedures[name]);
        }
    }

    /**
     * Adds the given procedural route to the server.
     * @param route The route that should be added.
     */
    private _addProcedureRoute<T, TQuery>(
        procedure: Procedure<T, ProcedureOutput, TQuery>,
        name: string
    ): void {
        if (!procedure.http) {
            throw new Error('Procedure must have an http route defined.');
        }

        const route = procedure.http;
        const r: Route<T> = {
            method: route.method,
            path: route.path,
            schema: procedure.schema,
            querySchema: procedure.querySchema,
            name: name,
            handler: async (request, data, query) => {
                const context: RPCContext = {
                    ipAddress: request.ipAddress,
                    sessionKey: getSessionKey(request),
                    httpRequest: request,
                    origin: request.headers.origin ?? null,
                };
                const result = await procedure.handler(data, context, query);
                const response = returnProcedureOutput(result);

                if (procedure.mapToResponse) {
                    const procedureResponse = await procedure.mapToResponse(
                        result,
                        context
                    );
                    return merge(response, procedureResponse);
                }

                return response;
            },
            allowedOrigins: procedure.allowedOrigins,
        };

        this.addRoute(r);
    }

    /**
     * Adds the given route to the server.
     */
    addRoute<T>(route: Route<T>) {
        const routeKey = `${route.method}:${route.path}`;
        if (this._routes.has(routeKey)) {
            throw new Error(
                `A route already exists for the given method and path: ${routeKey}`
            );
        }
        this._routes.set(routeKey, route);
    }

    /**
     * Forcefully adds the given route to the server, overwriting any routes that already exist.
     * @param route The route that should be added.
     */
    overrideRoute<T>(route: Route<T>) {
        const routeKey = `${route.method}:${route.path}`;
        this._routes.set(routeKey, route);
    }

    /**
     * Handles the given request and returns the specified response.
     * @param request The request that should be handled.
     */
    @traced(
        'RecordsServer',
        {
            kind: SpanKind.SERVER,
            root: true,
        },
        {
            histogram: {
                meter: RECORDS_SERVER_METER,
                name: 'records.http.duration',
                options: {
                    description:
                        'A distribution of the HTTP server request durations.',
                    unit: 'miliseconds',
                    valueType: ValueType.INT,
                },
                attributes: (
                    [request]: [GenericHttpRequest],
                    ret: GenericHttpResponse
                ) => ({
                    [SEMATTRS_HTTP_METHOD]: request.method,
                    ['http.status_code']: ret.statusCode,
                }),
            },
            errorCounter: {
                meter: RECORDS_SERVER_METER,
                name: 'records.http.errors',
                options: {
                    description: 'A count of the HTTP server errors.',
                },
            },
        }
    )
    @traceHttpResponse()
    async handleHttpRequest(
        request: GenericHttpRequest
    ): Promise<GenericHttpResponse> {
        const span = trace.getActiveSpan();
        if (span) {
            const url = new URL(request.path, `http://${request.headers.host}`);
            span.setAttributes({
                [SEMATTRS_HTTP_METHOD]: request.method,
                [SEMATTRS_HTTP_URL]: url.href,
                [SEMATTRS_HTTP_TARGET]: request.path,
                [SEMATTRS_HTTP_CLIENT_IP]: request.ipAddress,
                [SEMATTRS_HTTP_HOST]: request.headers.host,
                [SEMATTRS_HTTP_USER_AGENT]: request.headers['user-agent'],
                ['http.origin']: request.headers.origin,
            });
        }

        let skipRateLimitCheck = false;
        if (!this._rateLimit) {
            skipRateLimitCheck = true;
        } else if (
            request.method == 'POST' &&
            request.path === '/api/stripeWebhook'
        ) {
            skipRateLimitCheck = true;
        }

        if (skipRateLimitCheck && span) {
            span.setAttribute('request.rateLimitCheck', 'skipped');
        }

        if (!skipRateLimitCheck) {
            const response = await this._rateLimit.checkRateLimit({
                ipAddress: request.ipAddress,
            });

            if (response.success === false) {
                if (response.errorCode === 'rate_limit_exceeded') {
                    return formatResponse(
                        request,
                        returnResult(response),
                        true
                    );
                } else {
                    console.log(
                        '[RecordsServer] Rate limit check failed. Allowing request to continue.'
                    );
                }
            }
        }

        if (
            request.method === 'GET' &&
            request.path.startsWith('/api/') &&
            request.path.endsWith('/metadata') &&
            !!request.pathParams.userId
        ) {
            return formatResponse(
                request,
                await this._getUserInfo(request),
                this._allowedAccountOrigins
            );
        } else if (
            request.method === 'PUT' &&
            request.path.startsWith('/api/') &&
            request.path.endsWith('/metadata') &&
            !!request.pathParams.userId
        ) {
            return formatResponse(
                request,
                await this._putUserInfo(request),
                this._allowedAccountOrigins
            );
        } else if (
            request.method === 'GET' &&
            request.path.startsWith('/api/') &&
            request.path.endsWith('/subscription') &&
            !!request.pathParams.userId
        ) {
            return formatResponse(
                request,
                await this._getSubscriptionInfo(request),
                this._allowedAccountOrigins
            );
        } else if (
            request.method === 'POST' &&
            request.path.startsWith('/api/') &&
            request.path.endsWith('/subscription/manage') &&
            !!request.pathParams.userId
        ) {
            return formatResponse(
                request,
                await this._manageSubscription(request),
                this._allowedAccountOrigins
            );
        } else if (
            request.method === 'OPTIONS' &&
            request.path.startsWith('/api/v2/records/file/')
        ) {
            return formatResponse(
                request,
                await this._handleRecordFileOptions(request),
                this._allowedApiOrigins
            );
        } else if (request.method === 'OPTIONS') {
            return formatResponse(
                request,
                await this._handleOptions(request),
                true
            );
        }

        const route = this._routes.get(`${request.method}:${request.path}`);
        if (route) {
            if (span && route.name) {
                span.updateName(`http:${route.name}`);
            }

            const origins =
                route.allowedOrigins === 'account'
                    ? this._allowedAccountOrigins
                    : route.allowedOrigins === 'api'
                    ? this._allowedApiOrigins
                    : route.allowedOrigins ?? true;

            if (origins !== true && !validateOrigin(request, origins)) {
                return formatResponse(
                    request,
                    returnResult(INVALID_ORIGIN_RESULT),
                    origins
                );
            }

            try {
                let response: GenericHttpResponse;
                if (route.schema) {
                    let data: any;
                    if (request.method === 'GET' || request.method === 'HEAD') {
                        const parseResult = route.schema.safeParse(
                            request.query
                        );
                        if (parseResult.success === false) {
                            return formatResponse(
                                request,
                                returnZodError(parseResult.error),
                                origins
                            );
                        }
                        data = parseResult.data;
                    } else {
                        if (typeof request.body !== 'string') {
                            return formatResponse(
                                request,
                                returnResult(
                                    UNACCEPTABLE_REQUEST_RESULT_MUST_BE_JSON
                                ),
                                origins
                            );
                        }

                        const jsonResult = tryParseJson(request.body);

                        if (
                            !jsonResult.success ||
                            typeof jsonResult.value !== 'object'
                        ) {
                            return formatResponse(
                                request,
                                returnResult(
                                    UNACCEPTABLE_REQUEST_RESULT_MUST_BE_JSON
                                ),
                                origins
                            );
                        }

                        const parseResult = route.schema.safeParse(
                            jsonResult.value
                        );
                        if (parseResult.success === false) {
                            return formatResponse(
                                request,
                                returnZodError(parseResult.error),
                                origins
                            );
                        }
                        data = parseResult.data;
                    }

                    let query: any;
                    if (route.querySchema) {
                        const parseResult = route.schema.safeParse(
                            request.query
                        );
                        if (parseResult.success === false) {
                            return formatResponse(
                                request,
                                returnZodError(parseResult.error),
                                origins
                            );
                        }
                        query = parseResult.data;
                    }

                    response = await route.handler(request, data, query);
                } else {
                    response = await route.handler(request);
                }

                if (response) {
                    return formatResponse(request, response, origins);
                } else {
                    return formatResponse(
                        request,
                        returnResult({ success: true }),
                        origins
                    );
                }
            } catch (err) {
                console.error(
                    '[RecordsServer] Error while handling request: ',
                    err,
                    request
                );
                return formatResponse(
                    request,
                    returnResult({
                        success: false,
                        errorCode: 'server_error',
                        errorMessage: 'A server error occurred.',
                    }),
                    origins
                );
            }
        }

        return formatResponse(
            request,
            returnResult(OPERATION_NOT_FOUND_RESULT),
            true
        );
    }

    /**
     * Handles the given request and returns the specified response.
     * @param request The request that should be handled.
     */
    @traced(
        'RecordsServer',
        {
            kind: SpanKind.SERVER,
        },
        {
            histogram: {
                meter: RECORDS_SERVER_METER,
                name: 'records.ws.duration',
                options: {
                    description:
                        'A distribution of the HTTP server request durations.',
                    unit: 'miliseconds',
                    valueType: ValueType.INT,
                },
                attributes: ([request]: [GenericWebsocketRequest], ret) => ({
                    'websocket.type': request.type,
                }),
            },
            errorCounter: {
                meter: RECORDS_SERVER_METER,
                name: 'records.ws.errors',
                options: {
                    description: 'A count of the Websocket server errors.',
                },
                attributes: ([request]: [GenericWebsocketRequest], ret) => ({
                    'websocket.type': request.type,
                }),
            },
        }
    )
    async handleWebsocketRequest(request: GenericWebsocketRequest) {
        if (!this._websocketController) {
            return;
        }

        const span = trace.getActiveSpan();
        if (span) {
            span.setAttributes({
                [SEMATTRS_HTTP_CLIENT_IP]: request.ipAddress,
                ['http.origin']: request.origin,
                ['websocket.type']: request.type,
                ['request.connectionId']: request.connectionId,
            });
        }

        let skipRateLimitCheck = false;
        if (!this._websocketRateLimit) {
            skipRateLimitCheck = true;
        } else if (request.type !== 'message') {
            skipRateLimitCheck = true;
        }

        if (!skipRateLimitCheck) {
            const response = await this._websocketRateLimit.checkRateLimit({
                ipAddress: request.ipAddress,
            });

            if (response.success === false) {
                if (response.errorCode === 'rate_limit_exceeded') {
                    await this._websocketController.rateLimitExceeded(
                        request.connectionId,
                        response.retryAfterSeconds ?? 0,
                        response.totalHits,
                        Date.now()
                    );
                    return;
                } else {
                    console.log(
                        '[RecordsServer] Websocket rate limit check failed. Allowing request to continue.'
                    );
                }
            }
        }

        if (skipRateLimitCheck && span) {
            span.setAttribute('request.rateLimitCheck', 'skipped');
        }

        if (request.type === 'connect') {
            console.log(
                `[RecordsServer] Connection recieved: `,
                request.connectionId
            );
        } else if (request.type === 'disconnect') {
            console.log(
                `[RecordsServer] Disconnection recieved: `,
                request.connectionId
            );
            await this._websocketController.disconnect(request.connectionId);
        } else if (request.type === 'message') {
            if (typeof request.body !== 'string') {
                // Bad request
                return;
            }

            const jsonResult = tryParseJson(request.body);

            if (!jsonResult.success || typeof jsonResult.value !== 'object') {
                return;
            }

            const parseResult = websocketEventSchema.safeParse(
                jsonResult.value
            );

            if (parseResult.success === false) {
                await this._sendWebsocketZodError(
                    request.connectionId,
                    null,
                    parseResult.error
                );
                return;
            }

            let [type, requestId, ...rest] = parseResult.data;

            if (type === WebsocketEventTypes.Message) {
                const [message] = rest;
                return await this._processWebsocketMessage(
                    request,
                    requestId,
                    message
                );
            } else if (type === WebsocketEventTypes.UploadRequest) {
                return await this._processWebsocketUploadRequest(
                    request,
                    requestId
                );
            } else if (type === WebsocketEventTypes.DownloadRequest) {
                const [url, method, headers] = rest;
                return await this._processWebsocketDownload(
                    request,
                    requestId,
                    url,
                    method,
                    headers
                );
            } else {
                // not supported
                return;
            }
        }
    }

    private async _sendWebsocketZodError(
        connectionId: string,
        requestId: number | null,
        error: ZodError<any>
    ) {
        await this._websocketController.sendError(connectionId, requestId, {
            success: false,
            errorCode: 'unacceptable_request',
            errorMessage:
                'The request was invalid. One or more fields were invalid.',
            issues: error.issues,
        });
    }

    @traced('RecordsServer')
    private async _processWebsocketMessage(
        request: GenericWebsocketRequest,
        requestId: number,
        message: WebsocketRequestMessage
    ) {
        const span = trace.getActiveSpan();
        const messageResult = websocketRequestMessageSchema.safeParse(message);

        if (messageResult.success === false) {
            span?.setAttribute('request.messageType', 'invalid');
            await this._sendWebsocketZodError(
                request.connectionId,
                requestId,
                messageResult.error
            );
            return;
        }
        const data = messageResult.data;
        span?.setAttribute('request.messageType', data.type);

        if (data.type === 'login') {
            await this._websocketController.login(
                request.connectionId,
                requestId,
                data as LoginMessage
            );
        } else if (data.type === 'repo/watch_branch') {
            await this._websocketController.watchBranch(
                request.connectionId,
                data as WatchBranchMessage
            );
        } else if (data.type === 'repo/unwatch_branch') {
            await this._websocketController.unwatchBranch(
                request.connectionId,
                data.recordName,
                data.inst,
                data.branch
            );
        } else if (data.type === 'repo/add_updates') {
            await this._websocketController.addUpdates(
                request.connectionId,
                data as AddUpdatesMessage
            );
        } else if (data.type === 'repo/get_updates') {
            await this._websocketController.getUpdates(
                request.connectionId,
                data.recordName,
                data.inst,
                data.branch
            );
        } else if (data.type === 'repo/send_action') {
            await this._websocketController.sendAction(
                request.connectionId,
                data as SendActionMessage
            );
        } else if (data.type === 'repo/watch_branch_devices') {
            await this._websocketController.watchBranchDevices(
                request.connectionId,
                data.recordName,
                data.inst,
                data.branch
            );
        } else if (data.type === 'repo/unwatch_branch_devices') {
            await this._websocketController.unwatchBranchDevices(
                request.connectionId,
                data.recordName,
                data.inst,
                data.branch
            );
        } else if (data.type === 'repo/connection_count') {
            await this._websocketController.deviceCount(
                request.connectionId,
                data.recordName,
                data.inst,
                data.branch
            );
        } else if (data.type === 'sync/time') {
            await this._websocketController.syncTime(
                request.connectionId,
                data as TimeSyncRequestMessage,
                Date.now()
            );
        } else if (data.type === 'permission/request/missing') {
            await this._websocketController.requestMissingPermission(
                request.connectionId,
                data as RequestMissingPermissionMessage
            );
        } else if (data.type === 'permission/request/missing/response') {
            await this._websocketController.respondToPermissionRequest(
                request.connectionId,
                data as RequestMissingPermissionResponseMessage
            );
        } else if (data.type === 'http_request') {
            let headers: GenericHttpHeaders = {};

            for (let key in data.request.headers) {
                headers[key.toLowerCase()] = data.request.headers[key];
            }
            headers.origin = request.origin;

            const httpRequest: GenericHttpRequest = {
                path: data.request.path,
                method: data.request.method,
                pathParams: data.request.pathParams,
                body: data.request.body,
                query: data.request.query,
                headers: headers,
                ipAddress: request.ipAddress,
            };

            const result = await this.handleHttpRequest(httpRequest);
            if (
                typeof result.body === 'object' &&
                Symbol.asyncIterator in result.body
            ) {
                let response: Partial<GenericHttpResponse> = result;
                let index = 0;
                const i = result.body[Symbol.asyncIterator]();
                while (true) {
                    let { value, done } = await i.next();
                    await this._websocketController.messenger.sendMessage(
                        [request.connectionId],
                        {
                            type: 'http_partial_response',
                            id: data.id,
                            index: index,
                            final: done ? true : undefined,
                            response: {
                                ...response,
                                body: value,
                            },
                        }
                    );
                    response = {};
                    index += 1;

                    if (done) {
                        break;
                    }
                }
            } else {
                await this._websocketController.messenger.sendMessage(
                    [request.connectionId],
                    {
                        type: 'http_response',
                        id: data.id,
                        response: result,
                    }
                );
            }
        }
    }

    @traced('RecordsServer')
    private async _processWebsocketDownload(
        request: GenericWebsocketRequest,
        requestId: number,
        url: string,
        method: string,
        headers: GenericHttpHeaders
    ) {
        const connectionId = request.connectionId;
        const result = await this._websocketController.downloadRequest(
            connectionId,
            requestId,
            url,
            method,
            headers
        );

        if (result.success === false) {
            await this._websocketController.sendError(
                connectionId,
                requestId,
                result
            );
            return;
        }

        const parseResult = tryParseJson(result.message);

        if (!parseResult.success) {
            await this._websocketController.sendError(connectionId, requestId, {
                success: false,
                errorCode: 'unacceptable_request',
                errorMessage:
                    'The request was invalid. The downloaded file must contain JSON.',
            });
            return;
        }

        await this._processWebsocketMessage(
            request,
            requestId,
            parseResult.value
        );
    }

    @traced('RecordsServer')
    private async _processWebsocketUploadRequest(
        request: GenericWebsocketRequest,
        requestId: number
    ) {
        const connectionId = request.connectionId;
        await this._websocketController.uploadRequest(connectionId, requestId);
    }

    // private _setupRoutes() {
    //     this.addRoute({
    //         method: 'POST',
    //         path: '/api/stripeWebhook',
    //         allowedOrigins: true,
    //         handler: (request) => this._stripeWebhook(request),
    //     });

    //     this.addRoute({
    //         method: 'POST',
    //         path: '/api/v2/email/valid',
    //         allowedOrigins: 'account',
    //         schema: z.object({
    //             email: z.string(),
    //         }),
    //         handler: async (request, { email }) => {
    //             const result = await this._auth.isValidEmailAddress(email);
    //             return returnResult(result);
    //         },
    //     });

    //     this.addRoute({
    //         method: 'POST',
    //         path: '/api/v2/displayName/valid',
    //         allowedOrigins: 'account',
    //         schema: z.object({
    //             displayName: z.string(),
    //             name: NAME_VALIDATION.optional(),
    //         }),
    //         handler: async (request, { displayName, name }) => {
    //             const result = await this._auth.isValidDisplayName(
    //                 displayName,
    //                 name
    //             );
    //             return returnResult(result);
    //         },
    //     });

    //     this.addRoute({
    //         method: 'GET',
    //         path: '/api/v2/sessions',
    //         allowedOrigins: 'account',
    //         handler: async (request) => this._getSessions(request),
    //     });

    //     this.addRoute({
    //         method: 'POST',
    //         path: '/api/v2/replaceSession',
    //         allowedOrigins: 'account',
    //         handler: (request) => this._postReplaceSession(request),
    //     });

    //     this.addRoute({
    //         method: 'POST',
    //         path: '/api/v2/revokeAllSessions',
    //         allowedOrigins: 'account',
    //         schema: z.object({
    //             userId: z.string(),
    //         }),
    //         handler: async (request, { userId }) => {
    //             const authorization = getSessionKey(request);

    //             if (!authorization) {
    //                 return returnResult(NOT_LOGGED_IN_RESULT);
    //             }

    //             const result = await this._auth.revokeAllSessions({
    //                 userId: userId,
    //                 sessionKey: authorization,
    //             });

    //             return returnResult(result);
    //         },
    //     });

    //     this.addRoute({
    //         method: 'POST',
    //         path: '/api/v2/revokeSession',
    //         allowedOrigins: 'account',
    //         schema: z.object({
    //             userId: z.string().optional(),
    //             sessionId: z.string().optional(),
    //             sessionKey: z.string().optional(),
    //         }),
    //         handler: async (
    //             request,
    //             { userId, sessionId, sessionKey: sessionKeyToRevoke }
    //         ) => {
    //             // Parse the User ID and Session ID from the sessionKey that is provided in
    //             // session key that should be revoked
    //             if (!!sessionKeyToRevoke) {
    //                 const parsed = parseSessionKey(sessionKeyToRevoke);
    //                 if (parsed) {
    //                     userId = parsed[0];
    //                     sessionId = parsed[1];
    //                 }
    //             }

    //             const authorization = getSessionKey(request);

    //             if (!authorization) {
    //                 return returnResult(NOT_LOGGED_IN_RESULT);
    //             }

    //             const result = await this._auth.revokeSession({
    //                 userId,
    //                 sessionId,
    //                 sessionKey: authorization,
    //             });

    //             return returnResult(result);
    //         },
    //     });

    //     this.addRoute({
    //         method: 'POST',
    //         path: '/api/v2/completeLogin',
    //         allowedOrigins: 'account',
    //         schema: z.object({
    //             userId: z.string(),
    //             requestId: z.string(),
    //             code: z.string(),
    //         }),
    //         handler: async (request, { userId, requestId, code }) => {
    //             const result = await this._auth.completeLogin({
    //                 userId,
    //                 requestId,
    //                 code,
    //                 ipAddress: request.ipAddress,
    //             });

    //             return returnResult(result);
    //         },
    //     });

    //     this.addRoute({
    //         method: 'POST',
    //         path: '/api/v2/login',
    //         allowedOrigins: 'account',
    //         schema: z.object({
    //             address: z.string(),
    //             addressType: z.enum(['email', 'phone']),
    //         }),
    //         handler: async (request, { address, addressType }) => {
    //             const result = await this._auth.requestLogin({
    //                 address,
    //                 addressType,
    //                 ipAddress: request.ipAddress,
    //             });

    //             return returnResult(result);
    //         },
    //     });

    //     this.addRoute({
    //         method: 'POST',
    //         path: '/api/v2/login/privo',
    //         allowedOrigins: 'account',
    //         schema: z.object({}),
    //         handler: async (request) => {
    //             const result = await this._auth.requestOpenIDLogin({
    //                 provider: PRIVO_OPEN_ID_PROVIDER,
    //                 ipAddress: request.ipAddress,
    //             });

    //             return returnResult(result);
    //         },
    //     });

    //     this.addRoute({
    //         method: 'POST',
    //         path: '/api/v2/oauth/code',
    //         allowedOrigins: 'account',
    //         schema: z.object({
    //             code: z.string().nonempty(),
    //             state: z.string().nonempty(),
    //         }),
    //         handler: async (request, { code, state }) => {
    //             const result = await this._auth.processOpenIDAuthorizationCode({
    //                 ipAddress: request.ipAddress,
    //                 authorizationCode: code,
    //                 state,
    //             });

    //             return returnResult(result);
    //         },
    //     });

    //     this.addRoute({
    //         method: 'POST',
    //         path: '/api/v2/oauth/complete',
    //         allowedOrigins: 'account',
    //         schema: z.object({
    //             requestId: z.string().nonempty(),
    //         }),
    //         handler: async (request, { requestId }) => {
    //             const result = await this._auth.completeOpenIDLogin({
    //                 ipAddress: request.ipAddress,
    //                 requestId,
    //             });

    //             return returnResult(result);
    //         },
    //     });

    //     this.addRoute({
    //         method: 'POST',
    //         path: '/api/v2/register/privo',
    //         allowedOrigins: 'account',
    //         schema: z.object({
    //             email: z.string().min(1).email().optional(),
    //             parentEmail: z.string().min(1).email().optional(),
    //             name: NAME_VALIDATION,
    //             dateOfBirth: z.coerce.date(),
    //             displayName: DISPLAY_NAME_VALIDATION,
    //         }),
    //         handler: async (
    //             request,
    //             { email, parentEmail, name, dateOfBirth, displayName }
    //         ) => {
    //             const result = await this._auth.requestPrivoSignUp({
    //                 email,
    //                 parentEmail,
    //                 name,
    //                 dateOfBirth,
    //                 displayName,
    //                 ipAddress: request.ipAddress,
    //             });

    //             return returnResult(result);
    //         },
    //     });

    //     this.addRoute({
    //         method: 'GET',
    //         path: '/api/v2/webauthn/register/options',
    //         allowedOrigins: true,
    //         handler: async (request) => {
    //             // We don't validate origin because the AuthController will validate it based on the allowed
    //             // relying parties.

    //             const validation = await this._validateHttpSessionKey(request);

    //             if (validation.success === false) {
    //                 if (validation.errorCode === 'no_session_key') {
    //                     return returnResult(NOT_LOGGED_IN_RESULT);
    //                 }
    //                 return returnResult(validation);
    //             }

    //             const result = await this._auth.requestWebAuthnRegistration({
    //                 userId: validation.userId,
    //                 originOrHost:
    //                     request.headers.origin ??
    //                     request.headers['x-dev-proxy-host'] ??
    //                     request.headers.host,
    //             });

    //             return returnResult(result);
    //         },
    //     });

    //     this.addRoute({
    //         method: 'POST',
    //         path: '/api/v2/webauthn/register',
    //         allowedOrigins: true,
    //         schema: z.object({
    //             response: z.object({
    //                 id: z.string().nonempty(),
    //                 rawId: z.string().nonempty(),
    //                 response: z.object({
    //                     clientDataJSON: z.string().nonempty(),
    //                     attestationObject: z.string().nonempty(),
    //                     authenticatorData: z.string().nonempty().optional(),
    //                     transports: z
    //                         .array(z.string().min(1).max(64))
    //                         .optional(),
    //                     publicKeyAlgorithm: z.number().optional(),
    //                     publicKey: z.string().nonempty().optional(),
    //                 }),
    //                 authenticatorAttachment: z
    //                     .enum(['cross-platform', 'platform'])
    //                     .optional(),
    //                 clientExtensionResults: z.object({
    //                     appid: z.boolean().optional(),
    //                     credProps: z
    //                         .object({
    //                             rk: z.boolean().optional(),
    //                         })
    //                         .optional(),
    //                     hmacCreateSecret: z.boolean().optional(),
    //                 }),
    //                 type: z.literal('public-key'),
    //             }),
    //         }),
    //         handler: async (request, { response }) => {
    //             // We don't validate origin because the AuthController will validate it based on the allowed
    //             // relying parties.
    //             const validation = await this._validateHttpSessionKey(request);

    //             if (validation.success === false) {
    //                 if (validation.errorCode === 'no_session_key') {
    //                     return returnResult(NOT_LOGGED_IN_RESULT);
    //                 }
    //                 return returnResult(validation);
    //             }

    //             const result = await this._auth.completeWebAuthnRegistration({
    //                 userId: validation.userId,
    //                 response: response as any,
    //                 originOrHost:
    //                     request.headers.origin ??
    //                     request.headers['x-dev-proxy-host'] ??
    //                     request.headers.host,
    //                 userAgent: request.headers['user-agent'],
    //             });

    //             return returnResult(result);
    //         },
    //     });

    //     this.addRoute({
    //         method: 'GET',
    //         path: '/api/v2/webauthn/login/options',
    //         allowedOrigins: true,
    //         handler: async (request) => {
    //             // We don't validate origin because the AuthController will validate it based on the allowed
    //             // relying parties.

    //             const result = await this._auth.requestWebAuthnLogin({
    //                 ipAddress: request.ipAddress,
    //                 originOrHost:
    //                     request.headers.origin ??
    //                     request.headers['x-dev-proxy-host'] ??
    //                     request.headers.host,
    //             });

    //             return returnResult(result);
    //         },
    //     });

    //     this.addRoute({
    //         method: 'POST',
    //         path: '/api/v2/webauthn/login',
    //         allowedOrigins: true,
    //         schema: z.object({
    //             requestId: z.string().nonempty(),
    //             response: z.object({
    //                 id: z.string().nonempty(),
    //                 rawId: z.string().nonempty(),
    //                 response: z.object({
    //                     clientDataJSON: z.string().nonempty(),
    //                     authenticatorData: z.string().nonempty(),
    //                     signature: z.string().nonempty(),
    //                     userHandle: z.string().nonempty().optional(),
    //                 }),
    //                 authenticatorAttachment: z
    //                     .enum(['cross-platform', 'platform'])
    //                     .optional(),
    //                 clientExtensionResults: z.object({
    //                     appid: z.boolean().optional(),
    //                     credProps: z
    //                         .object({
    //                             rk: z.boolean().optional(),
    //                         })
    //                         .optional(),
    //                     hmacCreateSecret: z.boolean().optional(),
    //                 }),
    //                 type: z.literal('public-key'),
    //             }),
    //         }),
    //         handler: async (request, { response, requestId }) => {
    //             // We don't validate origin because the AuthController will validate it based on the allowed
    //             // relying parties.

    //             const result = await this._auth.completeWebAuthnLogin({
    //                 requestId: requestId,
    //                 ipAddress: request.ipAddress,
    //                 response: response as any,
    //                 originOrHost:
    //                     request.headers.origin ??
    //                     request.headers['x-dev-proxy-host'] ??
    //                     request.headers.host,
    //             });

    //             return returnResult(result);
    //         },
    //     });

    //     this.addRoute({
    //         method: 'GET',
    //         path: '/api/v2/webauthn/authenticators',
    //         allowedOrigins: 'account',
    //         handler: async (request) => {
    //             const validation = await this._validateHttpSessionKey(request);

    //             if (validation.success === false) {
    //                 if (validation.errorCode === 'no_session_key') {
    //                     return returnResult(NOT_LOGGED_IN_RESULT);
    //                 }
    //                 return returnResult(validation);
    //             }

    //             const result = await this._auth.listUserAuthenticators(
    //                 validation.userId
    //             );

    //             return returnResult(result);
    //         },
    //     });

    //     this.addRoute({
    //         method: 'POST',
    //         path: '/api/v2/webauthn/authenticators/delete',
    //         allowedOrigins: 'account',
    //         schema: z.object({
    //             authenticatorId: z.string().nonempty(),
    //         }),
    //         handler: async (request, { authenticatorId }) => {
    //             const validation = await this._validateHttpSessionKey(request);

    //             if (validation.success === false) {
    //                 if (validation.errorCode === 'no_session_key') {
    //                     return returnResult(NOT_LOGGED_IN_RESULT);
    //                 }
    //                 return returnResult(validation);
    //             }

    //             const result = await this._auth.deleteUserAuthenticator(
    //                 validation.userId,
    //                 authenticatorId
    //             );

    //             return returnResult(result);
    //         },
    //     });

    //     this.addRoute({
    //         method: 'POST',
    //         path: '/api/v2/meet/token',
    //         allowedOrigins: 'api',
    //         schema: z.object({
    //             roomName: z.string(),
    //             userName: z.string(),
    //         }),
    //         handler: async (request, { roomName, userName }) => {
    //             const result = await this._livekit.issueToken(
    //                 roomName,
    //                 userName
    //             );
    //             return returnResult(result);
    //         },
    //     });

    //     this.addRoute({
    //         method: 'POST',
    //         path: '/api/v2/records',
    //         allowedOrigins: 'account',
    //         schema: z.object({
    //             recordName: RECORD_NAME_VALIDATION,
    //             ownerId: z
    //                 .string({
    //                     invalid_type_error: 'ownerId must be a string.',
    //                     required_error: 'ownerId is required.',
    //                 })
    //                 .nonempty('ownerId must not be empty.')
    //                 .optional(),
    //             studioId: z
    //                 .string({
    //                     invalid_type_error: 'studioId must be a string.',
    //                     required_error: 'studioId is required.',
    //                 })
    //                 .nonempty('studioId must not be empty.')
    //                 .optional(),
    //         }),
    //         handler: async (request, { recordName, ownerId, studioId }) => {
    //             if (!recordName || typeof recordName !== 'string') {
    //                 return returnResult({
    //                     success: false,
    //                     errorCode: 'unacceptable_request',
    //                     errorMessage:
    //                         'recordName is required and must be a string.',
    //                 });
    //             }

    //             const validation = await this._validateHttpSessionKey(request);
    //             if (validation.success === false) {
    //                 if (validation.errorCode === 'no_session_key') {
    //                     return returnResult(NOT_LOGGED_IN_RESULT);
    //                 }
    //                 return returnResult(validation);
    //             }

    //             const result = await this._records.createRecord({
    //                 recordName,
    //                 ownerId,
    //                 studioId,
    //                 userId: validation.userId,
    //             });

    //             return returnResult(result);
    //         },
    //     });

    //     this.addRoute({
    //         method: 'POST',
    //         path: '/api/v2/records/events/count',
    //         allowedOrigins: 'api',
    //         schema: z.object({
    //             recordKey: RECORD_KEY_VALIDATION,
    //             eventName: EVENT_NAME_VALIDATION,
    //             count: z.number({
    //                 invalid_type_error: 'count must be a number.',
    //                 required_error: 'count is required.',
    //             }),
    //             instances: INSTANCES_ARRAY_VALIDATION.optional(),
    //         }),
    //         handler: async (
    //             request,
    //             { recordKey, eventName, count, instances }
    //         ) => {
    //             const validation = await this._validateHttpSessionKey(request);

    //             if (
    //                 validation.success === false &&
    //                 validation.errorCode !== 'no_session_key'
    //             ) {
    //                 return returnResult(validation);
    //             }

    //             const userId = validation.userId;

    //             const result = await this._events.addCount(
    //                 recordKey,
    //                 eventName,
    //                 count,
    //                 userId,
    //                 instances
    //             );

    //             return returnResult(result);
    //         },
    //     });

    //     this.addRoute({
    //         method: 'GET',
    //         path: '/api/v2/records/events/count',
    //         allowedOrigins: 'api',
    //         schema: z.object({
    //             recordName: RECORD_NAME_VALIDATION,
    //             eventName: z
    //                 .string({
    //                     required_error: 'eventName is required.',
    //                     invalid_type_error: 'eventName must be a string.',
    //                 })
    //                 .nonempty('eventName must not be empty'),
    //             instances: INSTANCES_QUERY_VALIDATION.optional(),
    //         }),
    //         handler: async (request, { recordName, eventName, instances }) => {
    //             const validation = await this._validateHttpSessionKey(request);

    //             if (
    //                 validation.success === false &&
    //                 validation.errorCode !== 'no_session_key'
    //             ) {
    //                 return returnResult(validation);
    //             }

    //             const userId = validation.userId;
    //             const result = await this._events.getCount(
    //                 recordName,
    //                 eventName,
    //                 userId,
    //                 instances
    //             );
    //             return returnResult(result);
    //         },
    //     });

    //     this.addRoute({
    //         method: 'GET',
    //         path: '/api/v2/records/events/list',
    //         allowedOrigins: 'api',
    //         schema: z.object({
    //             recordName: RECORD_NAME_VALIDATION,
    //             eventName: z
    //                 .string({
    //                     invalid_type_error: 'eventName must be a string.',
    //                     required_error: 'eventName is required.',
    //                 })
    //                 .nonempty('eventName must be non-empty.')
    //                 .optional(),
    //             instances: INSTANCES_QUERY_VALIDATION.optional(),
    //         }),
    //         handler: async (request, { recordName, eventName, instances }) => {
    //             const validation = await this._validateHttpSessionKey(request);
    //             if (
    //                 validation.success === false &&
    //                 validation.errorCode !== 'no_session_key'
    //             ) {
    //                 return returnResult(validation);
    //             }
    //             const userId = validation.userId;

    //             const result = await this._events.listEvents(
    //                 recordName,
    //                 eventName,
    //                 userId,
    //                 instances
    //             );
    //             return returnResult(result);
    //         },
    //     });

    //     this.addRoute({
    //         method: 'POST',
    //         path: '/api/v2/records/events',
    //         allowedOrigins: 'api',
    //         schema: z.object({
    //             recordKey: RECORD_KEY_VALIDATION,
    //             eventName: EVENT_NAME_VALIDATION,
    //             count: z.number().optional(),
    //             markers: MARKERS_VALIDATION.optional(),
    //             instances: INSTANCES_ARRAY_VALIDATION.optional(),
    //         }),
    //         handler: async (
    //             request,
    //             { recordKey, eventName, count, markers, instances }
    //         ) => {
    //             const validation = await this._validateHttpSessionKey(request);

    //             if (
    //                 validation.success === false &&
    //                 validation.errorCode !== 'no_session_key'
    //             ) {
    //                 return returnResult(validation);
    //             }

    //             const userId = validation.userId;

    //             const result = await this._events.updateEvent({
    //                 recordKeyOrRecordName: recordKey,
    //                 userId,
    //                 eventName,
    //                 count,
    //                 markers,
    //                 instances,
    //             });

    //             return returnResult(result);
    //         },
    //     });

    //     this.addRoute({
    //         method: 'DELETE',
    //         path: '/api/v2/records/manual/data',
    //         allowedOrigins: 'api',
    //         schema: ERASE_DATA_SCHEMA,
    //         handler: (request, data) =>
    //             this._baseEraseRecordData(request, this._manualData, data),
    //     });

    //     this.addRoute({
    //         method: 'GET',
    //         path: '/api/v2/records/manual/data',
    //         allowedOrigins: true,
    //         schema: GET_DATA_SCHEMA,
    //         handler: (request, data) =>
    //             this._baseGetRecordData(request, this._manualData, data),
    //     });

    //     this.addRoute({
    //         method: 'POST',
    //         path: '/api/v2/records/manual/data',
    //         allowedOrigins: 'api',
    //         schema: RECORD_DATA_SCHEMA,
    //         handler: (request, data) =>
    //             this._baseRecordData(request, this._manualData, data),
    //     });

    //     this.addRoute({
    //         method: 'GET',
    //         path: '/api/v2/records/file',
    //         allowedOrigins: 'api',
    //         schema: READ_FILE_SCHEMA,
    //         handler: (request, data) => this._readFile(request, data),
    //     });

    //     this.addRoute({
    //         method: 'GET',
    //         path: '/api/v2/records/file/list',
    //         allowedOrigins: 'api',
    //         schema: LIST_FILES_SCHEMA,
    //         handler: (request, data) => this._listFiles(request, data),
    //     });

    //     this.addRoute({
    //         method: 'DELETE',
    //         path: '/api/v2/records/file',
    //         allowedOrigins: 'api',
    //         schema: ERASE_FILE_SCHEMA,
    //         handler: (request, data) => this._eraseFile(request, data),
    //     });

    //     this.addRoute({
    //         method: 'POST',
    //         path: '/api/v2/records/file',
    //         allowedOrigins: 'api',
    //         schema: RECORD_FILE_SCHEMA,
    //         handler: (request, data) => this._recordFile(request, data),
    //     });

    //     this.addRoute({
    //         method: 'PUT',
    //         path: '/api/v2/records/file',
    //         allowedOrigins: 'api',
    //         schema: UPDATE_FILE_SCHEMA,
    //         handler: (request, data) => this._updateFile(request, data),
    //     });

    //     this.addRoute({
    //         method: 'DELETE',
    //         path: '/api/v2/records/data',
    //         allowedOrigins: 'api',
    //         schema: ERASE_DATA_SCHEMA,
    //         handler: (request, data) =>
    //             this._baseEraseRecordData(request, this._data, data),
    //     });

    //     this.addRoute({
    //         method: 'GET',
    //         path: '/api/v2/records/data',
    //         allowedOrigins: true,
    //         schema: GET_DATA_SCHEMA,
    //         handler: (request, data) =>
    //             this._baseGetRecordData(request, this._data, data),
    //     });

    //     this.addRoute({
    //         method: 'GET',
    //         path: '/api/v2/records/data/list',
    //         allowedOrigins: true,
    //         schema: z.object({
    //             recordName: RECORD_NAME_VALIDATION,
    //             address: ADDRESS_VALIDATION.nullable().optional(),
    //             marker: MARKER_VALIDATION.optional(),
    //             sort: z
    //                 .union([z.literal('ascending'), z.literal('descending')])
    //                 .optional(),
    //             instances: INSTANCES_QUERY_VALIDATION.optional(),
    //         }),
    //         handler: async (
    //             request,
    //             { recordName, address, instances, marker, sort }
    //         ) => {
    //             if (!recordName || typeof recordName !== 'string') {
    //                 return returnResult({
    //                     success: false,
    //                     errorCode: 'unacceptable_request',
    //                     errorMessage:
    //                         'recordName is required and must be a string.',
    //                 });
    //             }
    //             if (
    //                 address !== null &&
    //                 typeof address !== 'undefined' &&
    //                 typeof address !== 'string'
    //             ) {
    //                 return returnResult({
    //                     success: false,
    //                     errorCode: 'unacceptable_request',
    //                     errorMessage: 'address must be null or a string.',
    //                 });
    //             }

    //             const sessionKeyValidation = await this._validateHttpSessionKey(
    //                 request
    //             );
    //             if (
    //                 sessionKeyValidation.success === false &&
    //                 sessionKeyValidation.errorCode !== 'no_session_key'
    //             ) {
    //                 return returnResult(sessionKeyValidation);
    //             }

    //             if (!marker) {
    //                 const result = await this._data.listData(
    //                     recordName,
    //                     address || null,
    //                     sessionKeyValidation.userId,
    //                     instances
    //                 );
    //                 return returnResult(result);
    //             } else {
    //                 const result = await this._data.listDataByMarker({
    //                     recordKeyOrName: recordName,
    //                     marker: marker,
    //                     startingAddress: address,
    //                     sort: sort,
    //                     userId: sessionKeyValidation.userId,
    //                     instances,
    //                 });

    //                 return returnResult(result);
    //             }
    //         },
    //     });

    //     this.addRoute({
    //         method: 'POST',
    //         path: '/api/v2/records/data',
    //         allowedOrigins: 'api',
    //         schema: RECORD_DATA_SCHEMA,
    //         handler: (request, data) =>
    //             this._baseRecordData(request, this._data, data),
    //     });

    //     this.addRoute({
    //         method: 'GET',
    //         path: '/api/v2/records/list',
    //         allowedOrigins: 'api',
    //         schema: z.object({
    //             studioId: z.string().nonempty().optional(),
    //         }),
    //         handler: async (request, { studioId }) => {
    //             const validation = await this._validateHttpSessionKey(request);
    //             if (validation.success === false) {
    //                 if (validation.errorCode === 'no_session_key') {
    //                     return returnResult(NOT_LOGGED_IN_RESULT);
    //                 }
    //                 return returnResult(validation);
    //             }

    //             if (studioId) {
    //                 const result = await this._records.listStudioRecords(
    //                     studioId,
    //                     validation.userId
    //                 );
    //                 return returnResult(result);
    //             } else {
    //                 const result = await this._records.listRecords(
    //                     validation.userId
    //                 );
    //                 return returnResult(result);
    //             }
    //         },
    //     });

    //     this.addRoute({
    //         method: 'POST',
    //         path: '/api/v2/records/key',
    //         allowedOrigins: 'api',
    //         schema: z.object({
    //             recordName: RECORD_NAME_VALIDATION,
    //             policy: z.string({
    //                 invalid_type_error: 'policy must be a string.',
    //                 required_error: 'policy is required.',
    //             }),
    //         }),
    //         handler: async (request, { recordName, policy }) => {
    //             if (!recordName || typeof recordName !== 'string') {
    //                 return returnResult({
    //                     success: false,
    //                     errorCode: 'unacceptable_request',
    //                     errorMessage:
    //                         'recordName is required and must be a string.',
    //                 });
    //             }

    //             const validation = await this._validateHttpSessionKey(request);
    //             if (validation.success === false) {
    //                 if (validation.errorCode === 'no_session_key') {
    //                     return returnResult(NOT_LOGGED_IN_RESULT);
    //                 }
    //                 return returnResult(validation);
    //             }

    //             const result = await this._records.createPublicRecordKey(
    //                 recordName,
    //                 policy as PublicRecordKeyPolicy,
    //                 validation.userId
    //             );

    //             return returnResult(result);
    //         },
    //     });

    //     this.addRoute({
    //         method: 'POST',
    //         path: '/api/v2/records/permissions',
    //         allowedOrigins: 'api',
    //         schema: z.object({
    //             recordName: RECORD_NAME_VALIDATION,
    //             permission: AVAILABLE_PERMISSIONS_VALIDATION,
    //             instances: INSTANCES_ARRAY_VALIDATION.nonempty().optional(),
    //         }),
    //         handler: async (request, { recordName, permission, instances }) => {
    //             const sessionKeyValidation = await this._validateHttpSessionKey(
    //                 request
    //             );
    //             if (sessionKeyValidation.success === false) {
    //                 if (sessionKeyValidation.errorCode === 'no_session_key') {
    //                     return returnResult(NOT_LOGGED_IN_RESULT);
    //                 }
    //                 return returnResult(sessionKeyValidation);
    //             }

    //             if (permission.marker) {
    //                 const result =
    //                     await this._policyController.grantMarkerPermission({
    //                         recordKeyOrRecordName: recordName,
    //                         marker: permission.marker,
    //                         userId: sessionKeyValidation.userId,
    //                         permission: permission as any,
    //                         instances,
    //                     });

    //                 return returnResult(result);
    //             } else if (permission.resourceKind && permission.resourceId) {
    //                 const result =
    //                     await this._policyController.grantResourcePermission({
    //                         recordKeyOrRecordName: recordName,
    //                         permission: permission as any,
    //                         userId: sessionKeyValidation.userId,
    //                         instances,
    //                     });

    //                 return returnResult(result);
    //             }

    //             return returnResult({
    //                 success: false,
    //                 errorCode: 'unacceptable_request',
    //                 errorMessage:
    //                     'The given permission must have either a marker or a resourceId.',
    //             });
    //         },
    //     });

    //     this.addRoute({
    //         method: 'POST',
    //         path: '/api/v2/records/permissions/revoke',
    //         allowedOrigins: 'api',
    //         schema: z.object({
    //             permissionId: z
    //                 .string({
    //                     invalid_type_error: 'permissionId must be a string.',
    //                     required_error: 'permissionId is required.',
    //                 })
    //                 .nonempty('permissionId must not be empty'),
    //             instances: INSTANCES_ARRAY_VALIDATION.optional(),
    //         }),
    //         handler: async (request, { permissionId, instances }) => {
    //             const sessionKeyValidation = await this._validateHttpSessionKey(
    //                 request
    //             );
    //             if (sessionKeyValidation.success === false) {
    //                 if (sessionKeyValidation.errorCode === 'no_session_key') {
    //                     return returnResult(NOT_LOGGED_IN_RESULT);
    //                 }
    //                 return returnResult(sessionKeyValidation);
    //             }

    //             const result = await this._policyController.revokePermission({
    //                 permissionId,
    //                 userId: sessionKeyValidation.userId,
    //                 instances,
    //             });

    //             return returnResult(result);
    //         },
    //     });

    //     this.addRoute({
    //         method: 'GET',
    //         path: '/api/v2/records/permissions/list',
    //         allowedOrigins: 'api',
    //         schema: z.object({
    //             recordName: RECORD_NAME_VALIDATION,
    //             marker: MARKER_VALIDATION.optional(),
    //             resourceKind: RESOURCE_KIND_VALIDATION.optional(),
    //             resourceId: z
    //                 .string({
    //                     invalid_type_error: 'resourceId must be a string.',
    //                     required_error: 'resourceId is required.',
    //                 })
    //                 .optional(),
    //         }),
    //         handler: async (
    //             request,
    //             { recordName, marker, resourceKind, resourceId }
    //         ) => {
    //             const sessionKeyValidation = await this._validateHttpSessionKey(
    //                 request
    //             );
    //             if (sessionKeyValidation.success === false) {
    //                 if (sessionKeyValidation.errorCode === 'no_session_key') {
    //                     return returnResult(NOT_LOGGED_IN_RESULT);
    //                 }
    //                 return returnResult(sessionKeyValidation);
    //             }

    //             if (resourceKind && resourceId) {
    //                 const result =
    //                     await this._policyController.listPermissionsForResource(
    //                         recordName,
    //                         resourceKind,
    //                         resourceId,
    //                         sessionKeyValidation.userId
    //                     );
    //                 return returnResult(result);
    //             } else if (marker) {
    //                 const result =
    //                     await this._policyController.listPermissionsForMarker(
    //                         recordName,
    //                         marker,
    //                         sessionKeyValidation.userId
    //                     );
    //                 return returnResult(result);
    //             } else {
    //                 const result = await this._policyController.listPermissions(
    //                     recordName,
    //                     sessionKeyValidation.userId
    //                 );
    //                 return returnResult(result);
    //             }
    //         },
    //     });

    //     this.addRoute({
    //         method: 'GET',
    //         path: '/api/v2/records/role/user/list',
    //         allowedOrigins: 'api',
    //         schema: z.object({
    //             recordName: RECORD_NAME_VALIDATION,
    //             userId: z
    //                 .string({
    //                     invalid_type_error: 'userId must be a string.',
    //                     required_error: 'userId is required.',
    //                 })
    //                 .nonempty('userId must not be empty'),
    //             instances: INSTANCES_QUERY_VALIDATION.optional(),
    //         }),
    //         handler: async (request, { recordName, userId, instances }) => {
    //             const sessionKeyValidation = await this._validateHttpSessionKey(
    //                 request
    //             );
    //             if (sessionKeyValidation.success === false) {
    //                 if (sessionKeyValidation.errorCode === 'no_session_key') {
    //                     return returnResult(NOT_LOGGED_IN_RESULT);
    //                 }
    //                 return returnResult(sessionKeyValidation);
    //             }

    //             const result = await this._policyController.listUserRoles(
    //                 recordName,
    //                 sessionKeyValidation.userId,
    //                 userId,
    //                 instances
    //             );

    //             return returnResult(result);
    //         },
    //     });

    //     this.addRoute({
    //         method: 'GET',
    //         path: '/api/v2/records/role/inst/list',
    //         allowedOrigins: 'api',
    //         schema: z.object({
    //             recordName: RECORD_NAME_VALIDATION,
    //             inst: z
    //                 .string({
    //                     invalid_type_error: 'inst must be a string.',
    //                     required_error: 'inst is required.',
    //                 })
    //                 .nonempty('inst must not be empty'),
    //             instances: INSTANCES_QUERY_VALIDATION.optional(),
    //         }),
    //         handler: async (request, { recordName, inst, instances }) => {
    //             const sessionKeyValidation = await this._validateHttpSessionKey(
    //                 request
    //             );
    //             if (sessionKeyValidation.success === false) {
    //                 if (sessionKeyValidation.errorCode === 'no_session_key') {
    //                     return returnResult(NOT_LOGGED_IN_RESULT);
    //                 }
    //                 return returnResult(sessionKeyValidation);
    //             }

    //             const result = await this._policyController.listInstRoles(
    //                 recordName,
    //                 sessionKeyValidation.userId,
    //                 inst,
    //                 instances
    //             );

    //             return returnResult(result);
    //         },
    //     });

    //     this.addRoute({
    //         method: 'GET',
    //         path: '/api/v2/records/role/assignments/list',
    //         allowedOrigins: 'api',
    //         schema: z.object({
    //             recordName: RECORD_NAME_VALIDATION,
    //             startingRole: z
    //                 .string({
    //                     invalid_type_error: 'startingRole must be a string.',
    //                     required_error: 'startingRole is required.',
    //                 })
    //                 .nonempty('startingRole must not be empty')
    //                 .optional(),
    //             role: z
    //                 .string({
    //                     invalid_type_error: 'role must be a string.',
    //                     required_error: 'role is required.',
    //                 })
    //                 .nonempty('role must not be empty')
    //                 .optional(),
    //             instances: INSTANCES_QUERY_VALIDATION.optional(),
    //         }),
    //         handler: async (
    //             request,
    //             { recordName, role, startingRole, instances }
    //         ) => {
    //             const sessionKeyValidation = await this._validateHttpSessionKey(
    //                 request
    //             );
    //             if (sessionKeyValidation.success === false) {
    //                 if (sessionKeyValidation.errorCode === 'no_session_key') {
    //                     return returnResult(NOT_LOGGED_IN_RESULT);
    //                 }
    //                 return returnResult(sessionKeyValidation);
    //             }

    //             if (role) {
    //                 const result =
    //                     await this._policyController.listAssignedRoles(
    //                         recordName,
    //                         sessionKeyValidation.userId,
    //                         role,
    //                         instances
    //                     );

    //                 return returnResult(result);
    //             } else {
    //                 const result =
    //                     await this._policyController.listRoleAssignments(
    //                         recordName,
    //                         sessionKeyValidation.userId,
    //                         startingRole,
    //                         instances
    //                     );

    //                 return returnResult(result);
    //             }
    //         },
    //     });

    //     this.addRoute({
    //         method: 'POST',
    //         path: '/api/v2/records/role/grant',
    //         allowedOrigins: 'api',
    //         schema: z.object({
    //             recordName: RECORD_NAME_VALIDATION,
    //             userId: z
    //                 .string({
    //                     invalid_type_error: 'userId must be a string.',
    //                     required_error: 'userId is required.',
    //                 })
    //                 .nonempty('userId must not be empty')
    //                 .optional(),
    //             inst: z
    //                 .string({
    //                     invalid_type_error: 'inst must be a string.',
    //                     required_error: 'inst is required.',
    //                 })
    //                 .nonempty('inst must not be empty')
    //                 .optional(),
    //             role: z
    //                 .string({
    //                     invalid_type_error: 'role must be a string.',
    //                     required_error: 'role is required.',
    //                 })
    //                 .nonempty('role must not be empty'),
    //             expireTimeMs: z
    //                 .number({
    //                     invalid_type_error: 'expireTimeMs must be a number.',
    //                     required_error: 'expireTimeMs is required.',
    //                 })
    //                 .positive('expireTimeMs must be positive')
    //                 .optional(),
    //             instances: INSTANCES_ARRAY_VALIDATION.optional(),
    //         }),
    //         handler: async (
    //             request,
    //             { recordName, userId, inst, expireTimeMs, role, instances }
    //         ) => {
    //             const sessionKeyValidation = await this._validateHttpSessionKey(
    //                 request
    //             );
    //             if (sessionKeyValidation.success === false) {
    //                 if (sessionKeyValidation.errorCode === 'no_session_key') {
    //                     return returnResult(NOT_LOGGED_IN_RESULT);
    //                 }
    //                 return returnResult(sessionKeyValidation);
    //             }

    //             const result = await this._policyController.grantRole(
    //                 recordName,
    //                 sessionKeyValidation.userId,
    //                 {
    //                     instance: inst,
    //                     userId: userId,
    //                     role,
    //                     expireTimeMs,
    //                 },
    //                 instances
    //             );

    //             return returnResult(result);
    //         },
    //     });

    //     this.addRoute({
    //         method: 'POST',
    //         path: '/api/v2/records/role/revoke',
    //         allowedOrigins: 'api',
    //         schema: z.object({
    //             recordName: RECORD_NAME_VALIDATION,
    //             userId: z
    //                 .string({
    //                     invalid_type_error: 'userId must be a string.',
    //                     required_error: 'userId is required.',
    //                 })
    //                 .nonempty('userId must not be empty')
    //                 .optional(),
    //             inst: z
    //                 .string({
    //                     invalid_type_error: 'inst must be a string.',
    //                     required_error: 'inst is required.',
    //                 })
    //                 .nonempty('inst must not be empty')
    //                 .optional(),
    //             role: z
    //                 .string({
    //                     invalid_type_error: 'role must be a string.',
    //                     required_error: 'role is required.',
    //                 })
    //                 .nonempty('role must not be empty'),
    //             instances: INSTANCES_ARRAY_VALIDATION.optional(),
    //         }),
    //         handler: async (
    //             request,
    //             { recordName, userId, inst, role, instances }
    //         ) => {
    //             const sessionKeyValidation = await this._validateHttpSessionKey(
    //                 request
    //             );
    //             if (sessionKeyValidation.success === false) {
    //                 if (sessionKeyValidation.errorCode === 'no_session_key') {
    //                     return returnResult(NOT_LOGGED_IN_RESULT);
    //                 }
    //                 return returnResult(sessionKeyValidation);
    //             }

    //             const result = await this._policyController.revokeRole(
    //                 recordName,
    //                 sessionKeyValidation.userId,
    //                 {
    //                     instance: inst,
    //                     userId: userId,
    //                     role,
    //                 },
    //                 instances
    //             );

    //             return returnResult(result);
    //         },
    //     });

    //     this.addRoute({
    //         method: 'POST',
    //         path: '/api/v2/ai/chat',
    //         allowedOrigins: 'api',
    //         schema: z.object({
    //             model: z.string().nonempty().optional(),
    //             messages: z.array(AI_CHAT_MESSAGE_SCHEMA).nonempty(),
    //             instances: INSTANCES_ARRAY_VALIDATION.optional(),
    //             temperature: z.number().min(0).max(2).optional(),
    //             topP: z.number().optional(),
    //             presencePenalty: z.number().min(-2).max(2).optional(),
    //             frequencyPenalty: z.number().min(-2).max(2).optional(),
    //             stopWords: z.array(z.string()).max(4).optional(),
    //         }),
    //         handler: async (
    //             request,
    //             { model, messages, instances, ...options }
    //         ) => {
    //             if (!this._aiController) {
    //                 return returnResult(AI_NOT_SUPPORTED_RESULT);
    //             }

    //             const sessionKeyValidation = await this._validateHttpSessionKey(
    //                 request
    //             );
    //             if (sessionKeyValidation.success === false) {
    //                 if (sessionKeyValidation.errorCode === 'no_session_key') {
    //                     return returnResult(NOT_LOGGED_IN_RESULT);
    //                 }
    //                 return returnResult(sessionKeyValidation);
    //             }

    //             const result = await this._aiController.chat({
    //                 ...options,
    //                 model,
    //                 messages: messages as AIChatMessage[],
    //                 userId: sessionKeyValidation.userId,
    //                 userSubscriptionTier: sessionKeyValidation.subscriptionTier,
    //             });

    //             return returnResult(result);
    //         },
    //     });

    //     this.addRoute({
    //         method: 'POST',
    //         path: '/api/v2/ai/skybox',
    //         allowedOrigins: 'api',
    //         schema: z.object({
    //             prompt: z.string().nonempty().max(600),
    //             negativePrompt: z.string().nonempty().max(600).optional(),
    //             blockadeLabs: z
    //                 .object({
    //                     skyboxStyleId: z.number().optional(),
    //                     remixImagineId: z.number().optional(),
    //                     seed: z.number().optional(),
    //                 })
    //                 .optional(),
    //             instances: INSTANCES_ARRAY_VALIDATION.optional(),
    //         }),
    //         handler: async (
    //             request,
    //             { prompt, negativePrompt, instances, blockadeLabs }
    //         ) => {
    //             if (!this._aiController) {
    //                 return returnResult(AI_NOT_SUPPORTED_RESULT);
    //             }

    //             const sessionKeyValidation = await this._validateHttpSessionKey(
    //                 request
    //             );
    //             if (sessionKeyValidation.success === false) {
    //                 if (sessionKeyValidation.errorCode === 'no_session_key') {
    //                     return returnResult(NOT_LOGGED_IN_RESULT);
    //                 }
    //                 return returnResult(sessionKeyValidation);
    //             }

    //             const result = await this._aiController.generateSkybox({
    //                 prompt,
    //                 negativePrompt,
    //                 blockadeLabs,
    //                 userId: sessionKeyValidation.userId,
    //                 userSubscriptionTier: sessionKeyValidation.subscriptionTier,
    //             });

    //             return returnResult(result);
    //         },
    //     });

    //     this.addRoute({
    //         method: 'GET',
    //         path: '/api/v2/ai/skybox',
    //         allowedOrigins: 'api',
    //         schema: z.object({
    //             skyboxId: z
    //                 .string({
    //                     invalid_type_error: 'skyboxId must be a string.',
    //                     required_error: 'skyboxId is required.',
    //                 })
    //                 .nonempty('skyboxId must not be empty'),
    //             instances: INSTANCES_QUERY_VALIDATION.optional(),
    //         }),
    //         handler: async (request, { skyboxId, instances }) => {
    //             if (!this._aiController) {
    //                 return returnResult(AI_NOT_SUPPORTED_RESULT);
    //             }

    //             const sessionKeyValidation = await this._validateHttpSessionKey(
    //                 request
    //             );
    //             if (sessionKeyValidation.success === false) {
    //                 if (sessionKeyValidation.errorCode === 'no_session_key') {
    //                     return returnResult(NOT_LOGGED_IN_RESULT);
    //                 }
    //                 return returnResult(sessionKeyValidation);
    //             }

    //             const result = await this._aiController.getSkybox({
    //                 skyboxId,
    //                 userId: sessionKeyValidation.userId,
    //                 userSubscriptionTier: sessionKeyValidation.subscriptionTier,
    //             });

    //             return returnResult(result);
    //         },
    //     });

    //     this.addRoute({
    //         method: 'POST',
    //         path: '/api/v2/ai/image',
    //         allowedOrigins: 'api',
    //         schema: z.object({
    //             prompt: z
    //                 .string({
    //                     invalid_type_error: 'prompt must be a string.',
    //                     required_error: 'prompt is required.',
    //                 })
    //                 .nonempty('prompt must not be empty'),
    //             model: z
    //                 .string({
    //                     invalid_type_error: 'model must be a string.',
    //                     required_error: 'model is required.',
    //                 })
    //                 .nonempty('model must not be empty')
    //                 .optional(),
    //             negativePrompt: z.string().nonempty().optional(),
    //             width: z.number().positive().int().optional(),
    //             height: z.number().positive().int().optional(),
    //             seed: z.number().positive().int().optional(),
    //             numberOfImages: z.number().positive().int().optional(),
    //             steps: z.number().positive().int().optional(),
    //             sampler: z.string().nonempty().optional(),
    //             cfgScale: z.number().min(0).int().optional(),
    //             clipGuidancePreset: z.string().nonempty().optional(),
    //             stylePreset: z.string().nonempty().optional(),
    //             instances: INSTANCES_ARRAY_VALIDATION.optional(),
    //         }),
    //         handler: async (
    //             request,
    //             {
    //                 prompt,
    //                 model,
    //                 negativePrompt,
    //                 width,
    //                 height,
    //                 seed,
    //                 numberOfImages,
    //                 steps,
    //                 sampler,
    //                 cfgScale,
    //                 clipGuidancePreset,
    //                 stylePreset,
    //                 instances,
    //             }
    //         ) => {
    //             if (!this._aiController) {
    //                 return returnResult(AI_NOT_SUPPORTED_RESULT);
    //             }

    //             const sessionKeyValidation = await this._validateHttpSessionKey(
    //                 request
    //             );
    //             if (sessionKeyValidation.success === false) {
    //                 if (sessionKeyValidation.errorCode === 'no_session_key') {
    //                     return returnResult(NOT_LOGGED_IN_RESULT);
    //                 }
    //                 return returnResult(sessionKeyValidation);
    //             }

    //             const result = await this._aiController.generateImage({
    //                 model,
    //                 prompt,
    //                 negativePrompt,
    //                 width,
    //                 height,
    //                 seed,
    //                 numberOfImages,
    //                 steps,
    //                 sampler,
    //                 cfgScale,
    //                 clipGuidancePreset,
    //                 stylePreset,
    //                 userId: sessionKeyValidation.userId,
    //                 userSubscriptionTier: sessionKeyValidation.subscriptionTier,
    //             });

    //             return returnResult(result);
    //         },
    //     });

    //     this.addRoute({
    //         method: 'GET',
    //         path: '/api/v2/studios',
    //         allowedOrigins: 'account',
    //         schema: z.object({
    //             studioId: STUDIO_ID_VALIDATION,
    //         }),
    //         handler: async (request, { studioId }) => {
    //             const sessionKeyValidation = await this._validateHttpSessionKey(
    //                 request
    //             );
    //             if (sessionKeyValidation.success === false) {
    //                 if (sessionKeyValidation.errorCode === 'no_session_key') {
    //                     return returnResult(NOT_LOGGED_IN_RESULT);
    //                 }
    //                 return returnResult(sessionKeyValidation);
    //             }

    //             const result = await this._records.getStudio(
    //                 studioId,
    //                 sessionKeyValidation.userId
    //             );
    //             return returnResult(result);
    //         },
    //     });

    //     this.addRoute({
    //         method: 'POST',
    //         path: '/api/v2/studios',
    //         allowedOrigins: 'account',
    //         schema: z.object({
    //             displayName: STUDIO_DISPLAY_NAME_VALIDATION,
    //             ownerStudioComId: z
    //                 .string({
    //                     invalid_type_error:
    //                         'ownerStudioComId must be a string.',
    //                     required_error: 'ownerStudioComId is required.',
    //                 })
    //                 .nonempty('ownerStudioComId must not be empty')
    //                 .nullable()
    //                 .optional(),
    //         }),
    //         handler: async (request, { displayName, ownerStudioComId }) => {
    //             const sessionKeyValidation = await this._validateHttpSessionKey(
    //                 request
    //             );
    //             if (sessionKeyValidation.success === false) {
    //                 if (sessionKeyValidation.errorCode === 'no_session_key') {
    //                     return returnResult(NOT_LOGGED_IN_RESULT);
    //                 }
    //                 return returnResult(sessionKeyValidation);
    //             }

    //             if (!ownerStudioComId) {
    //                 const result = await this._records.createStudio(
    //                     displayName,
    //                     sessionKeyValidation.userId
    //                 );
    //                 return returnResult(result);
    //             } else {
    //                 const result = await this._records.createStudioInComId(
    //                     displayName,
    //                     sessionKeyValidation.userId,
    //                     ownerStudioComId
    //                 );
    //                 return returnResult(result);
    //             }
    //         },
    //     });

    //     this.addRoute({
    //         method: 'PUT',
    //         path: '/api/v2/studios',
    //         allowedOrigins: 'account',
    //         schema: z.object({
    //             id: STUDIO_ID_VALIDATION,
    //             displayName: STUDIO_DISPLAY_NAME_VALIDATION.optional(),
    //             logoUrl: z
    //                 .string({
    //                     invalid_type_error: 'logoUrl must be a string.',
    //                     required_error: 'logoUrl is required.',
    //                 })
    //                 .url()
    //                 .min(1)
    //                 .max(512)
    //                 .nullable()
    //                 .optional(),
    //             comIdConfig: COM_ID_CONFIG_SCHEMA.optional(),
    //             playerConfig: COM_ID_PLAYER_CONFIG.optional(),
    //         }),
    //         handler: async (
    //             request,
    //             { id, displayName, logoUrl, comIdConfig, playerConfig }
    //         ) => {
    //             const sessionKeyValidation = await this._validateHttpSessionKey(
    //                 request
    //             );
    //             if (sessionKeyValidation.success === false) {
    //                 if (sessionKeyValidation.errorCode === 'no_session_key') {
    //                     return returnResult(NOT_LOGGED_IN_RESULT);
    //                 }
    //                 return returnResult(sessionKeyValidation);
    //             }

    //             const result = await this._records.updateStudio({
    //                 userId: sessionKeyValidation.userId,
    //                 studio: {
    //                     id,
    //                     displayName,
    //                     logoUrl,
    //                     comIdConfig,
    //                     playerConfig,
    //                 },
    //             });
    //             return returnResult(result);
    //         },
    //     });

    //     this.addRoute({
    //         method: 'POST',
    //         path: '/api/v2/studios/requestComId',
    //         allowedOrigins: 'account',
    //         schema: z.object({
    //             studioId: STUDIO_ID_VALIDATION,
    //             comId: COM_ID_VALIDATION,
    //         }),
    //         handler: async (request, { studioId, comId }) => {
    //             const sessionKeyValidation = await this._validateHttpSessionKey(
    //                 request
    //             );
    //             if (sessionKeyValidation.success === false) {
    //                 if (sessionKeyValidation.errorCode === 'no_session_key') {
    //                     return returnResult(NOT_LOGGED_IN_RESULT);
    //                 }
    //                 return returnResult(sessionKeyValidation);
    //             }

    //             const result = await this._records.requestComId({
    //                 studioId,
    //                 userId: sessionKeyValidation.userId,
    //                 requestedComId: comId,
    //                 ipAddress: request.ipAddress,
    //             });

    //             return returnResult(result);
    //         },
    //     });

    //     this.addRoute({
    //         method: 'GET',
    //         path: '/api/v2/studios/list',
    //         allowedOrigins: 'api',
    //         schema: z.object({
    //             comId: z.string().nonempty().optional(),
    //         }),
    //         handler: async (request, { comId }) => {
    //             const sessionKeyValidation = await this._validateHttpSessionKey(
    //                 request
    //             );
    //             if (sessionKeyValidation.success === false) {
    //                 if (sessionKeyValidation.errorCode === 'no_session_key') {
    //                     return returnResult(NOT_LOGGED_IN_RESULT);
    //                 }
    //                 return returnResult(sessionKeyValidation);
    //             }

    //             if (comId) {
    //                 const result = await this._records.listStudiosByComId(
    //                     sessionKeyValidation.userId,
    //                     comId
    //                 );
    //                 return returnResult(result);
    //             } else {
    //                 const result = await this._records.listStudios(
    //                     sessionKeyValidation.userId
    //                 );
    //                 return returnResult(result);
    //             }
    //         },
    //     });

    //     this.addRoute({
    //         method: 'GET',
    //         path: '/api/v2/studios/members/list',
    //         allowedOrigins: 'account',
    //         schema: z.object({
    //             studioId: STUDIO_ID_VALIDATION,
    //         }),
    //         handler: async (request, { studioId }) => {
    //             const sessionKeyValidation = await this._validateHttpSessionKey(
    //                 request
    //             );
    //             if (sessionKeyValidation.success === false) {
    //                 if (sessionKeyValidation.errorCode === 'no_session_key') {
    //                     return returnResult(NOT_LOGGED_IN_RESULT);
    //                 }
    //                 return returnResult(sessionKeyValidation);
    //             }

    //             const result = await this._records.listStudioMembers(
    //                 studioId,
    //                 sessionKeyValidation.userId
    //             );
    //             return returnResult(result);
    //         },
    //     });

    //     this.addRoute({
    //         method: 'POST',
    //         path: '/api/v2/studios/members',
    //         allowedOrigins: 'account',
    //         schema: z.object({
    //             studioId: STUDIO_ID_VALIDATION,
    //             addedUserId: z
    //                 .string({
    //                     invalid_type_error: 'addedUserId must be a string.',
    //                     required_error: 'addedUserId is required.',
    //                 })
    //                 .nonempty('addedUserId must not be empty')
    //                 .optional(),
    //             addedEmail: z
    //                 .string({
    //                     invalid_type_error: 'addedEmail must be a string.',
    //                     required_error: 'addedEmail is required.',
    //                 })
    //                 .nonempty('addedEmail must not be empty')
    //                 .optional(),
    //             addedPhoneNumber: z
    //                 .string({
    //                     invalid_type_error:
    //                         'addedPhoneNumber must be a string.',
    //                     required_error: 'addedPhoneNumber is required.',
    //                 })
    //                 .nonempty('addedPhoneNumber must not be empty')
    //                 .optional(),
    //             role: z.union([z.literal('admin'), z.literal('member')]),
    //         }),
    //         handler: async (
    //             request,
    //             { studioId, addedUserId, addedEmail, addedPhoneNumber, role }
    //         ) => {
    //             const sessionKeyValidation = await this._validateHttpSessionKey(
    //                 request
    //             );
    //             if (sessionKeyValidation.success === false) {
    //                 if (sessionKeyValidation.errorCode === 'no_session_key') {
    //                     return returnResult(NOT_LOGGED_IN_RESULT);
    //                 }
    //                 return returnResult(sessionKeyValidation);
    //             }

    //             const result = await this._records.addStudioMember({
    //                 studioId,
    //                 userId: sessionKeyValidation.userId,
    //                 role,
    //                 addedUserId,
    //                 addedEmail,
    //                 addedPhoneNumber,
    //             });
    //             return returnResult(result);
    //         },
    //     });

    //     this.addRoute({
    //         method: 'DELETE',
    //         path: '/api/v2/studios/members',
    //         allowedOrigins: 'account',
    //         schema: z.object({
    //             studioId: STUDIO_ID_VALIDATION,
    //             removedUserId: z
    //                 .string({
    //                     invalid_type_error: 'removedUserId must be a string.',
    //                     required_error: 'removedUserId is required.',
    //                 })
    //                 .nonempty('removedUserId must not be empty')
    //                 .optional(),
    //         }),
    //         handler: async (request, { studioId, removedUserId }) => {
    //             const sessionKeyValidation = await this._validateHttpSessionKey(
    //                 request
    //             );
    //             if (sessionKeyValidation.success === false) {
    //                 if (sessionKeyValidation.errorCode === 'no_session_key') {
    //                     return returnResult(NOT_LOGGED_IN_RESULT);
    //                 }
    //                 return returnResult(sessionKeyValidation);
    //             }

    //             const result = await this._records.removeStudioMember({
    //                 studioId,
    //                 userId: sessionKeyValidation.userId,
    //                 removedUserId,
    //             });
    //             return returnResult(result);
    //         },
    //     });

    //     this.addRoute({
    //         method: 'GET',
    //         path: '/api/v2/player/config',
    //         allowedOrigins: 'api',
    //         schema: z.object({
    //             comId: z.string().nonempty(),
    //         }),
    //         handler: async (request, { comId }) => {
    //             const result = await this._records.getPlayerConfig(comId);
    //             return returnResult(result);
    //         },
    //     });

    //     this.addRoute({
    //         method: 'GET',
    //         path: '/api/v2/subscriptions',
    //         allowedOrigins: 'account',
    //         schema: z.object({
    //             studioId: z
    //                 .string({
    //                     invalid_type_error: 'studioId must be a string.',
    //                     required_error: 'studioId is required.',
    //                 })
    //                 .nonempty('studioId must be non-empty.')
    //                 .optional(),
    //             userId: z
    //                 .string({
    //                     invalid_type_error: 'userId must be a string.',
    //                     required_error: 'userId is required.',
    //                 })
    //                 .nonempty('userId must be non-empty.')
    //                 .optional(),
    //         }),
    //         handler: async (request, { studioId, userId }) => {
    //             if (!this._subscriptions) {
    //                 return returnResult(SUBSCRIPTIONS_NOT_SUPPORTED_RESULT);
    //             }

    //             const sessionKey = getSessionKey(request);

    //             if (!sessionKey) {
    //                 return returnResult(NOT_LOGGED_IN_RESULT);
    //             }

    //             const result = await this._subscriptions.getSubscriptionStatus({
    //                 sessionKey,
    //                 userId,
    //                 studioId,
    //             });

    //             if (!result.success) {
    //                 return returnResult(result);
    //             }

    //             return returnResult({
    //                 success: true,
    //                 publishableKey: result.publishableKey,
    //                 subscriptions: result.subscriptions.map((s) => ({
    //                     active: s.active,
    //                     statusCode: s.statusCode,
    //                     productName: s.productName,
    //                     startDate: s.startDate,
    //                     endedDate: s.endedDate,
    //                     cancelDate: s.cancelDate,
    //                     canceledDate: s.canceledDate,
    //                     currentPeriodStart: s.currentPeriodStart,
    //                     currentPeriodEnd: s.currentPeriodEnd,
    //                     renewalInterval: s.renewalInterval,
    //                     intervalLength: s.intervalLength,
    //                     intervalCost: s.intervalCost,
    //                     currency: s.currency,
    //                     featureList: s.featureList,
    //                 })),
    //                 purchasableSubscriptions:
    //                     result.purchasableSubscriptions.map((s) => ({
    //                         id: s.id,
    //                         name: s.name,
    //                         description: s.description,
    //                         featureList: s.featureList,
    //                         prices: s.prices,
    //                         defaultSubscription: s.defaultSubscription,
    //                     })),
    //             });
    //         },
    //     });

    //     this.addRoute({
    //         method: 'POST',
    //         path: '/api/v2/subscriptions/manage',
    //         allowedOrigins: 'account',
    //         schema: z.object({
    //             userId: z
    //                 .string({
    //                     invalid_type_error: 'userId must be a string.',
    //                     required_error: 'userId is required.',
    //                 })
    //                 .nonempty('userId must not be empty.')
    //                 .optional(),
    //             studioId: z
    //                 .string({
    //                     invalid_type_error: 'studioId must be a string.',
    //                     required_error: 'studioId is required.',
    //                 })
    //                 .nonempty('studioId must not be empty.')
    //                 .optional(),
    //             subscriptionId: z.string().optional(),
    //             expectedPrice: z
    //                 .object({
    //                     currency: z.string(),
    //                     cost: z.number(),
    //                     interval: z.enum(['month', 'year', 'week', 'day']),
    //                     intervalLength: z.number(),
    //                 })
    //                 .optional(),
    //         }),
    //         handler: async (
    //             request,
    //             { userId, studioId, subscriptionId, expectedPrice }
    //         ) => {
    //             if (!this._subscriptions) {
    //                 return returnResult(SUBSCRIPTIONS_NOT_SUPPORTED_RESULT);
    //             }

    //             const sessionKey = getSessionKey(request);

    //             if (!sessionKey) {
    //                 return returnResult(NOT_LOGGED_IN_RESULT);
    //             }

    //             const result =
    //                 await this._subscriptions.createManageSubscriptionLink({
    //                     sessionKey,
    //                     userId,
    //                     studioId,
    //                     subscriptionId,
    //                     expectedPrice:
    //                         expectedPrice as CreateManageSubscriptionRequest['expectedPrice'],
    //                 });

    //             if (!result.success) {
    //                 return returnResult(result);
    //             }

    //             return returnResult({
    //                 success: true,
    //                 url: result.url,
    //             });
    //         },
    //     });

    //     this.addRoute({
    //         method: 'GET',
    //         path: '/api/v2/records/insts/list',
    //         allowedOrigins: 'api',
    //         schema: z.object({
    //             recordName: RECORD_NAME_VALIDATION.optional(),
    //             inst: z.string().optional(),
    //         }),
    //         handler: async (request, { recordName, inst }) => {
    //             if (!this._websocketController) {
    //                 return returnResult(INSTS_NOT_SUPPORTED_RESULT);
    //             }

    //             const sessionKey = getSessionKey(request);

    //             if (!sessionKey) {
    //                 return returnResult(NOT_LOGGED_IN_RESULT);
    //             }

    //             const validation = await this._validateHttpSessionKey(request);

    //             if (validation.success === false) {
    //                 return returnResult(validation);
    //             }

    //             const userId = validation.userId;

    //             const result = await this._websocketController.listInsts(
    //                 recordName,
    //                 userId,
    //                 inst
    //             );
    //             return returnResult(result);
    //         },
    //     });

    //     this.addRoute({
    //         method: 'DELETE',
    //         path: '/api/v2/records/insts',
    //         allowedOrigins: 'account',
    //         schema: z.object({
    //             recordKey: RECORD_KEY_VALIDATION.optional(),
    //             recordName: RECORD_NAME_VALIDATION.optional(),
    //             inst: z.string().optional(),
    //         }),
    //         handler: async (request, { recordKey, recordName, inst }) => {
    //             if (!this._websocketController) {
    //                 return returnResult(INSTS_NOT_SUPPORTED_RESULT);
    //             }

    //             const sessionKey = getSessionKey(request);

    //             if (!sessionKey) {
    //                 return returnResult(NOT_LOGGED_IN_RESULT);
    //             }

    //             const validation = await this._validateHttpSessionKey(request);

    //             if (validation.success === false) {
    //                 return returnResult(validation);
    //             }

    //             const result = await this._websocketController.eraseInst(
    //                 recordKey ?? recordName,
    //                 inst,
    //                 validation.userId
    //             );
    //             return returnResult(result);
    //         },
    //     });

    //     this.addRoute({
    //         method: 'POST',
    //         path: '/api/v2/records/insts/report',
    //         allowedOrigins: 'api',
    //         schema: z.object({
    //             recordName: RECORD_NAME_VALIDATION.nullable(),
    //             inst: z.string().nonempty(),
    //             automaticReport: z.boolean(),
    //             reportReason: z.union([
    //                 z.literal('poor-performance'),
    //                 z.literal('spam'),
    //                 z.literal('harassment'),
    //                 z.literal('copyright-infringement'),
    //                 z.literal('obscene'),
    //                 z.literal('illegal'),
    //                 z.literal('other'),
    //             ]),
    //             reportReasonText: z.string().nonempty().trim(),
    //             reportedUrl: z.string().url(),
    //             reportedPermalink: z.string().url(),
    //         }),
    //         handler: async (
    //             request,
    //             {
    //                 recordName,
    //                 inst,
    //                 automaticReport,
    //                 reportReason,
    //                 reportReasonText,
    //                 reportedUrl,
    //                 reportedPermalink,
    //             }
    //         ) => {
    //             if (!this._moderationController) {
    //                 return returnResult(MODERATION_NOT_SUPPORTED_RESULT);
    //             }

    //             const validation = await this._validateHttpSessionKey(request);

    //             if (validation.success === false) {
    //                 if (validation.errorCode !== 'no_session_key') {
    //                     return returnResult(validation);
    //                 }
    //             }

    //             const result = await this._moderationController.reportInst({
    //                 recordName,
    //                 inst,
    //                 automaticReport,
    //                 reportReason,
    //                 reportReasonText,
    //                 reportedUrl,
    //                 reportedPermalink,
    //                 reportingIpAddress: request.ipAddress,
    //                 reportingUserId: validation.userId,
    //             });

    //             return returnResult(result);
    //         },
    //     });

    //     this.addRoute({
    //         method: 'GET',
    //         path: '/instData',
    //         allowedOrigins: true,
    //         schema: z.object({
    //             recordName: RECORD_NAME_VALIDATION.nullable().optional(),
    //             inst: z.string().nonempty(),
    //             branch: z.string().nonempty().default(DEFAULT_BRANCH_NAME),
    //         }),
    //         handler: async (request, { recordName, inst, branch }) => {
    //             let userId: string = null;
    //             const validation = await this._validateHttpSessionKey(request);
    //             if (validation.success === false) {
    //                 if (validation.errorCode === 'no_session_key') {
    //                     userId = null;
    //                 } else {
    //                     return returnResult(validation);
    //                 }
    //             } else {
    //                 userId = validation.userId;
    //             }

    //             const data = await this._websocketController.getBranchData(
    //                 userId,
    //                 recordName ?? null,
    //                 inst,
    //                 branch
    //             );

    //             return returnResult({
    //                 success: true,
    //                 ...data,
    //             });
    //         },
    //     });
    // }

    private async _stripeWebhook(
        request: GenericHttpRequest
    ): Promise<GenericHttpResponse> {
        if (!this._subscriptions) {
            return returnResult(SUBSCRIPTIONS_NOT_SUPPORTED_RESULT);
        }

        let body: string = null;
        if (typeof request.body === 'string') {
            body = request.body;
        } else if (ArrayBuffer.isView(request.body)) {
            try {
                const decoder = new TextDecoder();
                body = decoder.decode(request.body);
            } catch (err) {
                console.log(
                    '[RecordsServer] Unable to decode request body!',
                    err
                );
                return returnResult({
                    success: false,
                    errorCode: 'invalid_request',
                    errorMessage: INVALID_REQUEST_ERROR_MESSAGE,
                });
            }
        }

        const signature = request.headers['stripe-signature'];

        const result = await this._subscriptions.handleStripeWebhook({
            requestBody: body,
            signature,
        });

        return returnResult(result);
    }

    private async _handleOptions(
        request: GenericHttpRequest
    ): Promise<GenericHttpResponse> {
        if (!validateOrigin(request, this._allowedApiOrigins)) {
            return returnResult(INVALID_ORIGIN_RESULT);
        }

        return {
            statusCode: 204,
            headers: {
                'Access-Control-Allow-Methods': 'POST, OPTIONS',
                'Access-Control-Allow-Headers': 'Content-Type, Authorization',
            },
        };
    }

    private async _handleRecordFileOptions(
        request: GenericHttpRequest
    ): Promise<GenericHttpResponse> {
        if (!validateOrigin(request, this._allowedApiOrigins)) {
            return returnResult(INVALID_ORIGIN_RESULT);
        }

        const headers = this._files.getAllowedUploadHeaders();

        const allAllowedHeaders = new Set([
            ...headers.map((h) => h.toLocaleLowerCase()),
            'content-type',
            'authorization',
        ]);

        return {
            statusCode: 204,
            headers: {
                'Access-Control-Allow-Headers': [...allAllowedHeaders].join(
                    ', '
                ),
                'Access-Control-Allow-Methods': 'POST',
                'Access-Control-Max-Age': '14400',
            },
        };
    }

    private async _recordFile(
        {
            recordKey,
            fileSha256Hex,
            fileByteLength,
            fileMimeType,
            fileDescription,
            markers,
            instances,
        }: z.infer<typeof RECORD_FILE_SCHEMA>,
        context: RPCContext
    ) {
        if (!recordKey || typeof recordKey !== 'string') {
            return {
                success: false,
                errorCode: 'unacceptable_request',
                errorMessage: 'recordKey is required and must be a string.',
            } as const;
        }
        if (!fileSha256Hex || typeof fileSha256Hex !== 'string') {
            return {
                success: false,
                errorCode: 'unacceptable_request',
                errorMessage: 'fileSha256Hex is required and must be a string.',
            } as const;
        }
        if (!fileByteLength || typeof fileByteLength !== 'number') {
            return {
                success: false,
                errorCode: 'unacceptable_request',
                errorMessage:
                    'fileByteLength is required and must be a number.',
            } as const;
        }
        if (!fileMimeType || typeof fileMimeType !== 'string') {
            return {
                success: false,
                errorCode: 'unacceptable_request',
                errorMessage: 'fileMimeType is required and must be a string.',
            } as const;
        }
        if (!!fileDescription && typeof fileDescription !== 'string') {
            return {
                success: false,
                errorCode: 'unacceptable_request',
                errorMessage: 'fileDescription must be a string.',
            } as const;
        }

        const validation = await this._validateSessionKey(context.sessionKey);
        if (
            validation.success === false &&
            validation.errorCode !== 'no_session_key'
        ) {
            return validation;
        }
        const userId = validation.userId;

        const result = await this._files.recordFile(recordKey, userId, {
            fileSha256Hex,
            fileByteLength,
            fileMimeType,
            fileDescription,
            headers: {},
            markers,
            instances,
        });

        return result;
    }

    private async _updateFile(
        data: z.infer<typeof UPDATE_FILE_SCHEMA>,
        context: RPCContext
    ) {
        const validation = await this._validateSessionKey(context.sessionKey);
        if (
            validation.success === false &&
            validation.errorCode !== 'no_session_key'
        ) {
            return validation;
        }
        const userId = validation.userId;

        const fileNameResult = await this._files.getFileNameFromUrl(
            data.fileUrl
        );

        if (!fileNameResult.success) {
            return fileNameResult;
        }

        const result = await this._files.updateFile(
            data.recordKey,
            fileNameResult.fileName,
            userId,
            data.markers,
            data.instances
        );
        return result;
    }

    private async _readFile(
        {
            fileUrl,
            recordName,
            fileName,
            instances,
        }: z.infer<typeof READ_FILE_SCHEMA>,
        context: RPCContext
    ) {
        if (!!fileUrl && typeof fileUrl !== 'string') {
            return {
                success: false,
                errorCode: 'unacceptable_request',
                errorMessage: 'fileUrl must be a string.',
            } as const;
        }
        if (!!recordName && typeof recordName !== 'string') {
            return {
                success: false,
                errorCode: 'unacceptable_request',
                errorMessage: 'recordName must be a string.',
            } as const;
        }
        if (!!fileName && typeof fileName !== 'string') {
            return {
                success: false,
                errorCode: 'unacceptable_request',
                errorMessage: 'fileName must be a string.',
            } as const;
        }

        if (!fileUrl && (!recordName || !fileName)) {
            let message: string;
            if (!!fileName) {
                message = 'recordName is required when fileName is provided.';
            } else if (!!recordName) {
                message = 'fileName is required when recordName is provided.';
            } else {
                message =
                    'fileUrl or both recordName and fileName are required.';
            }
            return {
                success: false,
                errorCode: 'unacceptable_request',
                errorMessage: message,
            } as const;
        }

        const validation = await this._validateSessionKey(context.sessionKey);
        if (
            validation.success === false &&
            validation.errorCode !== 'no_session_key'
        ) {
            return validation;
        }
        const userId = validation.userId;

        if (!!fileUrl) {
            const fileNameResult = await this._files.getFileNameFromUrl(
                fileUrl
            );

            if (fileNameResult.success === false) {
                return fileNameResult;
            }

            recordName = fileNameResult.recordName;
            fileName = fileNameResult.fileName;
        }

        const result = await this._files.readFile(
            recordName,
            fileName,
            userId,
            instances
        );
        return result;
    }

    private async _listFiles(
        { recordName, fileName, instances }: z.infer<typeof LIST_FILES_SCHEMA>,
        context: RPCContext
    ) {
        if (!!recordName && typeof recordName !== 'string') {
            return {
                success: false,
                errorCode: 'unacceptable_request',
                errorMessage: 'recordName must be a string.',
            } as const;
        }
        if (!!fileName && typeof fileName !== 'string') {
            return {
                success: false,
                errorCode: 'unacceptable_request',
                errorMessage: 'fileName must be a string.',
            } as const;
        }

        const validation = await this._validateSessionKey(context.sessionKey);
        if (
            validation.success === false &&
            validation.errorCode !== 'no_session_key'
        ) {
            return validation;
        }
        const userId = validation.userId;

        const result = await this._files.listFiles(
            recordName,
            fileName,
            userId,
            instances
        );
        return result;
    }

    private async _eraseFile(
        { recordKey, fileUrl, instances }: z.infer<typeof ERASE_FILE_SCHEMA>,
        context: RPCContext
    ) {
        if (!recordKey || typeof recordKey !== 'string') {
            return {
                success: false,
                errorCode: 'unacceptable_request',
                errorMessage: 'recordKey is required and must be a string.',
            } as const;
        }

        if (!fileUrl || typeof fileUrl !== 'string') {
            return {
                success: false,
                errorCode: 'unacceptable_request',
                errorMessage: 'fileUrl is required and must be a string.',
            } as const;
        }

        const validation = await this._validateSessionKey(context.sessionKey);
        if (
            validation.success === false &&
            validation.errorCode !== 'no_session_key'
        ) {
            return validation;
        }
        const userId = validation.userId;

        const fileNameResult = await this._files.getFileNameFromUrl(fileUrl);

        if (!fileNameResult.success) {
            return fileNameResult;
        }

        const result = await this._files.eraseFile(
            recordKey,
            fileNameResult.fileName,
            userId,
            instances
        );
        return result;
    }

    private async _baseRecordData(
        controller: DataRecordsController,
        {
            recordKey,
            address,
            data,
            updatePolicy,
            deletePolicy,
            markers,
            instances,
        }: z.infer<typeof RECORD_DATA_SCHEMA>,
        context: RPCContext
    ) {
        if (!recordKey || typeof recordKey !== 'string') {
            return {
                success: false,
                errorCode: 'unacceptable_request',
                errorMessage: 'recordKey is required and must be a string.',
            } as const;
        }
        if (!address || typeof address !== 'string') {
            return {
                success: false,
                errorCode: 'unacceptable_request',
                errorMessage: 'address is required and must be a string.',
            } as const;
        }
        if (typeof data === 'undefined') {
            return {
                success: false,
                errorCode: 'unacceptable_request',
                errorMessage: 'data is required.',
            } as const;
        }

        const validation = await this._validateSessionKey(context.sessionKey);
        if (
            validation.success === false &&
            validation.errorCode !== 'no_session_key'
        ) {
            return validation;
        }

        const userId = validation.userId;
        const result = await controller.recordData(
            recordKey,
            address,
            data,
            userId,
            updatePolicy,
            deletePolicy,
            markers,
            instances
        );
        return result;
    }

    private async _baseGetRecordData(
        controller: DataRecordsController,
        { recordName, address, instances }: z.infer<typeof GET_DATA_SCHEMA>,
        context: RPCContext
    ) {
        if (!recordName || typeof recordName !== 'string') {
            return {
                success: false,
                errorCode: 'unacceptable_request',
                errorMessage: 'recordName is required and must be a string.',
            } as const;
        }
        if (!address || typeof address !== 'string') {
            return {
                success: false,
                errorCode: 'unacceptable_request',
                errorMessage: 'address is required and must be a string.',
            } as const;
        }

        const validation = await this._validateSessionKey(context.sessionKey);
        if (
            validation.success === false &&
            validation.errorCode !== 'no_session_key'
        ) {
            return validation;
        }

        const result = await controller.getData(
            recordName,
            address,
            validation.userId,
            instances
        );
        return result;
    }

    private async _baseEraseRecordData(
        controller: DataRecordsController,
        { recordKey, address, instances }: z.infer<typeof ERASE_DATA_SCHEMA>,
        context: RPCContext
    ) {
        if (!recordKey || typeof recordKey !== 'string') {
            return {
                success: false,
                errorCode: 'unacceptable_request',
                errorMessage: 'recordKey is required and must be a string.',
            } as const;
        }
        if (!address || typeof address !== 'string') {
            return {
                success: false,
                errorCode: 'unacceptable_request',
                errorMessage: 'address is required and must be a string.',
            } as const;
        }

        const validation = await this._validateSessionKey(context.sessionKey);
        if (
            validation.success === false &&
            validation.errorCode !== 'no_session_key'
        ) {
            return validation;
        }

        const userId = validation.userId;
        const result = await controller.eraseData(
            recordKey,
            address,
            userId,
            instances
        );
        return result;
    }

    private async _postReplaceSession(
        request: GenericHttpRequest
    ): Promise<GenericHttpResponse> {
        const sessionKey = getSessionKey(request);
        if (!sessionKey) {
            return returnResult(NOT_LOGGED_IN_RESULT);
        }

        const result = await this._auth.replaceSession({
            sessionKey: sessionKey,
            ipAddress: request.ipAddress,
        });

        return returnResult(result);
    }

    private async _getSubscriptionInfo(
        request: GenericHttpRequest
    ): Promise<GenericHttpResponse> {
        if (!this._subscriptions) {
            return returnResult(SUBSCRIPTIONS_NOT_SUPPORTED_RESULT);
        }

        if (!validateOrigin(request, this._allowedAccountOrigins)) {
            return returnResult(INVALID_ORIGIN_RESULT);
        }

        const sessionKey = getSessionKey(request);

        if (!sessionKey) {
            return returnResult(NOT_LOGGED_IN_RESULT);
        }

        const userId = tryDecodeUriComponent(request.pathParams.userId);

        if (!userId) {
            return returnResult(UNACCEPTABLE_USER_ID);
        }

        const result = await this._subscriptions.getSubscriptionStatus({
            sessionKey,
            userId,
        });

        if (!result.success) {
            return returnResult(result);
        }

        return returnResult({
            success: true,
            publishableKey: result.publishableKey,
            subscriptions: result.subscriptions.map((s) => ({
                active: s.active,
                statusCode: s.statusCode,
                productName: s.productName,
                startDate: s.startDate,
                endedDate: s.endedDate,
                cancelDate: s.cancelDate,
                canceledDate: s.canceledDate,
                currentPeriodStart: s.currentPeriodStart,
                currentPeriodEnd: s.currentPeriodEnd,
                renewalInterval: s.renewalInterval,
                intervalLength: s.intervalLength,
                intervalCost: s.intervalCost,
                currency: s.currency,
                featureList: s.featureList,
            })),
            purchasableSubscriptions: result.purchasableSubscriptions.map(
                (s) => ({
                    id: s.id,
                    name: s.name,
                    description: s.description,
                    featureList: s.featureList,
                    prices: s.prices,
                    defaultSubscription: s.defaultSubscription,
                })
            ),
        });
    }

    private async _manageSubscription(
        request: GenericHttpRequest
    ): Promise<GenericHttpResponse> {
        if (!this._subscriptions) {
            return returnResult(SUBSCRIPTIONS_NOT_SUPPORTED_RESULT);
        }

        if (!validateOrigin(request, this._allowedAccountOrigins)) {
            return returnResult(INVALID_ORIGIN_RESULT);
        }

        const sessionKey = getSessionKey(request);

        if (!sessionKey) {
            return returnResult(NOT_LOGGED_IN_RESULT);
        }

        const userId = tryDecodeUriComponent(request.pathParams.userId);

        if (!userId) {
            return returnResult(UNACCEPTABLE_USER_ID);
        }

        let subscriptionId: CreateManageSubscriptionRequest['subscriptionId'];
        let expectedPrice: CreateManageSubscriptionRequest['expectedPrice'];

        if (typeof request.body === 'string' && request.body) {
            let body = tryParseJson(request.body);
            if (body.success) {
                const schema = z.object({
                    subscriptionId: z.string().optional(),
                    expectedPrice: z
                        .object({
                            currency: z.string(),
                            cost: z.number(),
                            interval: z.enum(['month', 'year', 'week', 'day']),
                            intervalLength: z.number(),
                        })
                        .optional(),
                });

                const parseResult = schema.safeParse(body.value);

                if (parseResult.success === false) {
                    return returnZodError(parseResult.error);
                }

                if (typeof parseResult.data.subscriptionId === 'string') {
                    subscriptionId = parseResult.data.subscriptionId;
                }
                if (typeof parseResult.data.expectedPrice === 'object') {
                    expectedPrice = parseResult.data
                        .expectedPrice as CreateManageSubscriptionRequest['expectedPrice'];
                }
            }
        }

        const result = await this._subscriptions.createManageSubscriptionLink({
            sessionKey,
            userId,
            subscriptionId,
            expectedPrice,
        });

        if (!result.success) {
            return returnResult(result);
        }

        return returnResult({
            success: true,
            url: result.url,
        });
    }

    /**
     * Endpoint to retrieve info about a user.
     * @param request The request.
     */
    private async _getUserInfo(
        request: GenericHttpRequest
    ): Promise<GenericHttpResponse> {
        if (request.method !== 'GET') {
            throw new Error(
                `getUserInfo only accept GET method, you tried: ${request.method}`
            );
        }

        if (!validateOrigin(request, this._allowedAccountOrigins)) {
            return returnResult(INVALID_ORIGIN_RESULT);
        }

        const sessionKey = getSessionKey(request);

        if (!sessionKey) {
            return returnResult(NOT_LOGGED_IN_RESULT);
        }

        const userId = tryDecodeUriComponent(request.pathParams.userId);

        if (!userId) {
            return returnResult(UNACCEPTABLE_USER_ID);
        }

        const result = await this._auth.getUserInfo({
            sessionKey,
            userId,
        });

        if (!result.success) {
            return returnResult(result);
        }

        return returnResult({
            success: true,
            name: result.name,
            avatarUrl: result.avatarUrl,
            avatarPortraitUrl: result.avatarPortraitUrl,
            email: result.email,
            phoneNumber: result.phoneNumber,
            hasActiveSubscription: result.hasActiveSubscription,
            subscriptionTier: result.subscriptionTier,
            privacyFeatures: result.privacyFeatures,
            displayName: result.displayName,
            role: result.role,
        });
    }

    private async _putUserInfo(
        request: GenericHttpRequest
    ): Promise<GenericHttpResponse> {
        if (request.method !== 'PUT') {
            throw new Error(
                `putUserInfo only accept PUT method, you tried: ${request.method}`
            );
        }

        if (!validateOrigin(request, this._allowedAccountOrigins)) {
            return returnResult(INVALID_ORIGIN_RESULT);
        }

        const sessionKey = getSessionKey(request);

        if (!sessionKey) {
            return returnResult(NOT_LOGGED_IN_RESULT);
        }

        if (typeof request.body !== 'string') {
            return returnResult(UNACCEPTABLE_REQUEST_RESULT_MUST_BE_JSON);
        }

        const jsonResult = tryParseJson(request.body);

        if (!jsonResult.success || typeof jsonResult.value !== 'object') {
            return returnResult(UNACCEPTABLE_REQUEST_RESULT_MUST_BE_JSON);
        }

        const userId = tryDecodeUriComponent(request.pathParams.userId);

        if (!userId) {
            return returnResult(UNACCEPTABLE_USER_ID);
        }

        const schema = z.object({
            name: z.string().min(1).optional().nullable(),
            email: z
                .string()
                .email()
                .max(MAX_EMAIL_ADDRESS_LENGTH)
                .optional()
                .nullable(),
            phoneNumber: z
                .string()
                .max(MAX_SMS_ADDRESS_LENGTH)
                .optional()
                .nullable(),
            avatarUrl: z.string().url().optional().nullable(),
            avatarPortraitUrl: z.string().url().optional().nullable(),
        });

        const parseResult = schema.safeParse(jsonResult.value);

        if (parseResult.success === false) {
            return returnZodError(parseResult.error);
        }

        const update = parseResult.data;
        const result = await this._auth.updateUserInfo({
            sessionKey: sessionKey,
            userId: userId,
            update,
        });

        if (!result.success) {
            return returnResult(result);
        }

        return returnResult({
            success: true,
            userId: result.userId,
        });
    }

    private async _validateSessionKey(
        sessionKey: string | null
    ): Promise<ValidateSessionKeyResult | NoSessionKeyResult> {
        return validateSessionKey(this._auth, sessionKey);
    }
}

export function returnResult<
    T extends
        | {
              success: false;
              errorCode: KnownErrorCodes;
              errorMessage: string;
              reason?: DenialReason;
          }
        | { success: true }
>(result: T): GenericHttpResponse {
    const span = trace.getActiveSpan();
    if (span) {
        if (result.success === false) {
            span.setAttributes({
                ['result.errorCode']: result.errorCode,
                ['result.errorMessage']: result.errorMessage,
            });

            if (result.reason) {
                for (let prop in result.reason) {
                    span.setAttribute(
                        `result.reason.${prop}`,
                        (result.reason as any)[prop] as string
                    );
                }
            }
        }
    }

    return {
        statusCode: getStatusCode(result),
        body: JSON.stringify(result),
    };
}

export function returnProcedureOutputStream(
    result: ProcedureOutputStream
): GenericHttpResponse {
    const span = trace.getActiveSpan();
    if (span) {
        span.setAttributes({
            ['result.stream']: true,
        });
    }

    async function* generateBody(): AsyncGenerator<string, string> {
        while (true) {
            const { done, value } = await result.next();
            if (done) {
                return JSON.stringify(value);
            }
            yield JSON.stringify(value) + '\n';
        }
    }

    return {
        statusCode: 200,
        body: generateBody(),
        headers: {
            'content-type': 'application/x-ndjson',
        },
    };
}

export function returnProcedureOutput(
    result: ProcedureOutput
): GenericHttpResponse {
    if (Symbol.asyncIterator in result) {
        return returnProcedureOutputStream(result);
    } else {
        return returnResult(result);
    }
}

/**
 * Validates that the given request comes from one of the specified allowed origins.
 * Returns true if the request has an "origin" header set to one of the allowed origins. Returns false otherwise.
 * @param request The request.
 * @param origins The allowed origins.
 */
export function validateOrigin(
    request: GenericHttpRequest,
    origins: Set<string>
): boolean {
    const origin = request.headers.origin;
    return (
        origins.has(origin) ||
        // If the origin is not included, then the request is a same-origin request
        // if the method is either GET or HEAD.
        (!origin && (request.method === 'GET' || request.method === 'HEAD'))
    );
}

/**
 * Gets the session key from the given HTTP Request. Returns null if no session key was included.
 * @param event The event.
 */
export function getSessionKey(event: GenericHttpRequest): string {
    const authorization = event.headers.authorization;
    return parseAuthorization(authorization);
}

/**
 * Parses the given authorization header and returns the bearer value.
 * Returns null if the authorization header is invalid.
 * @param authorization The authorization header value.
 */
export function parseAuthorization(
    authorization: string | null | undefined
): string {
    if (
        typeof authorization === 'string' &&
        authorization.startsWith('Bearer ')
    ) {
        const authToken = authorization.substring('Bearer '.length);
        return authToken;
    }
    return null;
}

export function formatResponse(
    request: GenericHttpRequest,
    response: GenericHttpResponse,
    origins: Set<string> | boolean
) {
    const origin = request.headers['origin'];
    let headers = {
        ...(response.headers || {}),
    } as any;
    if (
        !!origin &&
        (origins === true ||
            (typeof origins === 'object' && validateOrigin(request, origins)))
    ) {
        if (!headers['Access-Control-Allow-Origin']) {
            headers['Access-Control-Allow-Origin'] = origin;
        }
        if (!headers['Access-Control-Allow-Headers']) {
            headers['Access-Control-Allow-Headers'] =
                'Content-Type, Authorization';
        }
    }

    return {
        ...response,
        headers,
    };
}

export function wrapHandler(
    func: (request: GenericHttpRequest) => Promise<GenericHttpResponse>,
    allowedOrigins: boolean | Set<string>
): (request: GenericHttpRequest) => Promise<GenericHttpResponse> {
    return async (request) => {
        const response = await func(request);
        return formatResponse(request, response, allowedOrigins);
    };
}

/**
 * Returns the given ZodError as a GenericHttpResponse.
 * @param error The error.
 */
export function returnZodError(error: z.ZodError<any>): GenericHttpResponse {
    return returnResult({
        success: false,
        errorCode: 'unacceptable_request',
        errorMessage:
            'The request was invalid. One or more fields were invalid.',
        issues: error.issues,
    });
}<|MERGE_RESOLUTION|>--- conflicted
+++ resolved
@@ -1,14 +1,9 @@
-<<<<<<< HEAD
 import {
     parseVersionNumber,
     tryDecodeUriComponent,
     tryParseJson,
 } from './Utils';
-import {
-=======
-import { tryDecodeUriComponent, tryParseJson } from './Utils';
 import type {
->>>>>>> 8594e89d
     AuthController,
     NoSessionKeyResult,
     ValidateSessionKeyResult,
@@ -39,13 +34,7 @@
 import type { RateLimitController } from './RateLimitController';
 import type {
     DenialReason,
-<<<<<<< HEAD
-    ENTITLEMENT_FEATURE_VALIDATION,
-    ENTITLEMENT_VALIDATION,
     Entitlement,
-    PRIVATE_MARKER,
-=======
->>>>>>> 8594e89d
     Procedure,
     ProcedureOutput,
     ProcedureOutputStream,
@@ -54,6 +43,8 @@
 } from '@casual-simulation/aux-common';
 import {
     AVAILABLE_PERMISSIONS_VALIDATION,
+    ENTITLEMENT_FEATURE_VALIDATION,
+    ENTITLEMENT_VALIDATION,
     PRIVATE_MARKER,
     RESOURCE_KIND_VALIDATION,
     getProcedureMetadata,
@@ -94,21 +85,9 @@
 import { getStatusCode } from '@casual-simulation/aux-common';
 import type { ModerationController } from './ModerationController';
 import { COM_ID_CONFIG_SCHEMA, COM_ID_PLAYER_CONFIG } from './ComIdConfig';
-<<<<<<< HEAD
-import { LoomController } from './LoomController';
-import {
-    SpanKind,
-    Tracer,
-    ValueType,
-    context,
-    metrics,
-    trace,
-} from '@opentelemetry/api';
-=======
 import type { LoomController } from './LoomController';
 import type { Tracer } from '@opentelemetry/api';
 import { SpanKind, ValueType, metrics, trace } from '@opentelemetry/api';
->>>>>>> 8594e89d
 import { traceHttpResponse, traced } from './tracing/TracingDecorators';
 import {
     SEMATTRS_ENDUSER_ID,
@@ -155,16 +134,14 @@
     PUSH_NOTIFICATION_PAYLOAD,
     PUSH_SUBSCRIPTION_SCHEMA,
 } from './notifications';
-import { PackageRecordsController } from './packages/PackageRecordsController';
-import {
+import type { PackageRecordsController } from './packages/PackageRecordsController';
+import type {
     PackageRecordVersionInput,
     PackageVersionRecordsController,
     PackageVersionReviewInput,
 } from './packages/version/PackageVersionRecordsController';
-import {
-    getPackageVersionKey,
-    PackageRecordVersionKey,
-} from './packages/version/PackageVersionRecordsStore';
+import type { PackageRecordVersionKey } from './packages/version/PackageVersionRecordsStore';
+import { getPackageVersionKey } from './packages/version/PackageVersionRecordsStore';
 
 declare const GIT_TAG: string;
 declare const GIT_HASH: string;
