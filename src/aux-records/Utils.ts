/* CasualOS is a set of web-based tools designed to facilitate the creation of real-time, multi-user, context-aware interactive experiences.
 *
 * Copyright (c) 2019-2025 Casual Simulation, Inc.
 *
 * This program is free software: you can redistribute it and/or modify
 * it under the terms of the GNU Affero General Public License as
 * published by the Free Software Foundation, either version 3 of the
 * License, or (at your option) any later version.
 *
 * This program is distributed in the hope that it will be useful,
 * but WITHOUT ANY WARRANTY; without even the implied warranty of
 * MERCHANTABILITY or FITNESS FOR A PARTICULAR PURPOSE.  See the
 * GNU Affero General Public License for more details.
 *
 * You should have received a copy of the GNU Affero General Public License
 * along with this program.  If not, see <https://www.gnu.org/licenses/>.
 */
import { omitBy, padStart, sortBy } from 'lodash';
import { sha256, hmac } from 'hash.js';
import { PUBLIC_READ_MARKER } from '@casual-simulation/aux-common';
import axios from 'axios';
import type { ArrayOfKASP, ISO4217_Map } from './TypeUtils';

/**
 * Signs the given request and adds the related headers to it.
 * @param request The request to sign.
 * @param secretAccessKey The secret access key to use.
 * @param accessKeyId The ID of the access key that is being used.
 * @param date The date to use for signing.
 * @param region The AWS region.
 * @param service The AWS service.
 */
export function signRequest(
    request: CanonicalRequest,
    secretAccessKey: string,
    accessKeyId: string,
    date: Date,
    region: string,
    service: string
): CanonicalRequest {
    const hash = request.payloadSha256Hex.toLowerCase();
    request = {
        ...request,
        headers: {
            ...request.headers,
            'x-amz-date': getAmzDateString(date),
            'x-amz-content-sha256': hash,
        },
    };

    let canonicalRequest = createCanonicalRequest(request);
    let stringToSign = createStringToSign(
        canonicalRequest,
        date,
        region,
        service
    );
    let signature = createAWS4Signature(
        stringToSign,
        secretAccessKey,
        date,
        region,
        service
    );

    let credential = `${accessKeyId}/${getDateString(
        date
    )}/${region}/${service}/aws4_request`;
    let signedHeaders = Object.keys(request.headers)
        .map((header) => header.toLowerCase())
        .sort()
        .join(';');

    let authorization = `AWS4-HMAC-SHA256 Credential=${credential},SignedHeaders=${signedHeaders},Signature=${signature}`;

    let result: CanonicalRequest = {
        method: request.method,
        path: request.path,
        queryString: { ...request.queryString },
        headers: {
            ...request.headers,
            Authorization: authorization,
        },
        payloadSha256Hex: hash,
    };

    return result;
}

/**
 * Constructs a string that can be signed from the given request, date, AWS region, and AWS Service.
 * @param canonicalRequest The canonical request to include.
 * @param date The date that the signature is happening on.
 * @param region The region that the signature is for.
 * @param service The service that the signature is for.
 */
export function createStringToSign(
    canonicalRequest: string,
    date: Date,
    region: string,
    service: string
): string {
    const isoDate = getDateString(date);
    const isoDateTime = getAmzDateString(date);

    const sha = sha256();
    sha.update(canonicalRequest);
    const canonicalRequestHash = sha.digest('hex');

    return `AWS4-HMAC-SHA256\n${isoDateTime}\n${isoDate}/${region}/${service}/aws4_request\n${canonicalRequestHash}`;
}

/**
 * Creates a signature using the given secret access key and additional info.
 * @param stringToSign The string that should be signed.
 * @param secretAccessKey The secret access key.
 * @param date The date that the signature is happening on.
 * @param region The AWS region.
 * @param service The AWS Service.
 */
export function createAWS4Signature(
    stringToSign: string,
    secretAccessKey: string,
    date: Date,
    region: string,
    service: string
): string {
    const final = createHmac(
        createSigningKey(secretAccessKey, date, region, service),
        stringToSign,
        'hex'
    );
    return final;
}

export function createSigningKey(
    secretAccessKey: string,
    date: Date,
    region: string,
    service: string,
    enc?: 'hex'
) {
    const dateString =
        date.getUTCFullYear() +
        padStart((1 + date.getUTCMonth()).toString(), 2, '0') +
        padStart(date.getUTCDate().toString(), 2, '0');
    const dateKey = createHmac('AWS4' + secretAccessKey, dateString);
    const dateRegionKey = createHmac(dateKey, region);
    const dateRegionServiceKey = createHmac(dateRegionKey, service);
    const signingKey = createHmac(dateRegionServiceKey, 'aws4_request', enc);

    return signingKey;
}

function createHmac(key: string | number[], data: string): number[];
function createHmac(key: string | number[], data: string, enc: 'hex'): string;
function createHmac(key: string | number[], data: string, enc?: 'hex'): string;
function createHmac(key: string | number[], data: string, enc?: 'hex') {
    const hmacSha256 = hmac(<any>sha256, key);
    hmacSha256.update(data);

    if (enc) {
        return hmacSha256.digest(enc);
    } else {
        return hmacSha256.digest();
    }
}

/**
 * Creates a canonical request string that can be used to create a AWS Signature for the given request.
 *
 * See https://docs.aws.amazon.com/AmazonS3/latest/API/sig-v4-header-based-auth.html
 * @param request The request to create the canonical request for.
 */
export function createCanonicalRequest(request: CanonicalRequest): string {
    let str = '';

    str += request.method + '\n';
    str += canonicalUriEncode(request.path, false) + '\n';

    let queryStringParams = Object.keys(request.queryString).map((name) => [
        name,
        canonicalUriEncode(name, true),
    ]);
    queryStringParams = sortBy(
        queryStringParams,
        ([name, encodedName]) => encodedName
    );
    let i = 0;
    for (let [name, encodedName] of queryStringParams) {
        let value = request.queryString[name];
        str += encodedName + '=' + canonicalUriEncode(value, true);
        if (i < queryStringParams.length - 1) {
            str += '&';
        }
        i++;
    }
    str += '\n';

    let headerNames = Object.keys(request.headers).map((name) => [
        name,
        name.toLowerCase(),
    ]);
    headerNames = sortBy(headerNames, ([name, encodedName]) => encodedName);
    i = 0;
    for (let [name, encodedName] of headerNames) {
        let value = request.headers[name];
        str += encodedName + ':' + value.trim() + '\n';
        i++;
    }
    str += '\n';
    str +=
        headerNames.map(([name, encodedName]) => encodedName).join(';') + '\n';
    str += request.payloadSha256Hex.toLowerCase();

    return str;
}

export interface CanonicalRequest {
    method: 'GET' | 'POST' | 'PUT' | 'DELETE';
    path: string;
    headers: {
        [name: string]: string;
    };
    queryString: {
        [name: string]: string;
    };
    payloadSha256Hex: string;
}

const A = 'A'.charCodeAt(0);
const Z = 'Z'.charCodeAt(0);
const a = 'a'.charCodeAt(0);
const z = 'z'.charCodeAt(0);
const _0 = '0'.charCodeAt(0);
const _9 = '9'.charCodeAt(0);
const __ = '_'.charCodeAt(0);
const _dash = '-'.charCodeAt(0);
const _squiggle = '~'.charCodeAt(0);
const _dot = '.'.charCodeAt(0);
const _slash = '/'.charCodeAt(0);
const _percent = '%'.charCodeAt(0);

/**
 * URI Encodes the given string according to AWS Signature Version 4.
 * See https://docs.aws.amazon.com/AmazonS3/latest/API/sig-v4-header-based-auth.html
 * @param input The string to URI encode.
 * @param encodeSlash Whether to encode slashes as %2F.
 */
export function canonicalUriEncode(
    input: string,
    encodeSlash: boolean
): string {
    let warned = false;
    const textEncoder = new TextEncoder();
    const bytes = textEncoder.encode(input);
    const textDecoder = new TextDecoder();
    let result: number[] = [];
    for (let i = 0; i < bytes.length; i++) {
        let ch = bytes[i];
        if (
            (ch >= A && ch <= Z) ||
            (ch >= a && ch <= z) ||
            (ch >= _0 && ch <= _9) ||
            ch == __ ||
            ch == _dash ||
            ch == _squiggle ||
            ch == _dot
        ) {
            result.push(ch);
        } else if (ch === _slash) {
            if (encodeSlash) {
                result.push(...textEncoder.encode('%2F'));
            } else {
                result.push(ch);
            }
        } else {
            if (ch === _percent && !warned) {
                warned = true;
                console.warn(
                    '[canonicalUriEncode] Percent sign found in string to encode. This may be the result of double encoding, which would cause signatures to fail if it is the case.'
                );
            }
            result.push(...textEncoder.encode(encodeHexUtf8(ch)));
        }
    }
    const buffer = new Uint8Array(result);
    return textDecoder.decode(buffer);
}

/**
 * Encodes the given character code as a URI hex string.
 * @param char The character to encode.
 */
export function encodeHexUtf8(char: number): string {
    const hex = char.toString(16).toUpperCase();
    return '%' + (hex.length === 1 ? '0' + hex : hex);
}

function getDateString(date: Date): string {
    return (
        date.getUTCFullYear() +
        padStart((1 + date.getUTCMonth()).toString(), 2, '0') +
        padStart(date.getUTCDate().toString(), 2, '0')
    );
}

function getAmzDateString(date: Date): string {
    return (
        getDateString(date) +
        'T' +
        padStart(date.getUTCHours().toString(), 2, '0') +
        padStart(date.getUTCMinutes().toString(), 2, '0') +
        padStart(date.getUTCSeconds().toString(), 2, '0') +
        'Z'
    );
}

export const iSO4217_AlphaArray: (keyof ISO4217_Map)[] = [
    'AED',
    'AFN',
    'ALL',
    'AMD',
    'ANG',
    'AOA',
    'ARS',
    'AUD',
    'AWG',
    'AZN',
    'BAM',
    'BBD',
    'BDT',
    'BGN',
    'BHD',
    'BIF',
    'BMD',
    'BND',
    'BOB',
    'BOV',
    'BRL',
    'BSD',
    'BTN',
    'BWP',
    'BYN',
    'BZD',
    'CAD',
    'CDF',
    'CHE',
    'CHF',
    'CHW',
    'CLF',
    'CLP',
    'CNY',
    'COP',
    'COU',
    'CRC',
    'CUC',
    'CUP',
    'CVE',
    'CZK',
    'DJF',
    'DKK',
    'DOP',
    'DZD',
    'EGP',
    'ERN',
    'ETB',
    'EUR',
    'FJD',
    'FKP',
    'GBP',
    'GEL',
    'GHS',
    'GIP',
    'GMD',
    'GNF',
    'GTQ',
    'GYD',
    'HKD',
    'HNL',
    'HTG',
    'HUF',
    'IDR',
    'ILS',
    'INR',
    'IQD',
    'IRR',
    'ISK',
    'JMD',
    'JOD',
    'JPY',
    'KES',
    'KGS',
    'KHR',
    'KMF',
    'KPW',
    'KRW',
    'KWD',
    'KYD',
    'KZT',
    'LAK',
    'LBP',
    'LKR',
    'LRD',
    'LSL',
    'LYD',
    'MAD',
    'MDL',
    'MGA',
    'MKD',
    'MMK',
    'MNT',
    'MOP',
    'MRU',
    'MUR',
    'MVR',
    'MWK',
    'MXN',
    'MXV',
    'MYR',
    'MZN',
    'NAD',
    'NGN',
    'NIO',
    'NOK',
    'NPR',
    'NZD',
    'OMR',
    'PAB',
    'PEN',
    'PGK',
    'PHP',
    'PKR',
    'PLN',
    'PYG',
    'QAR',
    'RON',
    'RSD',
    'RUB',
    'RWF',
    'SAR',
    'SBD',
    'SCR',
    'SDG',
    'SEK',
    'SGD',
    'SHP',
    'SLE',
    'SOS',
    'SRD',
    'SSP',
    'STN',
    'SVC',
    'SYP',
    'SZL',
    'THB',
    'TJS',
    'TMT',
    'TND',
    'TOP',
    'TRY',
    'TTD',
    'TWD',
    'TZS',
    'UAH',
    'UGX',
    'USD',
    'USN',
    'UYI',
    'UYU',
    'UYW',
    'UZS',
    'VED',
    'VES',
    'VND',
    'VUV',
    'WST',
    'XAF',
    'XAG',
    'XAU',
    'XBA',
    'XBB',
    'XBC',
    'XBD',
    'XCD',
    'XDR',
    'XOF',
    'XPD',
    'XPF',
    'XPT',
    'XSU',
    'XTS',
    'XUA',
    'XXX',
    'YER',
    'ZAR',
    'ZMW',
    'ZWG',
    'ZWL',
];

const ISO4217_Map: ArrayOfKASP<ISO4217_Map, ['n', 'mU']> = [
    ['AED', 784, 2],
    ['AFN', 971, 2],
    ['ALL', 8, 2],
    ['AMD', 51, 2],
    ['ANG', 532, 2],
    ['AOA', 973, 2],
    ['ARS', 32, 2],
    ['AUD', 36, 2],
    ['AWG', 533, 2],
    ['AZN', 944, 2],
    ['BAM', 977, 2],
    ['BBD', 52, 2],
    ['BDT', 50, 2],
    ['BGN', 975, 2],
    ['BHD', 48, 3],
    ['BIF', 108, 0],
    ['BMD', 60, 2],
    ['BND', 96, 2],
    ['BOB', 68, 2],
    ['BOV', 984, 2],
    ['BRL', 986, 2],
    ['BSD', 44, 2],
    ['BTN', 64, 2],
    ['BWP', 72, 2],
    ['BYN', 933, 2],
    ['BZD', 84, 2],
    ['CAD', 124, 2],
    ['CDF', 976, 2],
    ['CHE', 947, 2],
    ['CHF', 756, 2],
    ['CHW', 948, 2],
    ['CLF', 990, 4],
    ['CLP', 152, 0],
    ['CNY', 156, 2],
    ['COP', 170, 2],
    ['COU', 970, 2],
    ['CRC', 188, 2],
    ['CUC', 931, 2],
    ['CUP', 192, 2],
    ['CVE', 132, 2],
    ['CZK', 203, 2],
    ['DJF', 262, 0],
    ['DKK', 208, 2],
    ['DOP', 214, 2],
    ['DZD', 12, 2],
    ['EGP', 818, 2],
    ['ERN', 232, 2],
    ['ETB', 230, 2],
    ['EUR', 978, 2],
    ['FJD', 242, 2],
    ['FKP', 238, 2],
    ['GBP', 826, 2],
    ['GEL', 981, 2],
    ['GHS', 936, 2],
    ['GIP', 292, 2],
    ['GMD', 270, 2],
    ['GNF', 324, 0],
    ['GTQ', 320, 2],
    ['GYD', 328, 2],
    ['HKD', 344, 2],
    ['HNL', 340, 2],
    ['HTG', 332, 2],
    ['HUF', 348, 2],
    ['IDR', 360, 2],
    ['ILS', 376, 2],
    ['INR', 356, 2],
    ['IQD', 368, 3],
    ['IRR', 364, 2],
    ['ISK', 352, 0],
    ['JMD', 388, 2],
    ['JOD', 400, 3],
    ['JPY', 392, 0],
    ['KES', 404, 2],
    ['KGS', 417, 2],
    ['KHR', 116, 2],
    ['KMF', 174, 0],
    ['KPW', 408, 2],
    ['KRW', 410, 0],
    ['KWD', 414, 3],
    ['KYD', 136, 2],
    ['KZT', 398, 2],
    ['LAK', 418, 2],
    ['LBP', 422, 2],
    ['LKR', 144, 2],
    ['LRD', 430, 2],
    ['LSL', 426, 2],
    ['LYD', 434, 3],
    ['MAD', 504, 2],
    ['MDL', 498, 2],
    ['MGA', 969, 2],
    ['MKD', 807, 2],
    ['MMK', 104, 2],
    ['MNT', 496, 2],
    ['MOP', 446, 2],
    ['MRU', 929, 2],
    ['MUR', 480, 2],
    ['MVR', 462, 2],
    ['MWK', 454, 2],
    ['MXN', 484, 2],
    ['MXV', 979, 2],
    ['MYR', 458, 2],
    ['MZN', 943, 2],
    ['NAD', 516, 2],
    ['NGN', 566, 2],
    ['NIO', 558, 2],
    ['NOK', 578, 2],
    ['NPR', 524, 2],
    ['NZD', 554, 2],
    ['OMR', 512, 3],
    ['PAB', 590, 2],
    ['PEN', 604, 2],
    ['PGK', 598, 2],
    ['PHP', 608, 2],
    ['PKR', 586, 2],
    ['PLN', 985, 2],
    ['PYG', 600, 0],
    ['QAR', 634, 2],
    ['RON', 946, 2],
    ['RSD', 941, 2],
    ['RUB', 643, 2],
    ['RWF', 646, 0],
    ['SAR', 682, 2],
    ['SBD', 90, 2],
    ['SCR', 690, 2],
    ['SDG', 938, 2],
    ['SEK', 752, 2],
    ['SGD', 702, 2],
    ['SHP', 654, 2],
    ['SLE', 925, 2],
    ['SOS', 706, 2],
    ['SRD', 968, 2],
    ['SSP', 728, 2],
    ['STN', 930, 2],
    ['SVC', 222, 2],
    ['SYP', 760, 2],
    ['SZL', 748, 2],
    ['THB', 764, 2],
    ['TJS', 972, 2],
    ['TMT', 934, 2],
    ['TND', 788, 3],
    ['TOP', 776, 2],
    ['TRY', 949, 2],
    ['TTD', 780, 2],
    ['TWD', 901, 2],
    ['TZS', 834, 2],
    ['UAH', 980, 2],
    ['UGX', 800, 0],
    ['USD', 840, 2],
    ['USN', 997, 2],
    ['UYI', 940, 0],
    ['UYU', 858, 2],
    ['UYW', 927, 4],
    ['UZS', 860, 2],
    ['VED', 926, 2],
    ['VES', 928, 2],
    ['VND', 704, 0],
    ['VUV', 548, 0],
    ['WST', 882, 2],
    ['XAF', 950, 0],
    ['XAG', 961, null],
    ['XAU', 959, null],
    ['XBA', 955, null],
    ['XBB', 956, null],
    ['XBC', 957, null],
    ['XBD', 958, null],
    ['XCD', 951, 2],
    ['XDR', 960, null],
    ['XOF', 952, 0],
    ['XPD', 964, null],
    ['XPF', 953, 0],
    ['XPT', 962, null],
    ['XSU', 994, null],
    ['XTS', 963, null],
    ['XUA', 965, null],
    ['XXX', 999, null],
    ['YER', 886, 2],
    ['ZAR', 710, 2],
    ['ZMW', 967, 2],
    ['ZWG', 924, 2],
    ['ZWL', 932, 2],
];

/**
 * Gets the ISO 4217 currency meta for the given currency name
 * or numeric code
 * @important
 * ! Be sure to validate that the implementing service supports
 * ! the currency as well as the minor unit count (if applicable)
 * @param query The currency name or numeric code
 */
export function getISO4217CurrencyCode(
    query: keyof ISO4217_Map | ISO4217_Map[keyof ISO4217_Map]['n']
): [
    keyof ISO4217_Map,
    ISO4217_Map[keyof ISO4217_Map]['n'],
    ISO4217_Map[keyof ISO4217_Map]['mU']
] {
    return ISO4217_Map.find(
        (v) => v[typeof query == 'string' ? 0 : 1] === query
    );
}

/**
 * Parses the given string of instance names into an array of instance names.
 * @param instances The names of the instances.
 */
export function parseInstancesList(instances: string): string[] | undefined {
    if (!instances) {
        return undefined;
    }
    return instances
        .split(',')
        .map((instance) => instance.trim())
        .filter((i) => !!i);
}

/**
 * Clones the given object into a new object that only has non-null and not-undefined properties.
 * @param obj The object to cleanup.
 */
export function cleanupObject<T extends object>(obj: T): Partial<T> {
    return omitBy(
        obj,
        (o) => typeof o === 'undefined' || o === null
    ) as Partial<T>;
}

<<<<<<< HEAD
// /**
//  * Deep clones and concurrently freezes within the same iteration the provided object (record/array).
//  * @param obj The object to clone and freeze recursively.
//  */
// export function deepCloneFreeze<T extends Record<string, any> | Array<any>>(
//     obj: T
// ): Readonly<T> {
//     const returnObj = (Array.isArray(obj) ? [] : {}) as T;
//     for (const key in obj) {
//         if (obj.hasOwnProperty(key)) {
//             const value = obj[key];
//             if (
//                 typeof value === 'object' &&
//                 value !== null &&
//                 !(value instanceof Date)
//             ) {
//                 returnObj[key] = deepCloneFreeze(value) as T[Extract<
//                     keyof T,
//                     string
//                 >];
//             } else {
//                 returnObj[key] = value;
//             }
//         }
//     }
//     return Object.freeze(returnObj);
// }

// /**
//  * Provides a function that can be used to build a paginate/effect function for the given array.
//  * @param arr The array to paginate.
//  * @param effectEach A function used within map to effect each element.
//  * @returns
//  */
// export function paginationProviderOf<T, E>(
//     arr: T[],
//     effectEach?: (item: T) => PromiseOrValue<E>
// ) {
//     return async (limit: number, offset: number) => {
//         const content = arr.slice(offset, offset + limit);
//         if (!effectEach || content.length < 1) return [];
//         return await Promise.all(content.map((X) => effectEach(X)));
//     };
// }

// ! Implementation is WIP
// /**
//  * Generates a custom asymmetric matcher used by jest.
//  * * (Similar to expect.any)
//  * @param asymmetricMatcher The function to run on the value to indicate whether or not its as expected
//  * @param toString The string provider of the expected values state/type
//  * @param getExpectedType The string provider of the expected values type(s)
//  */
// export function jestCustomAsymmetricMatcher(
//     asymmetricMatcher: (value: any) => boolean,
//     toAsymmetricMatcher: () => string,
//     toString?: () => string,
//     getExpectedType?: () => string
// ) {
//     return {
//         $$typeof: Symbol.for('jest.asymmetricMatcher'),
//         asymmetricMatcher,
//         toAsymmetricMatcher,
//         toString,
//         getExpectedType,
//     };
// }

/**
 * A function which returns true if param val is found to be type / instance of any specified in param constructorArray
 * @param val The value whose type / instance to check the presence of in constructorArray
 * @param constructorArray The array which contains the allowed types / instances for parameter val
 */
export function isOfXType<T>(
    val: T,
    // eslint-disable-next-line @typescript-eslint/no-unsafe-function-type
    constructorArray: Array<Function | undefined | null>
): boolean {
    return constructorArray.some((constructor) => {
        return constructor === String ||
            constructor === Number ||
            constructor === Boolean ||
            constructor === Symbol ||
            constructor === BigInt ||
            constructor === undefined
            ? typeof val === (constructor?.name?.toLowerCase() ?? 'undefined')
            : constructor === null
            ? val === null
            : val instanceof constructor;
    });
}

/**
 * Clones the given record or returns null if the record is undefined.
 * @param record The record to clone.
 */
export function cloneDeepNull<T extends Record<keyof any, any>>(
    record: T | undefined
) {
    return record ? _.cloneDeep(record) : null;
}

/**
 * Tries to parse the given JSON string into a JavaScript Value.
 * @param json The JSON to parse.
 */
export function tryParseJson(json: string): JsonParseResult {
    try {
        return {
            success: true,
            value: JSON.parse(json),
        };
    } catch (err) {
        return {
            success: false,
            error: err,
        };
    }
}

interface ScopedErrorConfig {
    /** The scope of the function. E.g. [ClassName, FunctionName] */
    scope: Array<string> | string;
    /** The message to log if an error occurs. */
    errMsg: string;
}

export function scopedError(errConfig: ScopedErrorConfig, err: string) {
    console.error(
        Array.isArray(errConfig.scope)
            ? errConfig.scope.map((s) => `[${s}]`).join(' ')
            : `[${errConfig.scope}]`,
        errConfig.errMsg,
        err
    );
}

interface ScopedTryConfig<E> extends ScopedErrorConfig {
    /** The value to return if an error occurs. */
    returnOnError?: E;
}

/**
 * Attempts to run the given function and logs an error if it fails with a standard error format which includes the scope and message.
 * @param fn The function to run.
 * @param errConfig The configuration for proper logging and return value if an error occurs.
 */
export async function tryScope<T, E>(
    fn: () => T,
    errConfig: ScopedTryConfig<E>
): Promise<T | E> {
    try {
        return await fn();
    } catch (err) {
        scopedError(errConfig, err);
        return errConfig.returnOnError;
    }
}

export type JsonParseResult = JsonParseSuccess | JsonParseFailure;

export interface JsonParseSuccess {
    success: true;
    value: any;
}

export interface JsonParseFailure {
    success: false;
    error: Error;
}

=======
>>>>>>> 16eebb80
export interface RegexRule {
    type: 'allow' | 'deny';
    pattern: string;
}

/**
 * Determines if the given value matches the given list of rules.
 * @param value The value to test.
 * @param rules The rules that the value should be tested against.
 */
export function isStringValid(value: string, rules: RegexRule[]) {
    if (rules.length <= 0) {
        return true;
    }

    const regexRules = rules.map((r) => ({
        type: r.type,
        pattern: new RegExp(r.pattern, 'i'),
    }));

    let good = false;
    for (let rule of regexRules) {
        if (rule.type === 'allow') {
            if (rule.pattern.test(value)) {
                good = true;
                break;
            }
        } else if (rule.type === 'deny') {
            if (rule.pattern.test(value)) {
                good = false;
                break;
            }
        }
    }

    return good;
}

/**
 * Attempts to decode the given URI component. Returns null if unable to be decoded.
 * @param component The component to decode.
 * @returns
 */
export function tryDecodeUriComponent(component: string): string | null {
    try {
        return decodeURIComponent(component);
    } catch (err) {
        return null;
    }
}

/**
 * Determines whether the given subscription status should be treated as an active subscription.
 * @param status The status.
 * @param periodStartMs The start of the subscription period in unix time in miliseconds. If omitted, then the period won't be checked.
 * @param periodEndMs The end of the subscription period in unix time in miliseconds. If omitted, then the period won't be checked.
 * @param nowMs The current time in unix time in miliseconds.
 */
export function isActiveSubscription(
    status: string,
    periodStartMs?: number | null,
    periodEndMs?: number | null,
    nowMs: number = Date.now()
): boolean {
    const active = status === 'active' || status === 'trialing';
    if (active && periodStartMs && periodEndMs) {
        return nowMs >= periodStartMs && nowMs <= periodEndMs;
    }
    return active;
}

/**
 * Gets the list of root markers that should be used, or the default list if none are provided.
 * @param markers
 */
export function getRootMarkersOrDefault(markers: string[] | null): string[] {
    if (markers === null || markers === undefined || markers.length <= 0) {
        return [PUBLIC_READ_MARKER];
    }

    return markers.map(getRootMarker);
}

/**
 * Gets the list of markers that should be used, or the default list if none are provided.
 * @param markers
 */
export function getMarkersOrDefault(markers: string[] | null): string[] {
    if (markers === null || markers === undefined || markers.length <= 0) {
        return [PUBLIC_READ_MARKER];
    }

    return markers;
}

/**
 * Gets the root marker from the given marker.
 * Markers have two parts, the root and the path: "root:path".
 * The root is the first part of the marker, and contains the security name of the marker. That is, the name of the marker that is used to retrieve permissions for the marker.
 * The path is the second part of the marker, and contains the path that the marker is for. That is, extra information that can be used to organize marker data.
 * @param marker The marker that should be parsed.
 */
export function getRootMarker(marker: string): string {
    if (!marker) {
        return marker;
    }

    const indexOfColon = marker.indexOf(':');
    if (indexOfColon < 0) {
        return marker;
    }
    return marker.substring(0, indexOfColon);
}

/**
 * Gets the path marker from the given marker.
 * Markers have two parts, the root and the path: "root:path".
 * The root is the first part of the marker, and contains the security name of the marker. That is, the name of the marker that is used to retrieve permissions for the marker.
 * The path is the second part of the marker, and contains the path that the marker is for. That is, extra information that can be used to organize marker data.
 *
 * Returns an empty string if the marker does not contain a path.
 * @param marker The marker that should be parsed.
 */
export function getPathMarker(marker: string): string {
    if (!marker) {
        return '';
    }

    const indexOfColon = marker.indexOf(':');
    if (indexOfColon < 0) {
        return '';
    }
    return marker.substring(indexOfColon + 1);
}

/**
 * Handles axios errors and ensures they get logged properly.
 * @param err The error.
 */
export function handleAxiosErrors(err: any) {
    if (axios.isAxiosError(err)) {
        console.error(
            'An axios error occcurred:',
            '\nStatus:',
            err.response?.status,
            '\nHeaders:',
            err.response?.headers,
            '\nData:',
            err.response?.data,
            '\nRequest:',
            err.request
        );
        throw new Error('An axios error occurred: ' + err.message);
    } else {
        throw err;
    }
}

/**
 * Calculates the number of bytes contained in the given string encoded to utf-8.
 * @param str The string.
 */
export function byteLengthOfString(str: string): number {
    if (typeof Buffer !== 'undefined') {
        return Buffer.byteLength(str, 'utf8');
    }
    return new Blob([str], { type: 'text/plain' }).size;
}<|MERGE_RESOLUTION|>--- conflicted
+++ resolved
@@ -727,7 +727,6 @@
     ) as Partial<T>;
 }
 
-<<<<<<< HEAD
 // /**
 //  * Deep clones and concurrently freezes within the same iteration the provided object (record/array).
 //  * @param obj The object to clone and freeze recursively.
@@ -899,8 +898,6 @@
     error: Error;
 }
 
-=======
->>>>>>> 16eebb80
 export interface RegexRule {
     type: 'allow' | 'deny';
     pattern: string;
