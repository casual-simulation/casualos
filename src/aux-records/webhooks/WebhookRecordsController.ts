/* CasualOS is a set of web-based tools designed to facilitate the creation of real-time, multi-user, context-aware interactive experiences.
 *
 * Copyright (c) 2019-2025 Casual Simulation, Inc.
 *
 * This program is free software: you can redistribute it and/or modify
 * it under the terms of the GNU Affero General Public License as
 * published by the Free Software Foundation, either version 3 of the
 * License, or (at your option) any later version.
 *
 * This program is distributed in the hope that it will be useful,
 * but WITHOUT ANY WARRANTY; without even the implied warranty of
 * MERCHANTABILITY or FITNESS FOR A PARTICULAR PURPOSE.  See the
 * GNU Affero General Public License for more details.
 *
 * You should have received a copy of the GNU Affero General Public License
 * along with this program.  If not, see <https://www.gnu.org/licenses/>.
 */
import type {
    ActionKinds,
    DenialReason,
    GenericHttpRequest,
    GenericHttpResponse,
    Result,
    ServerError,
    SimpleError,
    StoredAux,
} from '@casual-simulation/aux-common';
import {
    DEFAULT_BRANCH_NAME,
<<<<<<< HEAD
=======
    failure,
>>>>>>> 4b906d24
    success,
    tryParseJson,
} from '@casual-simulation/aux-common';
import type {
    AuthorizeUserAndInstancesSuccess,
    AuthorizeUserAndInstancesForResourcesSuccess,
    ConstructAuthorizationContextFailure,
    AuthorizeSubjectFailure,
    AuthorizationContext,
} from '../PolicyController';
import type {
    CheckSubscriptionMetricsFailure,
    CheckSubscriptionMetricsSuccess,
    CrudListItemsResult,
    CrudRecordsConfiguration,
} from '../crud/CrudRecordsController';
import { CrudRecordsController } from '../crud/CrudRecordsController';
import type {
    WebhookInfoFile,
    WebhookRecord,
    WebhookRecordsStore,
    WebhookRunInfo,
} from './WebhookRecordsStore';
import type { WebhooksFeaturesConfiguration } from '../SubscriptionConfiguration';
import { getWebhookFeatures } from '../SubscriptionConfiguration';
import { traced } from '../tracing/TracingDecorators';
import { SpanStatusCode, trace } from '@opentelemetry/api';
import type {
    HandleHttpRequestFailure,
    HandleWebhookOptions,
    WebhookEnvironment,
    WebhookState,
} from './WebhookEnvironment';
import { STORED_AUX_SCHEMA } from './WebhookEnvironment';
import type {
    DataRecordsController,
    GetDataFailure,
} from '../DataRecordsController';

import type {
    FileRecordsController,
    ReadFileFailure,
    ReadFileResult,
} from '../FileRecordsController';
import type { z } from 'zod';
import { v7 as uuidv7 } from 'uuid';
import stringify from '@casual-simulation/fast-json-stable-stringify';
import { sha256 } from 'hash.js';
import axios from 'axios';
import type { AuthController } from '../AuthController';
import { getHash } from '@casual-simulation/crypto';
import type { GetBranchDataFailure, WebsocketController } from '../websockets';

const TRACE_NAME = 'WebhookRecordsController';

/**
 * Defines the configuration for a webhook records controller.
 */
export interface WebhookRecordsConfiguration
    extends Omit<
        CrudRecordsConfiguration<WebhookRecord, WebhookRecordsStore>,
        'resourceKind' | 'allowRecordKeys' | 'name'
    > {
    /**
     * The environment that should be used to handle webhooks.
     */
    environment: WebhookEnvironment;

    /**
     * The controller that should be used to get data records.
     */
    data: DataRecordsController;

    /**
     * The controller that should be used to get file records.
     */
    files: FileRecordsController;

    /**
     * The controller that should be used to for auth-related operations.
     */
    auth: AuthController;

    /**
     * The controller that should be used to get inst data.
     */
    websockets: WebsocketController | null;
}

/**
 * Defines a controller that is able to handle and execute webhooks.
 */
export class WebhookRecordsController extends CrudRecordsController<
    WebhookRecord,
    WebhookRecord,
    WebhookRecordsStore
> {
    private _environment: WebhookEnvironment;
    private _data: DataRecordsController;
    private _files: FileRecordsController;
    private _websockets: WebsocketController | null;
    private _auth: AuthController;

    get websockets() {
        return this._websockets;
    }

    constructor(config: WebhookRecordsConfiguration) {
        super({
            ...config,
            resourceKind: 'webhook',
            name: 'WebhookRecordsController',
        });
        this._environment = config.environment;
        this._data = config.data;
        this._files = config.files;
        this._websockets = config.websockets;
        this._auth = config.auth;
    }

    /**
     * Handles a webhook request.
     * @param request The request to handle.
     */
    @traced(TRACE_NAME)
    async handleWebhook(
        request: HandleWebhookRequest
    ): Promise<HandleWebhookResult> {
        try {
            const requestTimeMs = Date.now();
            const webhookContext =
                await this.policies.constructAuthorizationContext({
                    recordKeyOrRecordName: request.recordName,
                    userId: request.userId,
                });

            if (webhookContext.success === false) {
                return webhookContext;
            }

            const recordName = webhookContext.context.recordName;
            const webhook = await this.store.getItemByAddress(
                recordName,
                request.address
            );

            if (!webhook) {
                return {
                    success: false,
                    errorCode: 'not_found',
                    errorMessage: 'Webhook not found.',
                };
            }

            const webhookAuthorization =
                await this.policies.authorizeUserAndInstancesForResources(
                    webhookContext.context,
                    {
                        instances: request.instances,
                        userId: request.userId,
                        resources: [
                            {
                                resourceKind: 'webhook',
                                resourceId: webhook.address,
                                action: 'run',
                                markers: webhook.markers,
                            },
                        ],
                    }
                );

            if (webhookAuthorization.success === false) {
                return webhookAuthorization;
            }

            const checkMetrics = await this._checkSubscriptionMetrics(
                'run',
                webhookContext.context,
                webhookAuthorization,
                webhook
            );

            if (checkMetrics.success === false) {
                return checkMetrics;
            }

            let state: WebhookState;
            const stateRecordName = webhook.targetRecordName;
            let stateInstName: string | undefined = undefined;
            if (webhook.targetResourceKind === 'data') {
                if (!webhook.targetRecordName) {
                    return {
                        success: false,
                        errorCode: 'invalid_webhook_target',
                        errorMessage:
                            'Invalid webhook target. The targeted record does not contain a valid name.',
                    };
                }

                const data = await this._data.getData(
                    webhook.targetRecordName,
                    webhook.targetAddress,
                    webhook.userId,
                    request.instances
                );

                if (data.success === false) {
                    return {
                        success: false,
                        errorCode: 'invalid_webhook_target',
                        errorMessage:
                            'Invalid webhook target. The targeted record was not able to be retrieved.',
                        internalError: data,
                    };
                }

                let auxData: any;
                if (typeof data.data === 'string') {
                    const stored = tryParseJson(data.data);
                    if (stored.success === true) {
                        auxData = stored.value;
                    }
                } else if (typeof data.data === 'object') {
                    auxData = data.data;
                }

                const parseResult = STORED_AUX_SCHEMA.safeParse(auxData);
                if (parseResult.success === false) {
                    return {
                        success: false,
                        errorCode: 'invalid_webhook_target',
                        errorMessage:
                            'Invalid webhook target. The targeted record does not contain valid data.',
                        internalError: {
                            success: false,
                            errorCode: 'unacceptable_request',
                            errorMessage:
                                'The data record does not contain valid AUX data.',
                            issues: parseResult.error.issues,
                        },
                    };
                }

                state = {
                    type: 'aux',
                    state: parseResult.data as StoredAux,
                };
            } else if (webhook.targetResourceKind === 'file') {
                if (!webhook.targetRecordName) {
                    return {
                        success: false,
                        errorCode: 'invalid_webhook_target',
                        errorMessage:
                            'Invalid webhook target. The targeted record does not contain a valid name.',
                    };
                }

                const file = await this._files.readFile(
                    webhook.targetRecordName,
                    webhook.targetAddress,
                    webhook.userId ?? null,
                    request.instances
                );
                if (file.success === false) {
                    return {
                        success: false,
                        errorCode: 'invalid_webhook_target',
                        errorMessage:
                            'Invalid webhook target. The targeted record was not able to be retrieved.',
                        internalError: file,
                    };
                }

                state = {
                    type: 'url',
                    requestUrl: file.requestUrl,
                    requestMethod: file.requestMethod,
                    requestHeaders: file.requestHeaders,
                };
            } else if (webhook.targetResourceKind === 'inst') {
                if (!this._websockets) {
                    return {
                        success: false,
                        errorCode: 'invalid_webhook_target',
                        errorMessage:
                            'Invalid webhook target. Inst records are not supported in this environment.',
                        internalError: {
                            success: false,
                            errorCode: 'not_supported',
                            errorMessage:
                                'Inst records are not supported in this environment.',
                        },
                    };
                }

                const inst = await this._websockets.getBranchData(
                    webhook.userId ?? null,
                    webhook.targetRecordName,
                    webhook.targetAddress,
                    DEFAULT_BRANCH_NAME,
                    2
                );
                if (inst.success === false) {
                    return {
                        success: false,
                        errorCode: 'invalid_webhook_target',
                        errorMessage:
                            'Invalid webhook target. The targeted record was not able to be retrieved.',
                        internalError: inst,
                    };
                }

                stateInstName = webhook.targetAddress;
                state = {
                    type: 'aux',
                    state: inst.data,
                };
            } else {
                return {
                    success: false,
                    errorCode: 'invalid_webhook_target',
                    errorMessage:
                        'Invalid webhook target. The targeted record does not contain a valid AUX.',
                };
            }

            let sessionUserId: string | undefined = undefined;
            let sessionKey: string | undefined = undefined;
            let connectionKey: string | undefined = undefined;

            if (webhook.userId) {
                // Create a session for the user
                const issueSessionResult = await this._auth.issueSession({
                    userId: webhook.userId,
                    requestingUserId: null,
                    requestingUserRole: 'system',
                    ipAddress: null,
                    lifetimeMs:
                        checkMetrics.features.tokenLifetimeMs ?? 5 * 60 * 1000,
                });

                if (issueSessionResult.success === true) {
                    sessionUserId = issueSessionResult.userId;
                    sessionKey = issueSessionResult.sessionKey;
                    connectionKey = issueSessionResult.connectionKey;
                } else {
                    console.warn(
                        '[WebhookRecordsController] Error issuing session for webhook:',
                        issueSessionResult
                    );
                }
            }

            const options: HandleWebhookOptions = {
                initTimeoutMs: checkMetrics.features.initTimeoutMs ?? 5000,
                requestTimeoutMs:
                    checkMetrics.features.requestTimeoutMs ?? 5000,
                fetchTimeoutMs: checkMetrics.features.fetchTimeoutMs ?? 5000,
                addStateTimeoutMs:
                    checkMetrics.features.addStateTimeoutMs ?? 1000,
            };

            console.log(
                `[WebhookRecordsController] [recordName: ${recordName} address: ${webhook.address}] Running webhook with options`,
                options
            );

            const result = await this._environment.handleHttpRequest({
                state: state,
                recordName: stateRecordName,
                inst: stateInstName,
                request: request.request,
                requestUserId: request.userId,
                sessionUserId,
                sessionKey,
                connectionKey,
                options,
            });

            const responseTimeMs = Date.now();
            const stateHash = getHash(state);
            const runId = uuidv7();

            let infoFileName: string | null = null;
            let infoRecordName: string | null = null;
            // const recordName = webhook.userId;
            const dataFile: WebhookInfoFile = {
                runId,
                version: 1,
                request: request.request,
                requestUserId: request.userId,
                response: result.success === true ? result.response : null,
                logs: result.success === true ? result.logs : [],
                state,
                stateSha256: stateHash,
                authorization: webhookAuthorization,
            };
            const json = stringify(dataFile);
            const data = new TextEncoder().encode(json);
            const recordResult = await this._files.recordFile(
                recordName,
                null,
                {
                    fileSha256Hex: sha256().update(data).digest('hex'),
                    fileByteLength: data.byteLength,
                    fileDescription: `Webhook data for run ${runId}`,
                    fileMimeType: 'application/json',
                    headers: {},
                    markers: [`private:logs`],
                    userRole: 'system',
                }
            );

            if (recordResult.success === false) {
                console.error(
                    '[WebhookRecordsController] Error recording webhook info file:',
                    recordResult
                );
            } else {
                infoRecordName = recordName;
                infoFileName = recordResult.fileName;
                const requestResult = await axios.request({
                    method: recordResult.uploadMethod,
                    headers: recordResult.uploadHeaders,
                    url: recordResult.uploadUrl,
                    data: data,
                    validateStatus: () => true,
                });

                if (
                    requestResult.status <= 199 ||
                    requestResult.status >= 300
                ) {
                    console.error(
                        '[WebhookRecordsController] Error uploading webhook info file:',
                        requestResult
                    );
                }
            }

            const run: WebhookRunInfo = {
                runId: uuidv7(),
                recordName: recordName,
                webhookAddress: request.address,
                errorResult: result.success === false ? result : null,
                requestTimeMs,
                responseTimeMs,
                statusCode:
                    result.success === true ? result.response.statusCode : null,
                stateSha256: stateHash,
                infoRecordName,
                infoFileName,
                options,
            };

            await this.store.recordWebhookRun(run);

            if (result.success === true) {
                return {
                    success: true,
                    response: result.response,
                };
            } else {
                return result;
            }
        } catch (err) {
            const span = trace.getActiveSpan();
            if (err instanceof Error) {
                span?.recordException(err);
            }
            span?.setStatus({ code: SpanStatusCode.ERROR });

            console.error(
                '[WebhookRecordsController] Error handling webhook:',
                err
            );
            return {
                success: false,
                errorCode: 'server_error',
                errorMessage: 'A server error occurred.',
            };
        }
    }

    @traced(TRACE_NAME)
    async listWebhookRuns(
        request: ListWebhookRunsRequest
    ): Promise<CrudListItemsResult<WebhookRunInfo>> {
        try {
            const context = await this.policies.constructAuthorizationContext({
                userId: request.userId,
                recordKeyOrRecordName: request.recordName,
            });

            if (context.success === false) {
                return context;
            }

            const recordName = context.context.recordName;
            const webhook = await this.store.getItemByAddress(
                recordName,
                request.address
            );

            if (!webhook) {
                return {
                    success: false,
                    errorCode: 'data_not_found',
                    errorMessage: 'The webhook was not found.',
                };
            }

            const authorization =
                await this.policies.authorizeUserAndInstancesForResources(
                    context.context,
                    {
                        instances: request.instances,
                        userId: context.context.userId,
                        resources: [
                            {
                                resourceKind: 'webhook',
                                resourceId: webhook.address,
                                action: 'read',
                                markers: webhook.markers,
                            },
                        ],
                    }
                );

            if (authorization.success === false) {
                return authorization;
            }

            const runs = await this.store.listWebhookRunsForWebhook(
                recordName,
                request.address,
                request.requestTimeMs
            );

            return {
                success: true,
                recordName: recordName,
                items: runs.items,
                totalCount: runs.totalCount,
                marker: runs.marker,
            };
        } catch (err) {
            const span = trace.getActiveSpan();
            if (err instanceof Error) {
                span?.recordException(err);
            }
            span?.setStatus({ code: SpanStatusCode.ERROR });

            console.error(
                '[WebhookRecordsController] Error listing webhook runs:',
                err
            );
            return {
                success: false,
                errorCode: 'server_error',
                errorMessage: 'A server error occurred.',
            };
        }
    }

    @traced(TRACE_NAME)
    async getWebhookRun(
        request: GetWebhookRunRequest
    ): Promise<GetWebhookRunResult> {
        try {
            const run = await this.store.getWebhookRunInfo(request.runId);
            if (!run) {
                return {
                    success: false,
                    errorCode: 'data_not_found',
                    errorMessage: 'The webhook run was not found.',
                };
            }

            const context = await this.policies.constructAuthorizationContext({
                userId: request.userId,
                recordKeyOrRecordName: run.run.recordName,
            });

            if (context.success === false) {
                return context;
            }

            const authorization = await this.policies.authorizeUserAndInstances(
                context.context,
                {
                    action: 'read',
                    resourceKind: 'webhook',
                    resourceId: run.webhook.address,
                    markers: run.webhook.markers,
                    instances: request.instances,
                    userId: context.context.userId,
                }
            );

            if (authorization.success === false) {
                return authorization;
            }

            let infoFileResult: ReadFileResult | null = null;
            if (run.run.infoRecordName && run.run.infoFileName) {
                infoFileResult = await this._files.readFile(
                    run.run.infoRecordName,
                    run.run.infoFileName,
                    run.webhook.userId ?? null,
                    request.instances
                );
            }

            return {
                success: true,
                run: run.run,
                infoFileResult,
            };
        } catch (err) {
            const span = trace.getActiveSpan();
            if (err instanceof Error) {
                span?.recordException(err);
            }
            span?.setStatus({ code: SpanStatusCode.ERROR });

            console.error(
                '[WebhookRecordsController] Error getting webhook run:',
                err
            );
            return {
                success: false,
                errorCode: 'server_error',
                errorMessage: 'A server error occurred.',
            };
        }
    }

    @traced(TRACE_NAME)
    protected async _checkSubscriptionMetrics(
        action: ActionKinds,
        context: AuthorizationContext,
        authorization:
            | AuthorizeUserAndInstancesSuccess
            | AuthorizeUserAndInstancesForResourcesSuccess,
        item?: WebhookRecord
    ): Promise<CheckWebhookMetricsResult> {
        const config = await this.config.getSubscriptionConfiguration();
        const metrics = await this.store.getSubscriptionMetrics({
            ownerId: context.recordOwnerId,
            studioId: context.recordStudioId,
        });

        const features = getWebhookFeatures(
            config,
            metrics.subscriptionStatus,
            metrics.subscriptionId,
            metrics.subscriptionType
        );

        if (!features.allowed) {
            return {
                success: false,
                errorCode: 'not_authorized',
                errorMessage: 'Webhooks are not allowed for this subscription.',
            };
        }
        if (action === 'create' && typeof features.maxItems === 'number') {
            if (metrics.totalItems >= features.maxItems) {
                return {
                    success: false,
                    errorCode: 'subscription_limit_reached',
                    errorMessage:
                        'The maximum number of webhook items has been reached for your subscription.',
                };
            }
        }

        if (action === 'run') {
            if (
                typeof features.maxRunsPerPeriod === 'number' &&
                metrics.totalRunsInPeriod >= features.maxRunsPerPeriod
            ) {
                return {
                    success: false,
                    errorCode: 'subscription_limit_reached',
                    errorMessage:
                        'The maximum number of webhook runs has been reached for your subscription.',
                };
            }
            if (
                typeof features.maxRunsPerHour === 'number' &&
                metrics.totalRunsInLastHour >= features.maxRunsPerHour
            ) {
                return {
                    success: false,
                    errorCode: 'subscription_limit_reached',
                    errorMessage:
                        'The maximum number of webhook runs has been reached for your subscription.',
                };
            }
        }

        return {
            success: true,
            features,
        };
    }

    protected async _transformInputItem(
<<<<<<< HEAD
        item: WebhookRecord
    ): Promise<Result<WebhookRecord, SimpleError>> {
        delete item.userId;
=======
        item: WebhookRecord,
        existingItem: WebhookRecord,
        action: ActionKinds
    ): Promise<Result<WebhookRecord, SimpleError>> {
        if (action !== 'create' && action !== 'update') {
            return failure({
                errorCode: 'action_not_supported',
                errorMessage: `The action '${action}' is not supported for webhook records.`,
            });
        }

        if (action === 'create') {
            const result = await this._auth.createAccount({
                userRole: 'system', // The system gets superUser permissions when performing administrative tasks
                ipAddress: null,
                createSession: false,
            });

            if (result.success === false) {
                return failure(result);
            } else {
                item.userId = result.userId;
            }
        }
>>>>>>> 4b906d24
        return success(item);
    }
}

export interface WebhookRecordInput extends Omit<WebhookRecord, 'userId'> {}

export interface HandleWebhookRequest {
    /**
     * The name of the record that the webhook is for.
     */
    recordName: string;

    /**
     * The address of the webhook.
     */
    address: string;

    /**
     * The ID of the user that is currently logged in.
     * Null if the user is not logged in.
     */
    userId: string | null;

    /**
     * The request that should be made to the webhook.
     */
    request: GenericHttpRequest;

    /**
     * The instances that the request is coming from.
     */
    instances: string[];
}

export type HandleWebhookResult = HandleWebhookSuccess | HandleWebhookFailure;

export interface HandleWebhookSuccess {
    success: true;

    /**
     * The result of the webhook.
     */
    response: GenericHttpResponse;
}

export interface HandleWebhookFailure {
    /**
     * Whether the webhook was successfully handled.
     */
    success: false;

    /**
     * The error code if the webhook was not successfully handled.
     */
    errorCode:
        | ServerError
        | ConstructAuthorizationContextFailure['errorCode']
        | 'not_found'
        | AuthorizeSubjectFailure['errorCode']
        | CheckSubscriptionMetricsFailure['errorCode']
        | 'invalid_webhook_target'
        | HandleHttpRequestFailure['errorCode'];

    /**
     * The error message if the webhook was not successfully handled.
     */
    errorMessage: string;

    /**
     * The denial reason.
     */
    reason?: DenialReason;

    /**
     * The internal reason why this error was produced.
     */
    internalError?:
        | AuthorizeSubjectFailure
        | GetDataFailure
        | ReadFileFailure
        | GetBranchDataFailure
        | {
              success: false;
              errorCode: 'unacceptable_request';
              errorMessage: string;
              issues: z.ZodIssue[];
          };
}

export interface ListWebhookRunsRequest {
    /**
     * The ID of the user that is currently logged in.
     */
    userId: string;

    /**
     * The name of the record that the webhook is stored in.
     */
    recordName: string;

    /**
     * The address of the webhook.
     */
    address: string;

    /**
     * The instances that the request is coming from.
     */
    instances: string[];

    /**
     * The time that listed requests should appear before.
     * If null, then the most recent runs will be returned.
     *
     * Formatted as the unix time in milliseconds.
     */
    requestTimeMs?: number;
}

export interface GetWebhookRunRequest {
    /**
     * The ID of the user that is currently logged in.
     */
    userId: string;

    /**
     * The ID of the webhook run that is being requested.
     */
    runId: string;

    /**
     * The instances that the request is coming from.
     */
    instances: string[];
}

export type GetWebhookRunResult = GetWebhookRunSuccess | GetWebhookRunFailure;

export interface GetWebhookRunSuccess {
    success: true;

    /**
     * The run that was requested.
     */
    run: WebhookRunInfo;

    /**
     * The result of the read file operation for the info file for the run.
     * If the run doesn't have an info file, then this will be null.
     * If the run has an info file but it could not be read, then this will be a ReadFileFailure.
     */
    infoFileResult: ReadFileResult | null;
}

export interface GetWebhookRunFailure {
    success: false;

    /**
     * The error code if the webhook run was not successfully retrieved.
     */
    errorCode:
        | ServerError
        | 'data_not_found'
        | AuthorizeSubjectFailure['errorCode']
        | ConstructAuthorizationContextFailure['errorCode'];

    /**
     * The error message if the webhook run was not successfully retrieved.
     */
    errorMessage: string;
}

export type CheckWebhookMetricsResult =
    | CheckWebhookMetricsSuccess
    | CheckWebhookMetricsFailure;

export interface CheckWebhookMetricsSuccess
    extends CheckSubscriptionMetricsSuccess {
    success: true;

    /**
     * The features that the user has access to.
     */
    features: WebhooksFeaturesConfiguration;
}

export interface CheckWebhookMetricsFailure
    extends CheckSubscriptionMetricsFailure {}<|MERGE_RESOLUTION|>--- conflicted
+++ resolved
@@ -27,10 +27,7 @@
 } from '@casual-simulation/aux-common';
 import {
     DEFAULT_BRANCH_NAME,
-<<<<<<< HEAD
-=======
     failure,
->>>>>>> 4b906d24
     success,
     tryParseJson,
 } from '@casual-simulation/aux-common';
@@ -741,11 +738,6 @@
     }
 
     protected async _transformInputItem(
-<<<<<<< HEAD
-        item: WebhookRecord
-    ): Promise<Result<WebhookRecord, SimpleError>> {
-        delete item.userId;
-=======
         item: WebhookRecord,
         existingItem: WebhookRecord,
         action: ActionKinds
@@ -770,7 +762,6 @@
                 item.userId = result.userId;
             }
         }
->>>>>>> 4b906d24
         return success(item);
     }
 }
