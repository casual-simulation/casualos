/* CasualOS is a set of web-based tools designed to facilitate the creation of real-time, multi-user, context-aware interactive experiences.
 *
 * Copyright (c) 2019-2025 Casual Simulation, Inc.
 *
 * This program is free software: you can redistribute it and/or modify
 * it under the terms of the GNU Affero General Public License as
 * published by the Free Software Foundation, either version 3 of the
 * License, or (at your option) any later version.
 *
 * This program is distributed in the hope that it will be useful,
 * but WITHOUT ANY WARRANTY; without even the implied warranty of
 * MERCHANTABILITY or FITNESS FOR A PARTICULAR PURPOSE.  See the
 * GNU Affero General Public License for more details.
 *
 * You should have received a copy of the GNU Affero General Public License
 * along with this program.  If not, see <https://www.gnu.org/licenses/>.
 */
import {
    PUBLIC_READ_MARKER,
    PUBLIC_WRITE_MARKER,
} from '@casual-simulation/aux-common';
import {
    getPublicMarkerPermission,
    getPublicMarkersPermission,
    getPublicReadPermission,
    getPublicWritePermission,
} from './PolicyStore';

describe('getPublicReadPermission()', () => {
    const allowedResourceKinds = [
        ['data', ['read', 'list']] as const,
        ['file', ['read']] as const,
        ['event', ['count']] as const,
        ['inst', ['read']] as const,
<<<<<<< HEAD
        ['notification', ['read', 'list', 'subscribe']] as const,
=======
        ['purchasableItem', ['read', 'list', 'purchase']] as const,
>>>>>>> c918ffd1
    ];

    describe.each(allowedResourceKinds)(
        'when resourceKind is %s',
        (resourceKind, allowedActions) => {
            it.each(allowedActions)('should allow %s action', (action) => {
                const result = getPublicReadPermission(resourceKind, action);

                expect(result).toEqual({
                    resourceKind,
                    action,
                });
            });
        }
    );

    const deniedResourceKinds = [
        ['data', ['create', 'update', 'delete']] as const,
        ['file', ['create', 'update', 'delete', 'list']] as const,
        ['event', ['increment', 'list']] as const,
        [
            'inst',
            ['create', 'update', 'delete', 'list', 'sendAction', 'updateData'],
        ] as const,
        [
            'marker',
            [
                'create',
                'update',
                'delete',
                'read',
                'list',
                'grantPermission',
                'revokePermission',
            ],
        ] as const,
        [
            'role',
            ['create', 'update', 'delete', 'read', 'list', 'grant', 'revoke'],
        ] as const,
        [
            'purchasableItem',
            ['create', 'update', 'delete'],
        ] as const,
    ];

    describe.each(deniedResourceKinds)(
        'when resourceKind is %s',
        (resourceKind, deniedActions) => {
            it.each(deniedActions)('should allow %s action', (action) => {
                const result = getPublicReadPermission(resourceKind, action);

                expect(result).toBe(null);
            });
        }
    );
});

describe('getPublicWritePermission()', () => {
    const allowedResourceKinds = [
        ['data', ['read', 'create', 'delete', 'update', 'list']] as const,
        ['file', ['read', 'create', 'delete']] as const,
        ['event', ['count', 'increment']] as const,
        [
            'inst',
            ['read', 'create', 'updateData', 'sendAction', 'delete'],
        ] as const,
        ['purchasableItem', ['read', 'list', 'purchase']] as const,
    ];

    describe.each(allowedResourceKinds)(
        'when resourceKind is %s',
        (resourceKind, allowedActions) => {
            it.each(allowedActions)('should allow %s action', (action) => {
                const result = getPublicWritePermission(resourceKind, action);

                expect(result).toEqual({
                    resourceKind,
                    action,
                });
            });
        }
    );

    const deniedResourceKinds = [
        ['file', ['update', 'list']] as const,
        ['event', ['list']] as const,
        ['inst', ['update', 'list']] as const,
        [
            'marker',
            [
                'create',
                'update',
                'delete',
                'read',
                'list',
                'grantPermission',
                'revokePermission',
            ],
        ] as const,
        [
            'role',
            ['create', 'update', 'delete', 'read', 'list', 'grant', 'revoke'],
        ] as const,
        [
            'purchasableItem',
            ['create', 'update', 'delete'],
        ] as const,
    ];

    describe.each(deniedResourceKinds)(
        'when resourceKind is %s',
        (resourceKind, deniedActions) => {
            it.each(deniedActions)('should deny %s action', (action) => {
                const result = getPublicWritePermission(resourceKind, action);

                expect(result).toBe(null);
            });
        }
    );
});

describe('getPublicMarkerPermission()', () => {
    it('should return a permission for publicRead markers', () => {
        const result = getPublicMarkerPermission(
            PUBLIC_READ_MARKER,
            'data',
            'read'
        );

        expect(result).toEqual({
            resourceKind: 'data',
            action: 'read',
        });
    });

    it('should return a permission for publicWrite markers', () => {
        const result = getPublicMarkerPermission(
            PUBLIC_WRITE_MARKER,
            'data',
            'update'
        );

        expect(result).toEqual({
            resourceKind: 'data',
            action: 'update',
        });
    });

    it('should return null if given a non-public marker', () => {
        const result = getPublicMarkerPermission('secret', 'data', 'update');

        expect(result).toEqual(null);
    });
});

describe('getPublicMarkersPermission()', () => {
    it('should return a permission for publicRead markers', () => {
        const result = getPublicMarkersPermission(
            [PUBLIC_READ_MARKER],
            'data',
            'read'
        );

        expect(result).toEqual({
            marker: PUBLIC_READ_MARKER,
            resourceKind: 'data',
            action: 'read',
        });
    });

    it('should return a permission for publicWrite markers', () => {
        const result = getPublicMarkersPermission(
            [PUBLIC_WRITE_MARKER],
            'data',
            'update'
        );

        expect(result).toEqual({
            marker: PUBLIC_WRITE_MARKER,
            resourceKind: 'data',
            action: 'update',
        });
    });

    it('should return the first permission from the list of markers', () => {
        const result = getPublicMarkersPermission(
            [PUBLIC_READ_MARKER, PUBLIC_WRITE_MARKER],
            'data',
            'update'
        );

        expect(result).toEqual({
            marker: PUBLIC_WRITE_MARKER,
            resourceKind: 'data',
            action: 'update',
        });
    });

    it('should return null if given a non-public marker', () => {
        const result = getPublicMarkersPermission(['secret'], 'data', 'update');

        expect(result).toEqual(null);
    });
});<|MERGE_RESOLUTION|>--- conflicted
+++ resolved
@@ -32,11 +32,8 @@
         ['file', ['read']] as const,
         ['event', ['count']] as const,
         ['inst', ['read']] as const,
-<<<<<<< HEAD
         ['notification', ['read', 'list', 'subscribe']] as const,
-=======
         ['purchasableItem', ['read', 'list', 'purchase']] as const,
->>>>>>> c918ffd1
     ];
 
     describe.each(allowedResourceKinds)(
