{
    "name": "@casual-simulation/causal-tree-store-browser",
<<<<<<< HEAD
    "version": "3.0.14-alpha.2511011009",
=======
    "version": "3.0.14",
>>>>>>> 223bfe2e
    "description": "A causal tree store that supports browser environments",
    "keywords": [
        "crdt",
        "causal-tree"
    ],
    "author": "Casual Simulation, Inc.",
    "homepage": "https://github.com/casual-simulation/casualos",
    "license": "MIT",
    "main": "index.js",
    "types": "index.d.ts",
    "module": "index",
    "directories": {
        "lib": "."
    },
    "files": [
        "/README.md",
        "/LICENSE.txt",
        "**/*.js",
        "**/*.js.map",
        "**/*.d.ts"
    ],
    "repository": {
        "type": "git",
        "url": "git+https://github.com/casual-simulation/casualos.git"
    },
    "scripts": {
        "watch": "tsc --watch",
        "watch:player": "npm run watch",
        "build": "echo \"Nothing to do.\"",
        "test": "jest",
        "test:watch": "jest --watchAll"
    },
    "publishConfig": {
        "access": "public"
    },
    "bugs": {
        "url": "https://github.com/casual-simulation/casualos/issues"
    },
    "dependencies": {
<<<<<<< HEAD
        "@casual-simulation/causal-trees": "^3.0.14-alpha.2511011009"
=======
        "@casual-simulation/causal-trees": "^3.0.14"
>>>>>>> 223bfe2e
    }
}<|MERGE_RESOLUTION|>--- conflicted
+++ resolved
@@ -1,10 +1,6 @@
 {
     "name": "@casual-simulation/causal-tree-store-browser",
-<<<<<<< HEAD
-    "version": "3.0.14-alpha.2511011009",
-=======
     "version": "3.0.14",
->>>>>>> 223bfe2e
     "description": "A causal tree store that supports browser environments",
     "keywords": [
         "crdt",
@@ -44,10 +40,6 @@
         "url": "https://github.com/casual-simulation/casualos/issues"
     },
     "dependencies": {
-<<<<<<< HEAD
-        "@casual-simulation/causal-trees": "^3.0.14-alpha.2511011009"
-=======
         "@casual-simulation/causal-trees": "^3.0.14"
->>>>>>> 223bfe2e
     }
 }