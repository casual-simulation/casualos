--- conflicted
+++ resolved
@@ -1,10 +1,6 @@
 {
     "name": "@casual-simulation/causal-tree-client-socketio",
-<<<<<<< HEAD
-    "version": "1.5.11-alpha.43",
-=======
     "version": "2.0.0",
->>>>>>> 184369e3
     "description": "A set of services that can be used to network with @casual-simulation/causal-tree-server-socketio",
     "keywords": [
         "socket.io",
@@ -47,15 +43,9 @@
         "url": "https://github.com/casual-simulation/casualos/issues"
     },
     "dependencies": {
-<<<<<<< HEAD
-        "@casual-simulation/causal-trees": "^1.5.11-alpha.43",
-        "@casual-simulation/crypto": "^1.5.11-alpha.43",
-        "@casual-simulation/crypto-browser": "^1.5.11-alpha.43",
-=======
         "@casual-simulation/causal-trees": "^2.0.0",
         "@casual-simulation/crypto": "^2.0.0",
         "@casual-simulation/crypto-browser": "^2.0.0",
->>>>>>> 184369e3
         "@types/socket.io-client": "^1.4.32",
         "rxjs": "^6.5.2",
         "socket.io-client": "2.1.1"
