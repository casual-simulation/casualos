{
    "name": "@casual-simulation/causal-tree-client-socketio",
<<<<<<< HEAD
    "version": "2.0.3-alpha.1046404096",
=======
    "version": "2.0.3",
>>>>>>> efb6e564
    "description": "A set of services that can be used to network with @casual-simulation/causal-tree-server-socketio",
    "keywords": [
        "socket.io",
        "crdt",
        "realtime",
        "causal-tree"
    ],
    "author": "Casual Simulation, Inc.",
    "homepage": "https://github.com/casual-simulation/casualos",
    "license": "MIT",
    "main": "index.js",
    "types": "index.d.ts",
    "module": "index.js",
    "directories": {
        "lib": "."
    },
    "files": [
        "/README.md",
        "/LICENSE.txt",
        "**/*.js",
        "**/*.js.map",
        "**/*.d.ts"
    ],
    "repository": {
        "type": "git",
        "url": "git+https://github.com/casual-simulation/casualos.git"
    },
    "scripts": {
        "watch": "tsc --watch",
        "watch:player": "npm run watch",
        "build": "echo \"Nothing to do.\"",
        "build:docs": "typedoc --mode file --excludeNotExported --out ../../api-docs/causal-tree-client-socketio .",
        "test": "jest",
        "test:watch": "jest --watchAll"
    },
    "publishConfig": {
        "access": "public"
    },
    "bugs": {
        "url": "https://github.com/casual-simulation/casualos/issues"
    },
    "dependencies": {
<<<<<<< HEAD
        "@casual-simulation/causal-trees": "^2.0.3-alpha.1046404096",
=======
        "@casual-simulation/causal-trees": "^2.0.3",
>>>>>>> efb6e564
        "@casual-simulation/crypto": "^2.0.0",
        "@casual-simulation/crypto-browser": "^2.0.0",
        "@types/socket.io-client": "^1.4.32",
        "rxjs": "^6.5.2",
        "socket.io-client": "2.1.1"
    }
}<|MERGE_RESOLUTION|>--- conflicted
+++ resolved
@@ -1,10 +1,6 @@
 {
     "name": "@casual-simulation/causal-tree-client-socketio",
-<<<<<<< HEAD
-    "version": "2.0.3-alpha.1046404096",
-=======
     "version": "2.0.3",
->>>>>>> efb6e564
     "description": "A set of services that can be used to network with @casual-simulation/causal-tree-server-socketio",
     "keywords": [
         "socket.io",
@@ -47,11 +43,7 @@
         "url": "https://github.com/casual-simulation/casualos/issues"
     },
     "dependencies": {
-<<<<<<< HEAD
-        "@casual-simulation/causal-trees": "^2.0.3-alpha.1046404096",
-=======
         "@casual-simulation/causal-trees": "^2.0.3",
->>>>>>> efb6e564
         "@casual-simulation/crypto": "^2.0.0",
         "@casual-simulation/crypto-browser": "^2.0.0",
         "@types/socket.io-client": "^1.4.32",
