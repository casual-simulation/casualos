{
    "name": "@casual-simulation/chalk",
<<<<<<< HEAD
    "version": "2.0.19-alpha.1523438944",
=======
    "version": "2.0.19",
>>>>>>> e08f05b3
    "description": "Chalk but in the browser",
    "license": "MIT",
    "repository": {
        "type": "git",
        "url": "https://github.com/casual-simulation/casualos.git",
        "directory": "src/chalk"
    },
    "type": "module",
    "module": "index",
    "types": "index.d.ts",
    "scripts": {
        "test": "echo \"Nothing to do.\""
    },
    "files": [
        "index.js",
        "ansi-styles.js",
        "ansi-regex.js",
        "strip-ansi.js",
        "README.md",
        "license"
    ],
    "keywords": [
        "color",
        "colour",
        "colors",
        "terminal",
        "console",
        "cli",
        "string",
        "ansi",
        "style",
        "styles",
        "tty",
        "formatting",
        "rgb",
        "256",
        "shell",
        "xterm",
        "log",
        "logging",
        "command-line",
        "text"
    ],
    "publishConfig": {
        "access": "public"
    }
}<|MERGE_RESOLUTION|>--- conflicted
+++ resolved
@@ -1,10 +1,6 @@
 {
     "name": "@casual-simulation/chalk",
-<<<<<<< HEAD
-    "version": "2.0.19-alpha.1523438944",
-=======
     "version": "2.0.19",
->>>>>>> e08f05b3
     "description": "Chalk but in the browser",
     "license": "MIT",
     "repository": {
