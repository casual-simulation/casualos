{
    "name": "@casual-simulation/chalk",
<<<<<<< HEAD
    "version": "3.0.5-alpha.2222886363",
=======
    "version": "3.0.5",
>>>>>>> 219d5c2b
    "description": "Chalk but in the browser",
    "license": "MIT",
    "repository": {
        "type": "git",
        "url": "https://github.com/casual-simulation/casualos.git",
        "directory": "src/chalk"
    },
    "type": "module",
    "module": "index",
    "types": "index.d.ts",
    "scripts": {
        "test": "echo \"Nothing to do.\""
    },
    "files": [
        "index.js",
        "ansi-styles.js",
        "ansi-regex.js",
        "strip-ansi.js",
        "util.js",
        "README.md",
        "license"
    ],
    "keywords": [
        "color",
        "colour",
        "colors",
        "terminal",
        "console",
        "cli",
        "string",
        "ansi",
        "style",
        "styles",
        "tty",
        "formatting",
        "rgb",
        "256",
        "shell",
        "xterm",
        "log",
        "logging",
        "command-line",
        "text"
    ],
    "publishConfig": {
        "access": "public"
    }
}<|MERGE_RESOLUTION|>--- conflicted
+++ resolved
@@ -1,10 +1,6 @@
 {
     "name": "@casual-simulation/chalk",
-<<<<<<< HEAD
-    "version": "3.0.5-alpha.2222886363",
-=======
     "version": "3.0.5",
->>>>>>> 219d5c2b
     "description": "Chalk but in the browser",
     "license": "MIT",
     "repository": {
