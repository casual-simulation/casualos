--- conflicted
+++ resolved
@@ -1,10 +1,6 @@
 {
     "name": "@casual-simulation/aux-runtime",
-<<<<<<< HEAD
-    "version": "3.3.3-alpha.9006122522",
-=======
     "version": "3.3.3",
->>>>>>> bc355a68
     "description": "Runtime for AUX projects",
     "main": "index.js",
     "types": "index.d.ts",
