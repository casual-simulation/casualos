--- conflicted
+++ resolved
@@ -1,10 +1,6 @@
 {
     "name": "@casual-simulation/aux-runtime",
-<<<<<<< HEAD
-    "version": "3.4.0-alpha.14204808910",
-=======
     "version": "3.4.0",
->>>>>>> e015306b
     "description": "Runtime for AUX projects",
     "main": "index.js",
     "types": "index.d.ts",
@@ -36,16 +32,6 @@
         "access": "public"
     },
     "dependencies": {
-<<<<<<< HEAD
-        "@casual-simulation/aux-common": "^3.4.0-alpha.14204808910",
-        "@casual-simulation/aux-records": "^3.4.0-alpha.14204808910",
-        "@casual-simulation/crypto": "^3.4.0-alpha.14204808910",
-        "@casual-simulation/engine262": "0.0.1-4de2170374e22761996e46eb1362f4496ee57f8f",
-        "@casual-simulation/error-stack-parser": "^2.0.7",
-        "@casual-simulation/expect": "^3.1.28",
-        "@casual-simulation/fast-json-stable-stringify": "^3.4.0-alpha.14204808910",
-        "@casual-simulation/js-interpreter": "^3.4.0-alpha.14204808910",
-=======
         "@casual-simulation/aux-common": "^3.4.0",
         "@casual-simulation/aux-records": "^3.4.0",
         "@casual-simulation/crypto": "^3.4.0",
@@ -54,7 +40,6 @@
         "@casual-simulation/expect": "^3.1.28",
         "@casual-simulation/fast-json-stable-stringify": "^3.4.0",
         "@casual-simulation/js-interpreter": "^3.4.0",
->>>>>>> e015306b
         "@casual-simulation/stacktrace": "^3.1.11",
         "@casual-simulation/three": "^0.140.3",
         "@tweenjs/tween.js": "18.6.0",
