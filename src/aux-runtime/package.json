{
    "name": "@casual-simulation/aux-runtime",
<<<<<<< HEAD
    "version": "3.3.9-alpha.10457223672",
=======
    "version": "3.3.9",
>>>>>>> 0e1cde66
    "description": "Runtime for AUX projects",
    "main": "index.js",
    "types": "index.d.ts",
    "module": "index",
    "scripts": {
        "watch": "tsc --build --watch",
        "watch:player": "npm run watch",
        "build": "echo \"Nothing to do.\"",
        "test": "jest",
        "test:watch": "jest --watchAll"
    },
    "repository": {
        "type": "git",
        "url": "git+https://github.com/casual-simulation/casualos.git"
    },
    "keywords": [
        "aux",
        "so4",
        "realtime",
        "crdt"
    ],
    "author": "Casual Simulation, Inc.",
    "license": "MIT",
    "bugs": {
        "url": "https://github.com/casual-simulation/casualos/issues"
    },
    "homepage": "https://github.com/casual-simulation/casualos#readme",
    "publishConfig": {
        "access": "public"
    },
    "dependencies": {
        "@casual-simulation/aux-common": "^3.3.8",
<<<<<<< HEAD
        "@casual-simulation/aux-records": "^3.3.9-alpha.10457223672",
=======
        "@casual-simulation/aux-records": "^3.3.9",
>>>>>>> 0e1cde66
        "@casual-simulation/crypto": "^3.3.8",
        "@casual-simulation/engine262": "0.0.1-4de2170374e22761996e46eb1362f4496ee57f8f",
        "@casual-simulation/error-stack-parser": "^2.0.7",
        "@casual-simulation/expect": "^3.1.28",
        "@casual-simulation/fast-json-stable-stringify": "^3.1.11",
        "@casual-simulation/js-interpreter": "^3.2.18",
        "@casual-simulation/stacktrace": "^3.1.11",
        "@casual-simulation/three": "^0.140.3",
        "@tweenjs/tween.js": "18.6.0",
        "@types/estraverse": "5.1.7",
        "@types/seedrandom": "3.0.8",
        "@types/uuid": "^8.3.1",
        "acorn": "8.11.3",
        "acorn-jsx": "5.3.2",
        "acorn-typescript": "1.4.13",
        "astring": "1.7.5",
        "axios": "1.6.2",
        "base64-js": "^1.5.1",
        "estraverse": "5.3.0",
        "expect": "27.3.1",
        "hash.js": "1.1.7",
        "htm": "3.1.0",
        "lib0": "0.2.49",
        "lru-cache": "^5.1.1",
        "luxon": "3.4.4",
        "mime": "2.4.6",
        "preact": "10.19.6",
        "rxjs": "8.0.0-alpha.14",
        "seedrandom": "3.0.5",
        "stackframe": "^1.2.0",
        "uuid": "^8.3.2",
        "yjs": "13.6.8"
    },
    "devDependencies": {
        "@types/jsdom": "21.1.6",
        "benchmark": "2.1.4",
        "jsdom": "24.1.0",
        "platform": "1.3.5"
    },
    "files": [
        "/README.md",
        "/LICENSE.txt",
        "**/*.js",
        "**/*.js.map",
        "**/*.d.ts",
        "**/*.def"
    ]
}<|MERGE_RESOLUTION|>--- conflicted
+++ resolved
@@ -1,10 +1,6 @@
 {
     "name": "@casual-simulation/aux-runtime",
-<<<<<<< HEAD
-    "version": "3.3.9-alpha.10457223672",
-=======
     "version": "3.3.9",
->>>>>>> 0e1cde66
     "description": "Runtime for AUX projects",
     "main": "index.js",
     "types": "index.d.ts",
@@ -37,11 +33,7 @@
     },
     "dependencies": {
         "@casual-simulation/aux-common": "^3.3.8",
-<<<<<<< HEAD
-        "@casual-simulation/aux-records": "^3.3.9-alpha.10457223672",
-=======
         "@casual-simulation/aux-records": "^3.3.9",
->>>>>>> 0e1cde66
         "@casual-simulation/crypto": "^3.3.8",
         "@casual-simulation/engine262": "0.0.1-4de2170374e22761996e46eb1362f4496ee57f8f",
         "@casual-simulation/error-stack-parser": "^2.0.7",
