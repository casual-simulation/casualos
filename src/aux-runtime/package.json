--- conflicted
+++ resolved
@@ -1,10 +1,6 @@
 {
     "name": "@casual-simulation/aux-runtime",
-<<<<<<< HEAD
-    "version": "3.4.4-alpha.14502478455",
-=======
     "version": "3.4.4",
->>>>>>> 468f8467
     "description": "Runtime for AUX projects",
     "main": "index.js",
     "types": "index.d.ts",
@@ -37,11 +33,7 @@
     },
     "dependencies": {
         "@casual-simulation/aux-common": "^3.4.0",
-<<<<<<< HEAD
-        "@casual-simulation/aux-records": "^3.4.4-alpha.14502478455",
-=======
         "@casual-simulation/aux-records": "^3.4.4",
->>>>>>> 468f8467
         "@casual-simulation/crypto": "^3.4.0",
         "@casual-simulation/engine262": "0.0.1-4de2170374e22761996e46eb1362f4496ee57f8f",
         "@casual-simulation/error-stack-parser": "^2.0.7",
