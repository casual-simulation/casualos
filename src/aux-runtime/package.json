{
    "name": "@casual-simulation/aux-runtime",
    "version": "3.7.0-alpha.17049743052",
    "description": "Runtime for AUX projects",
    "main": "index.js",
    "types": "index.d.ts",
    "module": "index",
    "scripts": {
        "watch": "tsc --build --watch",
        "watch:player": "npm run watch",
        "build": "echo \"Nothing to do.\"",
        "test": "jest",
        "test:watch": "jest --watchAll"
    },
    "repository": {
        "type": "git",
        "url": "git+https://github.com/casual-simulation/casualos.git"
    },
    "keywords": [
        "aux",
        "so4",
        "realtime",
        "crdt"
    ],
    "author": "Casual Simulation, Inc.",
    "license": "AGPL-3.0-only",
    "bugs": {
        "url": "https://github.com/casual-simulation/casualos/issues"
    },
    "homepage": "https://github.com/casual-simulation/casualos#readme",
    "publishConfig": {
        "access": "public"
    },
    "dependencies": {
        "@casual-simulation/aux-common": "^3.7.0-alpha.17049743052",
        "@casual-simulation/aux-records": "^3.7.0-alpha.17049743052",
        "@casual-simulation/crypto": "^3.5.0",
        "@casual-simulation/engine262": "0.0.1-4de2170374e22761996e46eb1362f4496ee57f8f",
        "@casual-simulation/error-stack-parser": "^2.0.7",
        "@casual-simulation/expect": "^3.5.0",
        "@casual-simulation/fast-json-stable-stringify": "^3.5.0",
        "@casual-simulation/js-interpreter": "^3.5.0",
        "@casual-simulation/stacktrace": "^3.1.11",
        "@casual-simulation/three": "^0.140.3",
        "@tweenjs/tween.js": "18.6.0",
        "@types/estraverse": "5.1.7",
        "@types/seedrandom": "3.0.8",
        "@types/uuid": "10.0.0",
        "acorn": "8.11.3",
        "acorn-jsx": "5.3.2",
        "acorn-typescript": "1.4.13",
        "astring": "1.7.5",
        "axios": "1.7.7",
        "base64-js": "^1.5.1",
        "estraverse": "5.3.0",
        "expect": "27.3.1",
        "hash.js": "1.1.7",
        "htm": "3.1.0",
        "lib0": "0.2.49",
        "lru-cache": "^5.1.1",
        "luxon": "3.4.4",
        "mime": "2.4.6",
        "preact": "10.19.6",
        "rxjs": "8.0.0-alpha.14",
        "seedrandom": "3.0.5",
        "stackframe": "^1.2.0",
        "typesense": "2.0.3",
        "uuid": "10.0.0",
<<<<<<< HEAD
        "yjs": "13.6.8"
=======
        "yjs": "13.6.8",
        "typesense": "2.0.3",
        "es-toolkit": "1.39.10"
>>>>>>> 391dc0e5
    },
    "devDependencies": {
        "@types/jsdom": "21.1.6",
        "benchmark": "2.1.4",
        "jsdom": "24.1.0",
        "platform": "1.3.5"
    },
    "files": [
        "/README.md",
        "/LICENSE.txt",
        "**/*.js",
        "**/*.js.map",
        "**/*.d.ts",
        "**/*.def"
    ]
}<|MERGE_RESOLUTION|>--- conflicted
+++ resolved
@@ -66,13 +66,9 @@
         "stackframe": "^1.2.0",
         "typesense": "2.0.3",
         "uuid": "10.0.0",
-<<<<<<< HEAD
-        "yjs": "13.6.8"
-=======
         "yjs": "13.6.8",
         "typesense": "2.0.3",
         "es-toolkit": "1.39.10"
->>>>>>> 391dc0e5
     },
     "devDependencies": {
         "@types/jsdom": "21.1.6",
