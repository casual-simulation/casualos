--- conflicted
+++ resolved
@@ -3245,143 +3245,6 @@
 }
 
 /**
-<<<<<<< HEAD
- * Creates a RecordStoreItemAction.
- * @param recordName The name of the record.
- * @param address The address of the item in the record.
- * @param item The item.
- * @param options The options.
- * @param taskId The ID of the task.
- */
-export function recordStoreItem(
-    recordName: string,
-    address: string,
-    item: StoreItem,
-    options: RecordActionOptions,
-    taskId?: number | string
-): RecordStoreItemAction {
-    return {
-        type: 'record_store_item',
-        recordName,
-        address,
-        item,
-        options,
-        taskId,
-    };
-}
-
-/**
- * Creates a GetStoreItemAction.
- * @param recordName The name of the record.
- * @param address The address of the item in the record.
- * @param options The options.
- * @param taskId The ID of the task.
- */
-export function getStoreItem(
-    recordName: string,
-    address: string,
-    options: RecordActionOptions,
-    taskId?: number | string
-): GetStoreItemAction {
-    return {
-        type: 'get_store_item',
-        recordName,
-        address,
-        options,
-        taskId,
-    };
-}
-
-/**
- * Creates a EraseStoreItemAction.
- * @param recordName The name of the record.
- * @param address The address of the item in the record.
- * @param options The options.
- * @param taskId The ID of the task.
- */
-export function eraseStoreItem(
-    recordName: string,
-    address: string,
-    options: RecordActionOptions,
-    taskId?: number | string
-): EraseStoreItemAction {
-    return {
-        type: 'erase_store_item',
-        recordName,
-        address,
-        options,
-        taskId,
-    };
-}
-
-/**
- * Creates a EraseStoreItemAction.
- * @param recordName The name of the record.
- * @param address The address to start listing items after.
- * @param options The options.
- * @param taskId The ID of the task.
- */
-export function listStoreItems(
-    recordName: string,
-    address: string | null,
-    options: RecordActionOptions,
-    taskId?: number | string
-): ListStoreItemsAction {
-    return {
-        type: 'list_store_items',
-        recordName,
-        address,
-        options,
-        taskId,
-    };
-}
-
-/**
- * Creates a ListStoreItemsByMarkerAction.
- * @param recordName The name of the record.
- * @param marker The marker to filter by.
- * @param address The address to start listing items after.
- * @param options The options.
- * @param taskId The ID of the task.
- */
-export function listStoreItemsByMarker(
-    recordName: string,
-    marker: string,
-    address: string | null,
-    options: RecordActionOptions,
-    taskId?: number | string
-): ListStoreItemsByMarkerAction {
-    return {
-        type: 'list_store_items_by_marker',
-        recordName,
-        address,
-        marker,
-        options,
-        taskId,
-    };
-}
-
-/**
- * Creates a PurchaseStoreItemAction.
- * @param recordName The name of the record.
- * @param item The item to purchase.
- * @param options The options to use.
- * @param taskId The ID of the task.
- */
-export function purchaseStoreItem(
-    recordName: string,
-    item: PurchasableItemReference,
-    options: RecordActionOptions,
-    taskId?: number | string
-): PurchaseStoreItemAction {
-    return {
-        type: 'purchase_store_item',
-        recordName,
-        item,
-        options,
-        taskId,
-    };
-=======
  * Creates a RecordsCallProcedureAction to list the records in a studio.
  * @param studioId The ID of the studio.
  * @param options The options that should be used for the action.
@@ -3403,7 +3266,144 @@
         options,
         taskId
     );
->>>>>>> 4b906d24
+}
+
+/**
+ * Creates a RecordStoreItemAction.
+ * @param recordName The name of the record.
+ * @param address The address of the item in the record.
+ * @param item The item.
+ * @param options The options.
+ * @param taskId The ID of the task.
+ */
+export function recordStoreItem(
+    recordName: string,
+    address: string,
+    item: StoreItem,
+    options: RecordActionOptions,
+    taskId?: number | string
+): RecordStoreItemAction {
+    return {
+        type: 'record_store_item',
+        recordName,
+        address,
+        item,
+        options,
+        taskId,
+    };
+}
+
+/**
+ * Creates a GetStoreItemAction.
+ * @param recordName The name of the record.
+ * @param address The address of the item in the record.
+ * @param options The options.
+ * @param taskId The ID of the task.
+ */
+export function getStoreItem(
+    recordName: string,
+    address: string,
+    options: RecordActionOptions,
+    taskId?: number | string
+): GetStoreItemAction {
+    return {
+        type: 'get_store_item',
+        recordName,
+        address,
+        options,
+        taskId,
+    };
+}
+
+/**
+ * Creates a EraseStoreItemAction.
+ * @param recordName The name of the record.
+ * @param address The address of the item in the record.
+ * @param options The options.
+ * @param taskId The ID of the task.
+ */
+export function eraseStoreItem(
+    recordName: string,
+    address: string,
+    options: RecordActionOptions,
+    taskId?: number | string
+): EraseStoreItemAction {
+    return {
+        type: 'erase_store_item',
+        recordName,
+        address,
+        options,
+        taskId,
+    };
+}
+
+/**
+ * Creates a EraseStoreItemAction.
+ * @param recordName The name of the record.
+ * @param address The address to start listing items after.
+ * @param options The options.
+ * @param taskId The ID of the task.
+ */
+export function listStoreItems(
+    recordName: string,
+    address: string | null,
+    options: RecordActionOptions,
+    taskId?: number | string
+): ListStoreItemsAction {
+    return {
+        type: 'list_store_items',
+        recordName,
+        address,
+        options,
+        taskId,
+    };
+}
+
+/**
+ * Creates a ListStoreItemsByMarkerAction.
+ * @param recordName The name of the record.
+ * @param marker The marker to filter by.
+ * @param address The address to start listing items after.
+ * @param options The options.
+ * @param taskId The ID of the task.
+ */
+export function listStoreItemsByMarker(
+    recordName: string,
+    marker: string,
+    address: string | null,
+    options: RecordActionOptions,
+    taskId?: number | string
+): ListStoreItemsByMarkerAction {
+    return {
+        type: 'list_store_items_by_marker',
+        recordName,
+        address,
+        marker,
+        options,
+        taskId,
+    };
+}
+
+/**
+ * Creates a PurchaseStoreItemAction.
+ * @param recordName The name of the record.
+ * @param item The item to purchase.
+ * @param options The options to use.
+ * @param taskId The ID of the task.
+ */
+export function purchaseStoreItem(
+    recordName: string,
+    item: PurchasableItemReference,
+    options: RecordActionOptions,
+    taskId?: number | string
+): PurchaseStoreItemAction {
+    return {
+        type: 'purchase_store_item',
+        recordName,
+        item,
+        options,
+        taskId,
+    };
 }
 
 /**
