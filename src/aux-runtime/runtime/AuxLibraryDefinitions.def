--- conflicted
+++ resolved
@@ -14467,10 +14467,6 @@
     remoteCount(inst?: string): Promise<number>;
 
     /**
-<<<<<<< HEAD
-     * Gets the list of remote IDs that are connected to the inst.
-     */
-=======
      * Gets a shared document record from this inst by its name.
      * 
      * Shared documents are a way to share data across insts in a easy and secure manner.
@@ -14498,9 +14494,8 @@
     getSharedDocument(recordOrName: string, inst?: string, name?: string): Promise<SharedDocument>;
 
     /**
-    * Gets the list of remote IDs that are connected to the inst.
-    */
->>>>>>> d1c69ba5
+     * Gets the list of remote IDs that are connected to the inst.
+     */
     remotes(): Promise<string[]>;
 
     /**
