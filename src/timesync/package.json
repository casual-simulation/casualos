{
    "name": "@casual-simulation/timesync",
<<<<<<< HEAD
    "version": "3.3.4-alpha.9291306549",
=======
    "version": "3.3.4",
>>>>>>> 60d7ff7e
    "description": "Time Synchronization utilities",
    "keywords": [
        "cryptography",
        "crypto"
    ],
    "author": "Casual Simulation, Inc.",
    "homepage": "https://github.com/casual-simulation/casualos",
    "license": "MIT",
    "main": "index.js",
    "types": "index.d.ts",
    "module": "index",
    "directories": {
        "lib": "."
    },
    "files": [
        "/README.md",
        "/LICENSE.txt",
        "**/*.js",
        "**/*.js.map",
        "**/*.d.ts"
    ],
    "repository": {
        "type": "git",
        "url": "git+https://github.com/casual-simulation/casualos.git"
    },
    "scripts": {
        "watch": "tsc --watch",
        "watch:player": "npm run watch",
        "build": "echo \"Nothing to do.\"",
        "test": "jest",
        "test:watch": "jest --watchAll"
    },
    "bugs": {
        "url": "https://github.com/casual-simulation/casualos/issues"
    },
    "publishConfig": {
        "access": "public"
    },
    "dependencies": {
        "lodash": "4.17.21",
        "rxjs": "8.0.0-alpha.14"
    }
}<|MERGE_RESOLUTION|>--- conflicted
+++ resolved
@@ -1,10 +1,6 @@
 {
     "name": "@casual-simulation/timesync",
-<<<<<<< HEAD
-    "version": "3.3.4-alpha.9291306549",
-=======
     "version": "3.3.4",
->>>>>>> 60d7ff7e
     "description": "Time Synchronization utilities",
     "keywords": [
         "cryptography",
