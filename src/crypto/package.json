{
    "name": "@casual-simulation/crypto",
<<<<<<< HEAD
    "version": "1.5.11-alpha.43",
=======
    "version": "2.0.0",
>>>>>>> 184369e3
    "description": "Crypto helpers used by AUX",
    "keywords": [
        "cryptography",
        "crypto"
    ],
    "author": "Casual Simulation, Inc.",
    "homepage": "https://github.com/casual-simulation/casualos",
    "license": "MIT",
    "main": "index.js",
    "types": "index.d.ts",
    "module": "index.js",
    "directories": {
        "lib": "."
    },
    "files": [
        "/README.md",
        "/LICENSE.txt",
        "**/*.js",
        "**/*.js.map",
        "**/*.d.ts"
    ],
    "repository": {
        "type": "git",
        "url": "git+https://github.com/casual-simulation/casualos.git"
    },
    "scripts": {
        "watch": "tsc --watch",
        "watch:player": "npm run watch",
        "build": "echo \"Nothing to do.\"",
        "build:docs": "typedoc --mode file --excludeNotExported --out ../../api-docs/crypto .",
        "test": "jest",
        "test:watch": "jest --watchAll"
    },
    "bugs": {
        "url": "https://github.com/casual-simulation/casualos/issues"
    },
    "publishConfig": {
        "access": "public"
    },
    "dependencies": {
        "@types/fast-json-stable-stringify": "^2.0.0",
        "@types/scrypt-async": "^1.3.1",
        "base64-js": "^1.3.0",
        "fast-json-stable-stringify": "2.1.0",
        "hash.js": "1.1.7",
        "scrypt-js": "3.0.1",
        "tweetnacl": "1.0.3"
    }
}<|MERGE_RESOLUTION|>--- conflicted
+++ resolved
@@ -1,10 +1,6 @@
 {
     "name": "@casual-simulation/crypto",
-<<<<<<< HEAD
-    "version": "1.5.11-alpha.43",
-=======
     "version": "2.0.0",
->>>>>>> 184369e3
     "description": "Crypto helpers used by AUX",
     "keywords": [
         "cryptography",
