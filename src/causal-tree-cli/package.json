{
    "name": "@casual-simulation/causal-tree-cli",
<<<<<<< HEAD
    "version": "3.0.5-alpha.2222886363",
=======
    "version": "3.0.5",
>>>>>>> 219d5c2b
    "description": "A CLI to manage causal trees",
    "keywords": [
        "cli",
        "github",
        "releases"
    ],
    "author": "Casual Simulation, Inc.",
    "homepage": "https://github.com/casual-simulation/casualos",
    "license": "MIT",
    "main": "index.js",
    "directories": {
        "lib": "."
    },
    "files": [
        "/README.md",
        "/LICENSE.txt",
        "/bin/*.js",
        "/bin/*.js.map",
        "**/*.d.ts"
    ],
    "repository": {
        "type": "git",
        "url": "git+https://github.com/casual-simulation/casualos.git"
    },
    "scripts": {
        "watch": "node ./script/dev-cli.js",
        "build": "node ./script/build-cli.js dev",
        "build:prod": "node ./script/build-cli.js",
        "start": "node bin/causal-tree-cli.js"
    },
    "bugs": {
        "url": "https://github.com/casual-simulation/casualos/issues"
    },
    "publishConfig": {
        "access": "public"
    },
    "dependencies": {
        "@casual-simulation/causal-tree-client-apiary": "^3.0.2",
        "@casual-simulation/causal-tree-store-cassandradb": "^3.0.2",
        "@casual-simulation/causal-tree-store-mongodb": "^3.0.2",
        "@casual-simulation/causal-trees": "^3.0.2",
        "@casual-simulation/websocket": "^3.0.0",
        "cassandra-driver": "4.5.1",
        "cli-progress": "3.8.1",
        "colors": "1.4.0",
        "commander": "4.0.1",
        "inquirer": "7.1.0",
        "mongodb": "3.6.2",
        "rxjs": "^6.5.2"
    },
    "devDependencies": {
        "typescript": "^4.4.4"
    }
}<|MERGE_RESOLUTION|>--- conflicted
+++ resolved
@@ -1,10 +1,6 @@
 {
     "name": "@casual-simulation/causal-tree-cli",
-<<<<<<< HEAD
-    "version": "3.0.5-alpha.2222886363",
-=======
     "version": "3.0.5",
->>>>>>> 219d5c2b
     "description": "A CLI to manage causal trees",
     "keywords": [
         "cli",
