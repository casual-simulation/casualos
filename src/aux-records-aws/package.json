{
    "name": "@casual-simulation/aux-records-aws",
<<<<<<< HEAD
    "version": "3.3.0-alpha.8667872942",
=======
    "version": "3.3.1",
>>>>>>> 19ce7a9e
    "description": "AWS Store implementations for the CasualOS Records System.",
    "keywords": [],
    "author": "Casual Simulation, Inc.",
    "homepage": "https://github.com/casual-simulation/casualos",
    "license": "MIT",
    "main": "index.js",
    "types": "index.d.ts",
    "module": "index",
    "directories": {
        "lib": "."
    },
    "files": [
        "/README.md",
        "/LICENSE.txt",
        "**/*.js",
        "**/*.js.map",
        "**/*.d.ts"
    ],
    "repository": {
        "type": "git",
        "url": "git+https://github.com/casual-simulation/casualos.git"
    },
    "scripts": {
        "watch": "tsc --watch",
        "watch:player": "npm run watch",
        "build": "echo \"Nothing to do.\"",
        "test": "jest",
        "test:watch": "jest --watchAll"
    },
    "bugs": {
        "url": "https://github.com/casual-simulation/casualos/issues"
    },
    "publishConfig": {
        "access": "public"
    },
    "dependencies": {
        "@aws-sdk/client-dynamodb": "^3.359.0",
        "@aws-sdk/client-s3": "^3.359.0",
        "@aws-sdk/client-sesv2": "^3.359.0",
        "@aws-sdk/credential-providers": "^3.359.0",
        "@aws-sdk/types": "^3.359.0",
<<<<<<< HEAD
        "@casual-simulation/aux-common": "^3.3.0-alpha.8667872942",
        "@casual-simulation/aux-records": "^3.3.0-alpha.8667872942",
=======
        "@casual-simulation/aux-common": "^3.3.1",
        "@casual-simulation/aux-records": "^3.3.1",
>>>>>>> 19ce7a9e
        "axios": "1.6.2"
    }
}<|MERGE_RESOLUTION|>--- conflicted
+++ resolved
@@ -1,10 +1,6 @@
 {
     "name": "@casual-simulation/aux-records-aws",
-<<<<<<< HEAD
-    "version": "3.3.0-alpha.8667872942",
-=======
     "version": "3.3.1",
->>>>>>> 19ce7a9e
     "description": "AWS Store implementations for the CasualOS Records System.",
     "keywords": [],
     "author": "Casual Simulation, Inc.",
@@ -46,13 +42,8 @@
         "@aws-sdk/client-sesv2": "^3.359.0",
         "@aws-sdk/credential-providers": "^3.359.0",
         "@aws-sdk/types": "^3.359.0",
-<<<<<<< HEAD
-        "@casual-simulation/aux-common": "^3.3.0-alpha.8667872942",
-        "@casual-simulation/aux-records": "^3.3.0-alpha.8667872942",
-=======
         "@casual-simulation/aux-common": "^3.3.1",
         "@casual-simulation/aux-records": "^3.3.1",
->>>>>>> 19ce7a9e
         "axios": "1.6.2"
     }
 }