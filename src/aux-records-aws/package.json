--- conflicted
+++ resolved
@@ -1,10 +1,6 @@
 {
     "name": "@casual-simulation/aux-records-aws",
-<<<<<<< HEAD
-    "version": "3.4.4-alpha.14502478455",
-=======
     "version": "3.4.4",
->>>>>>> 468f8467
     "description": "AWS Store implementations for the CasualOS Records System.",
     "keywords": [],
     "author": "Casual Simulation, Inc.",
@@ -49,11 +45,7 @@
         "@aws-sdk/credential-providers": "^3.620.1",
         "@aws-sdk/types": "^3.609.0",
         "@casual-simulation/aux-common": "^3.4.0",
-<<<<<<< HEAD
-        "@casual-simulation/aux-records": "^3.4.4-alpha.14502478455",
-=======
         "@casual-simulation/aux-records": "^3.4.4",
->>>>>>> 468f8467
         "axios": "1.7.7",
         "uuid": "10.0.0"
     }
