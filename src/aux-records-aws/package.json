{
    "name": "@casual-simulation/aux-records-aws",
<<<<<<< HEAD
    "version": "3.3.11-alpha.11349749950",
=======
    "version": "3.3.15",
>>>>>>> 75f7091f
    "description": "AWS Store implementations for the CasualOS Records System.",
    "keywords": [],
    "author": "Casual Simulation, Inc.",
    "homepage": "https://github.com/casual-simulation/casualos",
    "license": "MIT",
    "main": "index.js",
    "types": "index.d.ts",
    "module": "index",
    "directories": {
        "lib": "."
    },
    "files": [
        "/README.md",
        "/LICENSE.txt",
        "**/*.js",
        "**/*.js.map",
        "**/*.d.ts"
    ],
    "repository": {
        "type": "git",
        "url": "git+https://github.com/casual-simulation/casualos.git"
    },
    "scripts": {
        "watch": "tsc --watch",
        "watch:player": "npm run watch",
        "build": "echo \"Nothing to do.\"",
        "test": "jest",
        "test:watch": "jest --watchAll"
    },
    "bugs": {
        "url": "https://github.com/casual-simulation/casualos/issues"
    },
    "publishConfig": {
        "access": "public"
    },
    "dependencies": {
        "@aws-sdk/client-dynamodb": "^3.620.1",
        "@aws-sdk/client-rekognition": "^3.620.1",
        "@aws-sdk/client-s3": "^3.620.1",
        "@aws-sdk/client-s3-control": "^3.620.1",
        "@aws-sdk/client-sesv2": "^3.620.1",
        "@aws-sdk/credential-providers": "^3.620.1",
        "@aws-sdk/types": "^3.609.0",
<<<<<<< HEAD
        "@casual-simulation/aux-common": "^3.3.11-alpha.11349749950",
        "@casual-simulation/aux-records": "^3.3.11-alpha.11349749950",
        "axios": "1.6.2",
=======
        "@casual-simulation/aux-common": "^3.3.14",
        "@casual-simulation/aux-records": "^3.3.15",
        "axios": "1.7.7",
>>>>>>> 75f7091f
        "uuid": "10.0.0"
    }
}<|MERGE_RESOLUTION|>--- conflicted
+++ resolved
@@ -1,10 +1,6 @@
 {
     "name": "@casual-simulation/aux-records-aws",
-<<<<<<< HEAD
-    "version": "3.3.11-alpha.11349749950",
-=======
     "version": "3.3.15",
->>>>>>> 75f7091f
     "description": "AWS Store implementations for the CasualOS Records System.",
     "keywords": [],
     "author": "Casual Simulation, Inc.",
@@ -48,15 +44,9 @@
         "@aws-sdk/client-sesv2": "^3.620.1",
         "@aws-sdk/credential-providers": "^3.620.1",
         "@aws-sdk/types": "^3.609.0",
-<<<<<<< HEAD
-        "@casual-simulation/aux-common": "^3.3.11-alpha.11349749950",
-        "@casual-simulation/aux-records": "^3.3.11-alpha.11349749950",
-        "axios": "1.6.2",
-=======
         "@casual-simulation/aux-common": "^3.3.14",
         "@casual-simulation/aux-records": "^3.3.15",
         "axios": "1.7.7",
->>>>>>> 75f7091f
         "uuid": "10.0.0"
     }
 }