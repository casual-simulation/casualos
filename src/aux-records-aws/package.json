{
    "name": "@casual-simulation/aux-records-aws",
    "version": "3.3.8-alpha.10146812598",
    "description": "AWS Store implementations for the CasualOS Records System.",
    "keywords": [],
    "author": "Casual Simulation, Inc.",
    "homepage": "https://github.com/casual-simulation/casualos",
    "license": "MIT",
    "main": "index.js",
    "types": "index.d.ts",
    "module": "index",
    "directories": {
        "lib": "."
    },
    "files": [
        "/README.md",
        "/LICENSE.txt",
        "**/*.js",
        "**/*.js.map",
        "**/*.d.ts"
    ],
    "repository": {
        "type": "git",
        "url": "git+https://github.com/casual-simulation/casualos.git"
    },
    "scripts": {
        "watch": "tsc --watch",
        "watch:player": "npm run watch",
        "build": "echo \"Nothing to do.\"",
        "test": "jest",
        "test:watch": "jest --watchAll"
    },
    "bugs": {
        "url": "https://github.com/casual-simulation/casualos/issues"
    },
    "publishConfig": {
        "access": "public"
    },
    "dependencies": {
<<<<<<< HEAD
        "@aws-sdk/client-dynamodb": "^3.359.0",
        "@aws-sdk/client-s3": "^3.359.0",
        "@aws-sdk/client-sesv2": "^3.359.0",
        "@aws-sdk/credential-providers": "^3.359.0",
        "@aws-sdk/types": "^3.359.0",
        "@casual-simulation/aux-common": "^3.3.8-alpha.10146812598",
        "@casual-simulation/aux-records": "^3.3.8-alpha.10146812598",
=======
        "@aws-sdk/client-dynamodb": "^3.620.1",
        "@aws-sdk/client-s3": "^3.620.1",
        "@aws-sdk/client-s3-control": "^3.620.1",
        "@aws-sdk/client-sesv2": "^3.620.1",
        "@aws-sdk/credential-providers": "^3.620.1",
        "@aws-sdk/types": "^3.609.0",
        "@aws-sdk/client-rekognition": "^3.620.1",
        "@casual-simulation/aux-common": "^3.3.7",
        "@casual-simulation/aux-records": "^3.3.7",
        "uuid": "^8.3.2",
>>>>>>> 42bb315b
        "axios": "1.6.2"
    }
}<|MERGE_RESOLUTION|>--- conflicted
+++ resolved
@@ -37,15 +37,6 @@
         "access": "public"
     },
     "dependencies": {
-<<<<<<< HEAD
-        "@aws-sdk/client-dynamodb": "^3.359.0",
-        "@aws-sdk/client-s3": "^3.359.0",
-        "@aws-sdk/client-sesv2": "^3.359.0",
-        "@aws-sdk/credential-providers": "^3.359.0",
-        "@aws-sdk/types": "^3.359.0",
-        "@casual-simulation/aux-common": "^3.3.8-alpha.10146812598",
-        "@casual-simulation/aux-records": "^3.3.8-alpha.10146812598",
-=======
         "@aws-sdk/client-dynamodb": "^3.620.1",
         "@aws-sdk/client-s3": "^3.620.1",
         "@aws-sdk/client-s3-control": "^3.620.1",
@@ -56,7 +47,6 @@
         "@casual-simulation/aux-common": "^3.3.7",
         "@casual-simulation/aux-records": "^3.3.7",
         "uuid": "^8.3.2",
->>>>>>> 42bb315b
         "axios": "1.6.2"
     }
 }