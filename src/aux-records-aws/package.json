--- conflicted
+++ resolved
@@ -1,10 +1,6 @@
 {
     "name": "@casual-simulation/aux-records-aws",
-<<<<<<< HEAD
-    "version": "3.2.12-alpha.7745410069",
-=======
     "version": "3.2.13",
->>>>>>> c2dc90fc
     "description": "AWS Store implementations for the CasualOS Records System.",
     "keywords": [],
     "author": "Casual Simulation, Inc.",
@@ -46,13 +42,8 @@
         "@aws-sdk/client-sesv2": "^3.359.0",
         "@aws-sdk/credential-providers": "^3.359.0",
         "@aws-sdk/types": "^3.359.0",
-<<<<<<< HEAD
-        "@casual-simulation/aux-common": "^3.2.12-alpha.7745410069",
-        "@casual-simulation/aux-records": "^3.2.12-alpha.7745410069",
-=======
         "@casual-simulation/aux-common": "^3.2.12",
         "@casual-simulation/aux-records": "^3.2.13",
->>>>>>> c2dc90fc
         "axios": "1.6.2"
     }
 }