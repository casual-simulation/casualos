{
    "name": "@casual-simulation/aux-records-aws",
<<<<<<< HEAD
    "version": "3.2.5-alpha.6002126313",
=======
    "version": "3.2.5",
>>>>>>> a7f51344
    "description": "AWS Store implementations for the CasualOS Records System.",
    "keywords": [],
    "author": "Casual Simulation, Inc.",
    "homepage": "https://github.com/casual-simulation/casualos",
    "license": "MIT",
    "main": "index.js",
    "types": "index.d.ts",
    "module": "index",
    "directories": {
        "lib": "."
    },
    "files": [
        "/README.md",
        "/LICENSE.txt",
        "**/*.js",
        "**/*.js.map",
        "**/*.d.ts"
    ],
    "repository": {
        "type": "git",
        "url": "git+https://github.com/casual-simulation/casualos.git"
    },
    "scripts": {
        "watch": "tsc --watch",
        "watch:player": "npm run watch",
        "build": "echo \"Nothing to do.\"",
        "test": "jest",
        "test:watch": "jest --watchAll"
    },
    "bugs": {
        "url": "https://github.com/casual-simulation/casualos/issues"
    },
    "publishConfig": {
        "access": "public"
    },
    "dependencies": {
<<<<<<< HEAD
        "@casual-simulation/aux-records": "^3.2.5-alpha.6002126313"
=======
        "@casual-simulation/aux-records": "^3.2.5",
        "@aws-sdk/client-s3": "^3.359.0",
        "@aws-sdk/client-dynamodb": "^3.359.0",
        "@aws-sdk/client-sesv2": "^3.359.0"
>>>>>>> a7f51344
    }
}<|MERGE_RESOLUTION|>--- conflicted
+++ resolved
@@ -1,10 +1,6 @@
 {
     "name": "@casual-simulation/aux-records-aws",
-<<<<<<< HEAD
-    "version": "3.2.5-alpha.6002126313",
-=======
     "version": "3.2.5",
->>>>>>> a7f51344
     "description": "AWS Store implementations for the CasualOS Records System.",
     "keywords": [],
     "author": "Casual Simulation, Inc.",
@@ -41,13 +37,9 @@
         "access": "public"
     },
     "dependencies": {
-<<<<<<< HEAD
-        "@casual-simulation/aux-records": "^3.2.5-alpha.6002126313"
-=======
         "@casual-simulation/aux-records": "^3.2.5",
         "@aws-sdk/client-s3": "^3.359.0",
         "@aws-sdk/client-dynamodb": "^3.359.0",
         "@aws-sdk/client-sesv2": "^3.359.0"
->>>>>>> a7f51344
     }
 }