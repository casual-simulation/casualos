{
    "name": "@casual-simulation/aux-records-aws",
    "version": "3.2.5",
    "description": "AWS Store implementations for the CasualOS Records System.",
    "keywords": [],
    "author": "Casual Simulation, Inc.",
    "homepage": "https://github.com/casual-simulation/casualos",
    "license": "MIT",
    "main": "index.js",
    "types": "index.d.ts",
    "module": "index",
    "directories": {
        "lib": "."
    },
    "files": [
        "/README.md",
        "/LICENSE.txt",
        "**/*.js",
        "**/*.js.map",
        "**/*.d.ts"
    ],
    "repository": {
        "type": "git",
        "url": "git+https://github.com/casual-simulation/casualos.git"
    },
    "scripts": {
        "watch": "tsc --watch",
        "watch:player": "npm run watch",
        "build": "echo \"Nothing to do.\"",
        "test": "jest",
        "test:watch": "jest --watchAll"
    },
    "bugs": {
        "url": "https://github.com/casual-simulation/casualos/issues"
    },
    "publishConfig": {
        "access": "public"
    },
    "dependencies": {
<<<<<<< HEAD
        "@casual-simulation/aux-records": "^3.1.32",
        "@aws-sdk/client-s3": "^3.359.0",
        "@aws-sdk/client-dynamodb": "^3.359.0"
=======
        "@casual-simulation/aux-records": "^3.2.5"
>>>>>>> d28b8c37
    }
}<|MERGE_RESOLUTION|>--- conflicted
+++ resolved
@@ -37,12 +37,8 @@
         "access": "public"
     },
     "dependencies": {
-<<<<<<< HEAD
-        "@casual-simulation/aux-records": "^3.1.32",
+        "@casual-simulation/aux-records": "^3.2.5",
         "@aws-sdk/client-s3": "^3.359.0",
         "@aws-sdk/client-dynamodb": "^3.359.0"
-=======
-        "@casual-simulation/aux-records": "^3.2.5"
->>>>>>> d28b8c37
     }
 }