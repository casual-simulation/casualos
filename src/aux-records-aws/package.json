--- conflicted
+++ resolved
@@ -1,10 +1,6 @@
 {
     "name": "@casual-simulation/aux-records-aws",
-<<<<<<< HEAD
-    "version": "3.0.14-alpha.2511011009",
-=======
     "version": "3.0.14",
->>>>>>> 223bfe2e
     "description": "AWS Store implementations for the CasualOS Records System.",
     "keywords": [],
     "author": "Casual Simulation, Inc.",
@@ -41,10 +37,6 @@
         "access": "public"
     },
     "dependencies": {
-<<<<<<< HEAD
-        "@casual-simulation/aux-records": "^3.0.14-alpha.2511011009"
-=======
         "@casual-simulation/aux-records": "^3.0.14"
->>>>>>> 223bfe2e
     }
 }