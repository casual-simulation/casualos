{
    "name": "@casual-simulation/aux-records-aws",
<<<<<<< HEAD
    "version": "3.0.5-alpha.2222886363",
=======
    "version": "3.0.5",
>>>>>>> 219d5c2b
    "description": "AWS Store implementations for the CasualOS Records System.",
    "keywords": [],
    "author": "Casual Simulation, Inc.",
    "homepage": "https://github.com/casual-simulation/casualos",
    "license": "MIT",
    "main": "index.js",
    "types": "index.d.ts",
    "module": "index",
    "directories": {
        "lib": "."
    },
    "files": [
        "/README.md",
        "/LICENSE.txt",
        "**/*.js",
        "**/*.js.map",
        "**/*.d.ts"
    ],
    "repository": {
        "type": "git",
        "url": "git+https://github.com/casual-simulation/casualos.git"
    },
    "scripts": {
        "watch": "tsc --watch",
        "watch:player": "npm run watch",
        "build": "echo \"Nothing to do.\"",
        "build:docs": "typedoc --mode file --excludeNotExported --out ../../api-docs/crypto .",
        "test": "jest",
        "test:watch": "jest --watchAll"
    },
    "bugs": {
        "url": "https://github.com/casual-simulation/casualos/issues"
    },
    "publishConfig": {
        "access": "public"
    },
    "dependencies": {
<<<<<<< HEAD
        "@casual-simulation/aux-records": "^3.0.5-alpha.2222886363"
=======
        "@casual-simulation/aux-records": "^3.0.5"
>>>>>>> 219d5c2b
    }
}<|MERGE_RESOLUTION|>--- conflicted
+++ resolved
@@ -1,10 +1,6 @@
 {
     "name": "@casual-simulation/aux-records-aws",
-<<<<<<< HEAD
-    "version": "3.0.5-alpha.2222886363",
-=======
     "version": "3.0.5",
->>>>>>> 219d5c2b
     "description": "AWS Store implementations for the CasualOS Records System.",
     "keywords": [],
     "author": "Casual Simulation, Inc.",
@@ -42,10 +38,6 @@
         "access": "public"
     },
     "dependencies": {
-<<<<<<< HEAD
-        "@casual-simulation/aux-records": "^3.0.5-alpha.2222886363"
-=======
         "@casual-simulation/aux-records": "^3.0.5"
->>>>>>> 219d5c2b
     }
 }