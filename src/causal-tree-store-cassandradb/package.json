{
    "name": "@casual-simulation/causal-tree-store-cassandradb",
<<<<<<< HEAD
    "version": "3.1.11-alpha.3500879217",
=======
    "version": "3.1.11",
>>>>>>> aad21d16
    "description": "A causal tree store that interfaces with CassandraDB",
    "keywords": [
        "cassandra",
        "crdt",
        "causal-tree"
    ],
    "author": "Casual Simulation, Inc.",
    "homepage": "https://github.com/casual-simulation/casualos",
    "license": "MIT",
    "main": "index.js",
    "types": "index.d.ts",
    "module": "index",
    "directories": {
        "lib": "."
    },
    "files": [
        "/README.md",
        "/LICENSE.txt",
        "**/*.js",
        "**/*.js.map",
        "**/*.d.ts",
        "**/*.pem"
    ],
    "repository": {
        "type": "git",
        "url": "git+https://github.com/casual-simulation/casualos.git"
    },
    "scripts": {
        "watch": "tsc --watch",
        "watch:player": "npm run watch",
        "build": "echo \"Nothing to do.\"",
        "test": "jest",
        "test:watch": "jest --watchAll"
    },
    "publishConfig": {
        "access": "public"
    },
    "bugs": {
        "url": "https://github.com/casual-simulation/casualos/issues"
    },
    "dependencies": {
<<<<<<< HEAD
        "@casual-simulation/causal-trees": "^3.1.11-alpha.3500879217",
=======
        "@casual-simulation/causal-trees": "^3.1.11",
>>>>>>> aad21d16
        "cassandra-driver": "4.5.1"
    }
}<|MERGE_RESOLUTION|>--- conflicted
+++ resolved
@@ -1,10 +1,6 @@
 {
     "name": "@casual-simulation/causal-tree-store-cassandradb",
-<<<<<<< HEAD
-    "version": "3.1.11-alpha.3500879217",
-=======
     "version": "3.1.11",
->>>>>>> aad21d16
     "description": "A causal tree store that interfaces with CassandraDB",
     "keywords": [
         "cassandra",
@@ -46,11 +42,7 @@
         "url": "https://github.com/casual-simulation/casualos/issues"
     },
     "dependencies": {
-<<<<<<< HEAD
-        "@casual-simulation/causal-trees": "^3.1.11-alpha.3500879217",
-=======
         "@casual-simulation/causal-trees": "^3.1.11",
->>>>>>> aad21d16
         "cassandra-driver": "4.5.1"
     }
 }