{
    "name": "@casual-simulation/causal-tree-store-cassandradb",
<<<<<<< HEAD
    "version": "3.0.14-alpha.2511011009",
=======
    "version": "3.0.14",
>>>>>>> 223bfe2e
    "description": "A causal tree store that interfaces with CassandraDB",
    "keywords": [
        "cassandra",
        "crdt",
        "causal-tree"
    ],
    "author": "Casual Simulation, Inc.",
    "homepage": "https://github.com/casual-simulation/casualos",
    "license": "MIT",
    "main": "index.js",
    "types": "index.d.ts",
    "module": "index",
    "directories": {
        "lib": "."
    },
    "files": [
        "/README.md",
        "/LICENSE.txt",
        "**/*.js",
        "**/*.js.map",
        "**/*.d.ts",
        "**/*.pem"
    ],
    "repository": {
        "type": "git",
        "url": "git+https://github.com/casual-simulation/casualos.git"
    },
    "scripts": {
        "watch": "tsc --watch",
        "watch:player": "npm run watch",
        "build": "echo \"Nothing to do.\"",
        "test": "jest",
        "test:watch": "jest --watchAll"
    },
    "publishConfig": {
        "access": "public"
    },
    "bugs": {
        "url": "https://github.com/casual-simulation/casualos/issues"
    },
    "dependencies": {
<<<<<<< HEAD
        "@casual-simulation/causal-trees": "^3.0.14-alpha.2511011009",
=======
        "@casual-simulation/causal-trees": "^3.0.14",
>>>>>>> 223bfe2e
        "cassandra-driver": "4.5.1"
    }
}<|MERGE_RESOLUTION|>--- conflicted
+++ resolved
@@ -1,10 +1,6 @@
 {
     "name": "@casual-simulation/causal-tree-store-cassandradb",
-<<<<<<< HEAD
-    "version": "3.0.14-alpha.2511011009",
-=======
     "version": "3.0.14",
->>>>>>> 223bfe2e
     "description": "A causal tree store that interfaces with CassandraDB",
     "keywords": [
         "cassandra",
@@ -46,11 +42,7 @@
         "url": "https://github.com/casual-simulation/casualos/issues"
     },
     "dependencies": {
-<<<<<<< HEAD
-        "@casual-simulation/causal-trees": "^3.0.14-alpha.2511011009",
-=======
         "@casual-simulation/causal-trees": "^3.0.14",
->>>>>>> 223bfe2e
         "cassandra-driver": "4.5.1"
     }
 }