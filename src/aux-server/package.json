--- conflicted
+++ resolved
@@ -1,10 +1,6 @@
 {
     "name": "@casual-simulation/aux-server",
-<<<<<<< HEAD
-    "version": "3.1.11-alpha.3500879217",
-=======
     "version": "3.1.11",
->>>>>>> aad21d16
     "description": "The repository for the AUX server project.",
     "main": "server/dist/main.js",
     "private": true,
@@ -46,31 +42,6 @@
         "/LICENSE.txt"
     ],
     "dependencies": {
-<<<<<<< HEAD
-        "@casual-simulation/aux-common": "^3.1.11-alpha.3500879217",
-        "@casual-simulation/aux-records": "^3.1.11-alpha.3500879217",
-        "@casual-simulation/aux-vm": "^3.1.11-alpha.3500879217",
-        "@casual-simulation/aux-vm-browser": "^3.1.11-alpha.3500879217",
-        "@casual-simulation/aux-vm-client": "^3.1.11-alpha.3500879217",
-        "@casual-simulation/aux-vm-deno": "^3.1.11-alpha.3500879217",
-        "@casual-simulation/aux-vm-node": "^3.1.11-alpha.3500879217",
-        "@casual-simulation/causal-tree-client-websocket": "^3.1.11-alpha.3500879217",
-        "@casual-simulation/causal-tree-server": "^3.1.11-alpha.3500879217",
-        "@casual-simulation/causal-tree-server-websocket": "^3.1.11-alpha.3500879217",
-        "@casual-simulation/causal-tree-store-cassandradb": "^3.1.11-alpha.3500879217",
-        "@casual-simulation/causal-tree-store-mongodb": "^3.1.11-alpha.3500879217",
-        "@casual-simulation/causal-trees": "^3.1.11-alpha.3500879217",
-        "@casual-simulation/crypto": "^3.1.11-alpha.3500879217",
-        "@casual-simulation/crypto-browser": "^3.1.11-alpha.3500879217",
-        "@casual-simulation/crypto-node": "^3.1.11-alpha.3500879217",
-        "@casual-simulation/engine262": "0.0.1-6fadd673dfc837c2717737a2729a1baf022566a2",
-        "@casual-simulation/fast-json-stable-stringify": "^3.0.0",
-        "@casual-simulation/js-interpreter": "^3.1.11-alpha.3500879217",
-        "@casual-simulation/monaco-editor": "0.34.2",
-        "@casual-simulation/three": "^0.140.3",
-        "@casual-simulation/tunnel": "^3.1.11-alpha.3500879217",
-        "@casual-simulation/websocket": "^3.1.11-alpha.3500879217",
-=======
         "@casual-simulation/aux-common": "^3.1.11",
         "@casual-simulation/aux-records": "^3.1.11",
         "@casual-simulation/aux-vm": "^3.1.11",
@@ -94,7 +65,6 @@
         "@casual-simulation/three": "^0.140.3",
         "@casual-simulation/tunnel": "^3.1.11",
         "@casual-simulation/websocket": "^3.1.11",
->>>>>>> aad21d16
         "@chenfengyuan/vue-qrcode": "^1.0.0",
         "@ericblade/quagga2": "1.4.2",
         "@hapi/joi": "15.1.1",
@@ -160,11 +130,7 @@
         "vue-shortkey": "^3.1.6"
     },
     "devDependencies": {
-<<<<<<< HEAD
-        "@casual-simulation/aux-components": "^3.1.11-alpha.3500879217",
-=======
         "@casual-simulation/aux-components": "^3.1.11",
->>>>>>> aad21d16
         "schema-utils": "^3.0.0"
     }
 }