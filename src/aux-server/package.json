--- conflicted
+++ resolved
@@ -1,10 +1,6 @@
 {
     "name": "@casual-simulation/aux-server",
-<<<<<<< HEAD
-    "version": "3.0.9-alpha.2235281564",
-=======
     "version": "3.0.9",
->>>>>>> cfdd14aa
     "description": "The repository for the AUX server project.",
     "main": "server/dist/main.js",
     "private": true,
@@ -45,15 +41,6 @@
         "/LICENSE.txt"
     ],
     "dependencies": {
-<<<<<<< HEAD
-        "@casual-simulation/aux-common": "^3.0.9-alpha.2235281564",
-        "@casual-simulation/aux-records": "^3.0.9-alpha.2235281564",
-        "@casual-simulation/aux-vm": "^3.0.9-alpha.2235281564",
-        "@casual-simulation/aux-vm-browser": "^3.0.9-alpha.2235281564",
-        "@casual-simulation/aux-vm-client": "^3.0.9-alpha.2235281564",
-        "@casual-simulation/aux-vm-deno": "^3.0.9-alpha.2235281564",
-        "@casual-simulation/aux-vm-node": "^3.0.9-alpha.2235281564",
-=======
         "@casual-simulation/aux-common": "^3.0.9",
         "@casual-simulation/aux-records": "^3.0.5",
         "@casual-simulation/aux-vm": "^3.0.9",
@@ -61,7 +48,6 @@
         "@casual-simulation/aux-vm-client": "^3.0.9",
         "@casual-simulation/aux-vm-deno": "^3.0.9",
         "@casual-simulation/aux-vm-node": "^3.0.9",
->>>>>>> cfdd14aa
         "@casual-simulation/causal-tree-client-websocket": "^3.0.2",
         "@casual-simulation/causal-tree-server": "^3.0.2",
         "@casual-simulation/causal-tree-server-websocket": "^3.0.2",
@@ -138,11 +124,7 @@
         "vue-shortkey": "^3.1.6"
     },
     "devDependencies": {
-<<<<<<< HEAD
-        "@casual-simulation/aux-components": "^3.0.9-alpha.2235281564",
-=======
         "@casual-simulation/aux-components": "^3.0.9",
->>>>>>> cfdd14aa
         "schema-utils": "^3.0.0"
     }
 }