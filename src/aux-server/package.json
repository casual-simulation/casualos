{
    "name": "@casual-simulation/aux-server",
<<<<<<< HEAD
    "version": "3.0.19-alpha.2877179793",
=======
    "version": "3.0.19",
>>>>>>> 99651bbd
    "description": "The repository for the AUX server project.",
    "main": "server/dist/main.js",
    "private": true,
    "scripts": {
        "start": "node server/dist/main.js",
        "watch": "concurrently --names \"Server,Player\" \"npm:watch:server\" \"npm:watch:player\"",
        "watch:secure": "concurrently --names \"Server,Player\" \"npm:watch:server\" \"npm:watch:player:secure\"",
        "watch:server": "concurrently --names \"Build,Inst\" \"node ./script/dev-server.js\" \"npm:watch:inst\"",
        "watch:player": "vite serve ./aux-web/aux-player",
        "watch:player:secure": "vite serve ./aux-web/aux-player --host --https",
        "watch:inst": "wait-on server/dist/main.js && nodemon server/dist/main.js",
        "vite": "vite serve ./aux-web/aux-player",
        "build": "npm run build:clean && npm run build:server && npm run build:web",
        "build:web": "node --max_old_space_size=6144 ../../node_modules/vite/bin/vite.js build ./aux-web/aux-player",
        "build:server": "node --max_old_space_size=6144 ./script/build-server.js",
        "build:docs": "echo \"Nothing to build...\"",
        "build:clean": "node ./script/clean.js",
        "test": "jest",
        "test:watch": "jest --watchAll",
        "test:ci": "jest --ci --reporters=default --reporters=jest-junit",
        "clean": "echo \"Nothing to clean\""
    },
    "repository": {
        "type": "git",
        "url": "git+https://github.com/casual-simulation/casualos.git"
    },
    "author": "Casual Simulation, Inc.",
    "license": "MIT",
    "bugs": {
        "url": "https://github.com/casual-simulation/casualos/issues"
    },
    "homepage": "https://github.com/casual-simulation/casualos#readme",
    "files": [
        "dist",
        "/README.md",
        "/CHANGELOG.md",
        "/docker-compose.yml",
        "/LICENSE.txt"
    ],
    "dependencies": {
        "@casual-simulation/aux-common": "^3.0.19-alpha.2877179793",
        "@casual-simulation/aux-records": "^3.0.19-alpha.2877179793",
        "@casual-simulation/aux-vm": "^3.0.19-alpha.2877179793",
        "@casual-simulation/aux-vm-browser": "^3.0.19-alpha.2877179793",
        "@casual-simulation/aux-vm-client": "^3.0.19-alpha.2877179793",
        "@casual-simulation/aux-vm-deno": "^3.0.19-alpha.2877179793",
        "@casual-simulation/aux-vm-node": "^3.0.19-alpha.2877179793",
        "@casual-simulation/causal-tree-client-websocket": "^3.0.14",
        "@casual-simulation/causal-tree-server": "^3.0.14",
        "@casual-simulation/causal-tree-server-websocket": "^3.0.14",
        "@casual-simulation/causal-tree-store-cassandradb": "^3.0.14",
        "@casual-simulation/causal-tree-store-mongodb": "^3.0.14",
        "@casual-simulation/causal-trees": "^3.0.14",
        "@casual-simulation/crypto": "^3.0.14",
        "@casual-simulation/crypto-browser": "^3.0.14",
        "@casual-simulation/crypto-node": "^3.0.14",
        "@casual-simulation/fast-json-stable-stringify": "^3.0.0",
        "@casual-simulation/three": "^0.140.3",
        "@casual-simulation/tunnel": "^3.0.14",
        "@casual-simulation/websocket": "^3.0.14",
        "@chenfengyuan/vue-qrcode": "^1.0.0",
        "@ericblade/quagga2": "1.4.2",
        "@hapi/joi": "15.1.1",
        "@juggle/resize-observer": "2.3.0",
        "@octokit/rest": "16.35.2",
        "@teachablemachine/image": "0.8.5",
        "@tensorflow/tfjs": "3.13.0",
        "@tweenjs/tween.js": "18.6.0",
        "@webxr-input-profiles/assets": "1.0.9",
        "@webxr-input-profiles/motion-controllers": "1.0.0",
        "acorn": "^8.0.1",
        "astring": "1.7.5",
        "axios": "0.25.0",
        "bcryptjs": "2.4.3",
        "buffer": "6.0.3",
        "cassandra-driver": "4.5.1",
        "compression": "1.7.4",
        "cors": "2.8.5",
        "d3": "^5.9.2",
        "deno-vm": "^0.8.1",
        "downloadjs": "^1.4.7",
        "es6-promise": "^4.2.5",
        "esri-loader": "3.3.0",
        "estraverse": "^5.2.0",
        "event-stream": "^4.0.1",
        "express": "^4.16.4",
        "filepond": "^3.8.2",
        "filepond-plugin-file-validate-type": "^1.2.1",
        "helmet-csp": "2.9.3",
        "howler": "2.1.3",
        "http-proxy": "1.18.1",
        "inherits": "2.0.4",
        "jsbarcode": "3.11.0",
        "jsonwebtoken": "8.5.1",
        "jsqr": "1.2.0",
        "jszip": "3.7.1",
        "livekit-client": "1.0.1",
        "lodash": "4.17.21",
        "mime": "2.4.6",
        "monaco-editor": "0.29.1",
        "mongodb": "3.6.2",
        "redis": "3.1.2",
        "rpio": "2.2.0",
        "rxjs": "^6.5.2",
        "seedrandom": "3.0.5",
        "serialport": "9.0.2",
        "stripe": "7.9.0",
        "three-mesh-ui": "6.4.4",
        "three.meshline": "1.3.0",
        "troika-three-text": "0.46.4",
        "unique-names-generator": "4.2.0",
        "useragent": "^2.3.0",
        "uuid": "^8.3.2",
        "vhost": "^3.0.2",
        "vue": "^2.5.17",
        "vue-class-component": "^6.3.2",
        "vue-clipboard2": "0.3.1",
        "vue-color": "^2.7.0",
        "vue-filepond": "^4.0.3",
        "vue-material": "^1.0.0-beta-10.2",
        "vue-property-decorator": "^7.2.0",
        "vue-router": "^3.0.1",
        "vue-shortkey": "^3.1.6"
    },
    "devDependencies": {
        "@casual-simulation/aux-components": "^3.0.19-alpha.2877179793",
        "schema-utils": "^3.0.0"
    }
}<|MERGE_RESOLUTION|>--- conflicted
+++ resolved
@@ -1,10 +1,6 @@
 {
     "name": "@casual-simulation/aux-server",
-<<<<<<< HEAD
-    "version": "3.0.19-alpha.2877179793",
-=======
     "version": "3.0.19",
->>>>>>> 99651bbd
     "description": "The repository for the AUX server project.",
     "main": "server/dist/main.js",
     "private": true,
