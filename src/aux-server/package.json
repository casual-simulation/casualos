{
    "name": "@casual-simulation/aux-server",
<<<<<<< HEAD
    "version": "3.3.11-alpha.11349749950",
=======
    "version": "3.3.15",
>>>>>>> 75f7091f
    "description": "The repository for the AUX server project.",
    "main": "server/dist/main.js",
    "private": true,
    "scripts": {
        "start": "node aux-backend/server/dist/main.js",
        "watch": "concurrently --names \"Backend,Player,Auth\" \"npm:watch:server\" \"npm:watch:player\" \"npm:watch:auth\"",
        "watch:secure": "concurrently --names \"Backend,Player,Auth\" \"npm:watch:server\" \"npm:watch:player:secure\" \"npm:watch:auth:secure\"",
        "watch:server": "concurrently --names \"Build,Run\" \"node ./script/dev-server.mjs\" \"npm:watch:inst\"",
        "watch:player": "vite serve ./aux-web/aux-player",
        "watch:auth": "vite serve ./aux-web/aux-auth",
        "watch:player:secure": "vite serve ./aux-web/aux-player --host -- --ssl",
        "watch:auth:secure": "vite serve ./aux-web/aux-auth --host -- --ssl",
        "watch:inst": "wait-on aux-backend/server/dist/main.js && nodemon aux-backend/server/dist/main.js",
        "vite": "vite serve ./aux-web/aux-player",
        "build": "npm run build:clean && npm run build:server && npm run build:web && npm run build:web:player:static",
        "build:web": "npm run build:interpreter && node --max_old_space_size=6144 ./node_modules/vite/bin/vite.js build ./aux-web/aux-player && node --max_old_space_size=6144 ./node_modules/vite/bin/vite.js build ./aux-web/aux-auth",
        "build:web:player:static": "node --max_old_space_size=6144 ./node_modules/vite/bin/vite.js build ./aux-web/aux-player --mode static",
        "build:server": "node --max_old_space_size=6144 ./script/build-server.mjs",
        "build:server:dev": "node --max_old_space_size=6144 ./script/build-server.mjs dev",
        "build:interpreter": "node --max_old_space_size=6144 ./script/build-interpreter.mjs",
        "merge:secrets": "node ./script/mergeSecrets.mjs",
        "build:docs": "echo \"Nothing to build...\"",
        "build:clean": "node ./script/clean.mjs",
        "test": "jest",
        "test:watch": "jest --watchAll",
        "test:ci": "jest --ci --reporters=default --reporters=jest-junit",
        "clean": "echo \"Nothing to clean\"",
        "serverless": "npm run build:server:dev && npm run merge:secrets && cd aux-backend/serverless/aws && sam local start-api -p 2998 --docker-network docker_default --env-vars env.json --env-vars secrets.env.json --log-file ./debug_logs.txt",
        "postinstall": "prisma generate",
        "docker:start": "prisma migrate deploy && npm start"
    },
    "repository": {
        "type": "git",
        "url": "git+https://github.com/casual-simulation/casualos.git"
    },
    "author": "Casual Simulation, Inc.",
    "license": "MIT",
    "bugs": {
        "url": "https://github.com/casual-simulation/casualos/issues"
    },
    "homepage": "https://github.com/casual-simulation/casualos#readme",
    "files": [
        "dist",
        "/README.md",
        "/CHANGELOG.md",
        "/docker-compose.yml",
        "/LICENSE.txt"
    ],
    "dependencies": {
        "@aws-sdk/client-api-gateway": "^3.620.1",
        "@aws-sdk/client-apigatewaymanagementapi": "^3.620.1",
        "@aws-sdk/client-dynamodb": "^3.620.1",
        "@aws-sdk/client-lambda": "^3.620.1",
        "@aws-sdk/client-rekognition": "^3.620.1",
        "@aws-sdk/client-s3": "^3.620.1",
        "@aws-sdk/client-s3-control": "^3.620.1",
        "@aws-sdk/client-sesv2": "^3.620.1",
        "@aws-sdk/credential-providers": "^3.620.1",
        "@aws-sdk/lib-dynamodb": "^3.620.1",
        "@aws-sdk/s3-request-presigner": "^3.620.1",
        "@aws-sdk/types": "^3.609.0",
<<<<<<< HEAD
        "@casual-simulation/aux-common": "^3.3.11-alpha.11349749950",
        "@casual-simulation/aux-records": "^3.3.11-alpha.11349749950",
        "@casual-simulation/aux-records-aws": "^3.3.11-alpha.11349749950",
        "@casual-simulation/aux-runtime": "^3.3.11-alpha.11349749950",
        "@casual-simulation/aux-vm": "^3.3.11-alpha.11349749950",
        "@casual-simulation/aux-vm-browser": "^3.3.11-alpha.11349749950",
        "@casual-simulation/aux-vm-client": "^3.3.11-alpha.11349749950",
        "@casual-simulation/aux-vm-deno": "^3.3.11-alpha.11349749950",
        "@casual-simulation/aux-vm-node": "^3.3.11-alpha.11349749950",
=======
        "@casual-simulation/aux-common": "^3.3.14",
        "@casual-simulation/aux-records": "^3.3.15",
        "@casual-simulation/aux-records-aws": "^3.3.15",
        "@casual-simulation/aux-runtime": "^3.3.15",
        "@casual-simulation/aux-vm": "^3.3.15",
        "@casual-simulation/aux-vm-browser": "^3.3.15",
        "@casual-simulation/aux-vm-client": "^3.3.15",
        "@casual-simulation/aux-vm-deno": "^3.3.15",
        "@casual-simulation/aux-vm-node": "^3.3.15",
>>>>>>> 75f7091f
        "@casual-simulation/crypto": "^3.3.8",
        "@casual-simulation/crypto-browser": "^3.3.8",
        "@casual-simulation/crypto-node": "^3.3.8",
        "@casual-simulation/engine262": "0.0.1-4de2170374e22761996e46eb1362f4496ee57f8f",
        "@casual-simulation/fast-json-stable-stringify": "^3.1.11",
        "@casual-simulation/js-interpreter": "^3.2.18",
        "@casual-simulation/monaco-editor": "0.47.1",
        "@casual-simulation/multi-streams-mixer": "^3.2.14",
        "@casual-simulation/rate-limit-redis": "^3.3.13",
        "@casual-simulation/three": "^0.140.3",
<<<<<<< HEAD
        "@casual-simulation/tunnel": "^3.3.11-alpha.11349749950",
=======
        "@casual-simulation/tunnel": "^3.3.13",
>>>>>>> 75f7091f
        "@casual-simulation/vue-shortkey": "^3.2.7",
        "@casual-simulation/websocket": "^3.3.4",
        "@chenfengyuan/vue-qrcode": "^1.0.0",
        "@ericblade/quagga2": "1.4.2",
        "@juggle/resize-observer": "2.3.0",
        "@loomhq/loom-embed": "^1.7.0",
        "@loomhq/record-sdk": "^3.3.3",
        "@octokit/rest": "16.35.2",
        "@opentelemetry/api": "^1.9.0",
        "@opentelemetry/auto-instrumentations-node": "^0.47.1",
        "@opentelemetry/exporter-metrics-otlp-proto": "^0.52.1",
        "@opentelemetry/exporter-trace-otlp-proto": "^0.52.1",
        "@opentelemetry/instrumentation-redis-4": "^0.40.0",
        "@opentelemetry/resources": "^1.25.1",
        "@opentelemetry/sdk-metrics": "^1.25.1",
        "@opentelemetry/sdk-node": "^0.52.1",
        "@opentelemetry/sdk-trace-node": "^1.25.1",
        "@opentelemetry/semantic-conventions": "^1.25.1",
        "@prisma/client": "^5.7.0",
        "@prisma/instrumentation": "^5.16.1",
        "@simplewebauthn/browser": "9.0.1",
        "@simplewebauthn/types": "9.0.1",
        "@teachablemachine/image": "0.8.5",
        "@tensorflow/tfjs": "4.2.0",
        "@tweenjs/tween.js": "18.6.0",
        "@uriopass/nosleep.js": "0.12.2",
        "@webxr-input-profiles/assets": "1.0.14",
        "@webxr-input-profiles/motion-controllers": "1.0.0",
        "astring": "1.7.5",
        "aws-sdk": "^2.968.0",
        "axios": "1.7.7",
        "bcryptjs": "2.4.3",
        "body-parser": "1.20.3",
        "bowser": "^2.4.0",
        "buffer": "6.0.3",
        "cassandra-driver": "4.5.1",
        "comlink": "4.3.1",
        "compression": "1.7.4",
        "cors": "2.8.5",
        "deno-vm": "^0.12.0",
        "downloadjs": "^1.4.7",
        "esri-loader": "3.7.0",
        "estraverse": "^5.2.0",
        "event-stream": "^4.0.1",
        "express": "^4.21.1",
        "filepond": "^3.8.2",
        "filepond-plugin-file-validate-type": "^1.2.1",
        "hash.js": "1.1.7",
        "helmet-csp": "2.9.3",
        "howler": "2.1.3",
        "http-proxy": "1.18.1",
        "inherits": "2.0.4",
        "jsbarcode": "3.11.0",
        "jsonwebtoken": "9.0.2",
        "jsqr": "1.2.0",
        "livekit-client": "2.1.3",
        "livekit-server-sdk": "2.7.2",
        "lodash": "4.17.21",
        "luxon": "3.4.4",
        "mime": "2.4.6",
        "minio": "8.0.1",
        "mongodb": "3.6.2",
        "pify": "5.0.0",
        "prisma": "^5.7.0",
        "redis": "4.6.10",
        "rxjs": "8.0.0-alpha.14",
        "seedrandom": "3.0.5",
        "source-map-support": "0.5.21",
        "stripe": "11.13.0",
        "three-mesh-ui": "6.4.4",
        "three.meshline": "1.3.0",
        "troika-three-text": "0.46.4",
        "typescript": "^5.0.2",
        "unique-names-generator": "4.2.0",
        "uuid": "10.0.0",
        "vhost": "^3.0.2",
        "vue": "^2.7.15",
        "vue-class-component": "7.2.6",
        "vue-clipboard2": "0.3.1",
        "vue-color": "^2.7.0",
        "vue-filepond": "^4.0.3",
        "vue-material": "1.0.0-beta-15",
        "vue-property-decorator": "9.1.2",
        "vue-router": "3.5.4",
        "web-push": "3.6.7",
        "ws": "8.18.0",
        "zod": "3.22.4"
    },
    "devDependencies": {
<<<<<<< HEAD
        "@casual-simulation/aux-components": "^3.3.11-alpha.11349749950",
=======
        "@casual-simulation/aux-components": "^3.3.15",
>>>>>>> 75f7091f
        "@rollup/plugin-virtual": "3.0.2",
        "@types/aws-lambda": "^8.10.17",
        "@types/jsdom": "21.1.6",
        "@types/pify": "5.0.4",
        "@types/prompts": "^2.4.9",
        "@types/web-push": "^3.6.3",
        "@vitejs/plugin-basic-ssl": "1.1.0",
        "@vitejs/plugin-vue2": "2.3.1",
        "fast-glob": "^3.2.5",
        "jsdom": "24.1.0",
        "prompts": "2.4.2",
        "rollup": "4.24.0",
        "rollup-plugin-copy": "3.5.0",
        "schema-utils": "^3.0.0",
        "vite": "5.4.10",
        "vite-plugin-html": "2.1.1",
        "vite-plugin-pwa": "0.17.4",
        "vite-plugin-singlefile": "2.0.1",
        "vite-plugin-svg-icons": "2.0.1",
        "workbox-build": "^7.0.0",
        "workbox-core": "^7.0.0",
        "workbox-expiration": "^7.0.0",
        "workbox-precaching": "^7.0.0",
        "workbox-routing": "^7.0.0",
        "workbox-strategies": "^7.0.0",
        "workbox-window": "^7.0.0"
    },
    "prisma": {
        "schema": "./aux-backend/schemas/auth.prisma"
    }
}<|MERGE_RESOLUTION|>--- conflicted
+++ resolved
@@ -1,10 +1,6 @@
 {
     "name": "@casual-simulation/aux-server",
-<<<<<<< HEAD
-    "version": "3.3.11-alpha.11349749950",
-=======
     "version": "3.3.15",
->>>>>>> 75f7091f
     "description": "The repository for the AUX server project.",
     "main": "server/dist/main.js",
     "private": true,
@@ -66,17 +62,6 @@
         "@aws-sdk/lib-dynamodb": "^3.620.1",
         "@aws-sdk/s3-request-presigner": "^3.620.1",
         "@aws-sdk/types": "^3.609.0",
-<<<<<<< HEAD
-        "@casual-simulation/aux-common": "^3.3.11-alpha.11349749950",
-        "@casual-simulation/aux-records": "^3.3.11-alpha.11349749950",
-        "@casual-simulation/aux-records-aws": "^3.3.11-alpha.11349749950",
-        "@casual-simulation/aux-runtime": "^3.3.11-alpha.11349749950",
-        "@casual-simulation/aux-vm": "^3.3.11-alpha.11349749950",
-        "@casual-simulation/aux-vm-browser": "^3.3.11-alpha.11349749950",
-        "@casual-simulation/aux-vm-client": "^3.3.11-alpha.11349749950",
-        "@casual-simulation/aux-vm-deno": "^3.3.11-alpha.11349749950",
-        "@casual-simulation/aux-vm-node": "^3.3.11-alpha.11349749950",
-=======
         "@casual-simulation/aux-common": "^3.3.14",
         "@casual-simulation/aux-records": "^3.3.15",
         "@casual-simulation/aux-records-aws": "^3.3.15",
@@ -86,7 +71,6 @@
         "@casual-simulation/aux-vm-client": "^3.3.15",
         "@casual-simulation/aux-vm-deno": "^3.3.15",
         "@casual-simulation/aux-vm-node": "^3.3.15",
->>>>>>> 75f7091f
         "@casual-simulation/crypto": "^3.3.8",
         "@casual-simulation/crypto-browser": "^3.3.8",
         "@casual-simulation/crypto-node": "^3.3.8",
@@ -97,11 +81,7 @@
         "@casual-simulation/multi-streams-mixer": "^3.2.14",
         "@casual-simulation/rate-limit-redis": "^3.3.13",
         "@casual-simulation/three": "^0.140.3",
-<<<<<<< HEAD
-        "@casual-simulation/tunnel": "^3.3.11-alpha.11349749950",
-=======
         "@casual-simulation/tunnel": "^3.3.13",
->>>>>>> 75f7091f
         "@casual-simulation/vue-shortkey": "^3.2.7",
         "@casual-simulation/websocket": "^3.3.4",
         "@chenfengyuan/vue-qrcode": "^1.0.0",
@@ -191,11 +171,7 @@
         "zod": "3.22.4"
     },
     "devDependencies": {
-<<<<<<< HEAD
-        "@casual-simulation/aux-components": "^3.3.11-alpha.11349749950",
-=======
         "@casual-simulation/aux-components": "^3.3.15",
->>>>>>> 75f7091f
         "@rollup/plugin-virtual": "3.0.2",
         "@types/aws-lambda": "^8.10.17",
         "@types/jsdom": "21.1.6",
