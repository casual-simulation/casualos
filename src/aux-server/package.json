{
    "name": "@casual-simulation/aux-server",
<<<<<<< HEAD
    "version": "3.2.2-alpha.5717928957",
=======
    "version": "3.2.3",
>>>>>>> ff074423
    "description": "The repository for the AUX server project.",
    "main": "server/dist/main.js",
    "private": true,
    "scripts": {
        "start": "node aux-backend/server/dist/main.js",
        "watch": "concurrently --names \"Backend,Player,Auth\" \"npm:watch:server\" \"npm:watch:player\" \"npm:watch:auth\"",
        "watch:secure": "concurrently --names \"Backend,Player,Auth\" \"npm:watch:server\" \"npm:watch:player:secure\" \"npm:watch:auth:secure\"",
        "watch:server": "concurrently --names \"Build,Run\" \"node ./script/dev-server.js\" \"npm:watch:inst\"",
        "watch:player": "vite serve ./aux-web/aux-player",
        "watch:auth": "vite serve ./aux-web/aux-auth",
        "watch:player:secure": "vite serve ./aux-web/aux-player --host --https",
        "watch:auth:secure": "vite serve ./aux-web/aux-auth --host --https",
        "watch:inst": "wait-on aux-backend/server/dist/main.js && nodemon aux-backend/server/dist/main.js",
        "vite": "vite serve ./aux-web/aux-player",
        "build": "npm run build:clean && npm run build:server && npm run build:web",
        "build:web": "npm run build:interpreter && node --max_old_space_size=6144 ../../node_modules/vite/bin/vite.js build ./aux-web/aux-player && node --max_old_space_size=6144 ../../node_modules/vite/bin/vite.js build ./aux-web/aux-auth",
        "build:server": "node --max_old_space_size=6144 ./script/build-server.js",
        "build:server:dev": "node --max_old_space_size=6144 ./script/build-server.js dev",
        "build:interpreter": "node --max_old_space_size=6144 ./script/build-interpreter.js",
        "merge:secrets": "node ./script/mergeSecrets.js",
        "build:docs": "echo \"Nothing to build...\"",
        "build:clean": "node ./script/clean.js",
        "test": "jest",
        "test:watch": "jest --watchAll",
        "test:ci": "jest --ci --reporters=default --reporters=jest-junit",
        "clean": "echo \"Nothing to clean\"",
        "serverless": "npm run build:server:dev && npm run merge:secrets && cd aux-backend/serverless/aws && sam local start-api -p 2998 --docker-network docker_default --env-vars env.json --env-vars secrets.env.json --log-file ./debug_logs.txt"
    },
    "repository": {
        "type": "git",
        "url": "git+https://github.com/casual-simulation/casualos.git"
    },
    "author": "Casual Simulation, Inc.",
    "license": "MIT",
    "bugs": {
        "url": "https://github.com/casual-simulation/casualos/issues"
    },
    "homepage": "https://github.com/casual-simulation/casualos#readme",
    "files": [
        "dist",
        "/README.md",
        "/CHANGELOG.md",
        "/docker-compose.yml",
        "/LICENSE.txt"
    ],
    "dependencies": {
<<<<<<< HEAD
        "@casual-simulation/aux-common": "^3.2.2-alpha.5717928957",
        "@casual-simulation/aux-records": "^3.2.2-alpha.5717928957",
        "@casual-simulation/aux-records-aws": "^3.2.2-alpha.5717928957",
        "@casual-simulation/aux-vm": "^3.2.2-alpha.5717928957",
        "@casual-simulation/aux-vm-browser": "^3.2.2-alpha.5717928957",
        "@casual-simulation/aux-vm-client": "^3.2.2-alpha.5717928957",
        "@casual-simulation/aux-vm-deno": "^3.2.2-alpha.5717928957",
        "@casual-simulation/aux-vm-node": "^3.2.2-alpha.5717928957",
        "@casual-simulation/casual-apiary": "^3.2.2-alpha.5717928957",
        "@casual-simulation/casual-apiary-redis": "^3.2.2-alpha.5717928957",
=======
        "@casual-simulation/aux-common": "^3.2.3",
        "@casual-simulation/aux-records": "^3.2.3",
        "@casual-simulation/aux-records-aws": "^3.2.3",
        "@casual-simulation/aux-vm": "^3.2.3",
        "@casual-simulation/aux-vm-browser": "^3.2.3",
        "@casual-simulation/aux-vm-client": "^3.2.3",
        "@casual-simulation/aux-vm-deno": "^3.2.3",
        "@casual-simulation/aux-vm-node": "^3.2.3",
        "@casual-simulation/casual-apiary": "^3.2.3",
        "@casual-simulation/casual-apiary-redis": "^3.2.3",
>>>>>>> ff074423
        "@casual-simulation/causal-tree-client-websocket": "^3.2.0",
        "@casual-simulation/causal-tree-server": "^3.2.0",
        "@casual-simulation/causal-tree-server-websocket": "^3.2.0",
        "@casual-simulation/causal-tree-store-cassandradb": "^3.2.0",
        "@casual-simulation/causal-tree-store-mongodb": "^3.2.0",
        "@casual-simulation/causal-trees": "^3.2.0",
        "@casual-simulation/crypto": "^3.2.0",
        "@casual-simulation/crypto-browser": "^3.2.0",
        "@casual-simulation/crypto-node": "^3.2.0",
        "@casual-simulation/engine262": "0.0.1-4de2170374e22761996e46eb1362f4496ee57f8f",
        "@casual-simulation/fast-json-stable-stringify": "^3.1.11",
        "@casual-simulation/js-interpreter": "^3.1.28",
        "@casual-simulation/monaco-editor": "0.35.3",
        "@casual-simulation/multi-streams-mixer": "^3.1.18",
        "@casual-simulation/rate-limit-redis": "^3.1.29",
        "@casual-simulation/three": "^0.140.3",
        "@casual-simulation/tunnel": "^3.1.28",
        "@casual-simulation/vue-shortkey": "^3.1.20",
        "@casual-simulation/websocket": "^3.1.11",
        "@chenfengyuan/vue-qrcode": "^1.0.0",
        "@ericblade/quagga2": "1.4.2",
        "@hapi/joi": "15.1.1",
        "@juggle/resize-observer": "2.3.0",
        "@octokit/rest": "16.35.2",
        "@prisma/client": "^4.14.1",
        "@teachablemachine/image": "0.8.5",
        "@tensorflow/tfjs": "4.2.0",
        "@tweenjs/tween.js": "18.6.0",
        "@uriopass/nosleep.js": "0.12.2",
        "@webxr-input-profiles/assets": "1.0.9",
        "@webxr-input-profiles/motion-controllers": "1.0.0",
        "acorn": "^8.0.1",
        "astring": "1.7.5",
        "aws-sdk": "^2.968.0",
        "axios": "0.25.0",
        "bcryptjs": "2.4.3",
        "buffer": "6.0.3",
        "cassandra-driver": "4.5.1",
        "compression": "1.7.4",
        "cors": "2.8.5",
        "d3": "^5.9.2",
        "deno-vm": "^0.8.1",
        "downloadjs": "^1.4.7",
        "es6-promise": "^4.2.5",
        "esri-loader": "3.7.0",
        "estraverse": "^5.2.0",
        "event-stream": "^4.0.1",
        "express": "^4.16.4",
        "filepond": "^3.8.2",
        "filepond-plugin-file-validate-type": "^1.2.1",
        "helmet-csp": "2.9.3",
        "howler": "2.1.3",
        "http-proxy": "1.18.1",
        "inherits": "2.0.4",
        "jsbarcode": "3.11.0",
        "jsonwebtoken": "8.5.1",
        "jsqr": "1.2.0",
        "jszip": "3.7.1",
        "livekit-client": "1.4.2",
        "livekit-server-sdk": "1.0.2",
        "lodash": "4.17.21",
        "luxon": "2.3.0",
        "mime": "2.4.6",
        "mongodb": "3.6.2",
        "prisma": "^4.16.1",
        "redis": "3.1.2",
        "rpio": "2.2.0",
        "rxjs": "7.5.7",
        "seedrandom": "3.0.5",
        "serialport": "10.4.0",
        "stripe": "11.13.0",
        "three-mesh-ui": "6.4.4",
        "three.meshline": "1.3.0",
        "troika-three-text": "0.46.4",
        "unique-names-generator": "4.2.0",
        "useragent": "^2.3.0",
        "uuid": "^8.3.2",
        "vhost": "^3.0.2",
        "vue": "^2.5.17",
        "vue-class-component": "^6.3.2",
        "vue-clipboard2": "0.3.1",
        "vue-color": "^2.7.0",
        "vue-filepond": "^4.0.3",
        "vue-material": "1.0.0-beta-15",
        "vue-property-decorator": "^7.2.0",
        "vue-router": "3.5.4"
    },
    "devDependencies": {
<<<<<<< HEAD
        "@casual-simulation/aux-components": "^3.2.2-alpha.5717928957",
=======
        "@casual-simulation/aux-components": "^3.2.3",
>>>>>>> ff074423
        "@types/aws-lambda": "^8.10.17",
        "schema-utils": "^3.0.0"
    },
    "prisma": {
        "schema": "./aux-backend/schemas/auth.prisma"
    }
}<|MERGE_RESOLUTION|>--- conflicted
+++ resolved
@@ -1,10 +1,6 @@
 {
     "name": "@casual-simulation/aux-server",
-<<<<<<< HEAD
-    "version": "3.2.2-alpha.5717928957",
-=======
     "version": "3.2.3",
->>>>>>> ff074423
     "description": "The repository for the AUX server project.",
     "main": "server/dist/main.js",
     "private": true,
@@ -51,18 +47,6 @@
         "/LICENSE.txt"
     ],
     "dependencies": {
-<<<<<<< HEAD
-        "@casual-simulation/aux-common": "^3.2.2-alpha.5717928957",
-        "@casual-simulation/aux-records": "^3.2.2-alpha.5717928957",
-        "@casual-simulation/aux-records-aws": "^3.2.2-alpha.5717928957",
-        "@casual-simulation/aux-vm": "^3.2.2-alpha.5717928957",
-        "@casual-simulation/aux-vm-browser": "^3.2.2-alpha.5717928957",
-        "@casual-simulation/aux-vm-client": "^3.2.2-alpha.5717928957",
-        "@casual-simulation/aux-vm-deno": "^3.2.2-alpha.5717928957",
-        "@casual-simulation/aux-vm-node": "^3.2.2-alpha.5717928957",
-        "@casual-simulation/casual-apiary": "^3.2.2-alpha.5717928957",
-        "@casual-simulation/casual-apiary-redis": "^3.2.2-alpha.5717928957",
-=======
         "@casual-simulation/aux-common": "^3.2.3",
         "@casual-simulation/aux-records": "^3.2.3",
         "@casual-simulation/aux-records-aws": "^3.2.3",
@@ -73,7 +57,6 @@
         "@casual-simulation/aux-vm-node": "^3.2.3",
         "@casual-simulation/casual-apiary": "^3.2.3",
         "@casual-simulation/casual-apiary-redis": "^3.2.3",
->>>>>>> ff074423
         "@casual-simulation/causal-tree-client-websocket": "^3.2.0",
         "@casual-simulation/causal-tree-server": "^3.2.0",
         "@casual-simulation/causal-tree-server-websocket": "^3.2.0",
@@ -162,11 +145,7 @@
         "vue-router": "3.5.4"
     },
     "devDependencies": {
-<<<<<<< HEAD
-        "@casual-simulation/aux-components": "^3.2.2-alpha.5717928957",
-=======
         "@casual-simulation/aux-components": "^3.2.3",
->>>>>>> ff074423
         "@types/aws-lambda": "^8.10.17",
         "schema-utils": "^3.0.0"
     },
