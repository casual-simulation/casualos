// This is your Prisma schema file,
// learn more about it in the docs: https://pris.ly/d/prisma-schema

generator client {
  provider = "prisma-client-js"
  binaryTargets = ["native", "rhel-openssl-1.0.x", "debian-openssl-3.0.x", "linux-arm64-openssl-3.0.x"]
  output   = "../prisma/generated"
  previewFeatures = ["tracing"]
}

datasource db {
  provider = "cockroachdb"
  url      = env("DATABASE_URL")
}

// Auth
model User {
    id String @id
    name String? @db.String(128)
    email String? @unique @db.String(128)
    phoneNumber String? @unique @db.String(64)
    avatarPortraitUrl String?
    avatarUrl String?
    allSessionRevokeTime DateTime?
    currentLoginRequestId String? @unique
    currentLoginRequest LoginRequest? @relation("CurrentLoginRequest", fields: [currentLoginRequestId], references: [requestId])
    currentWebAuthnChallenge String?
    banTime DateTime?
    banReason String? @db.String(128)

    privoServiceId String? @unique
    privoParentServiceId String?
    privoConsentUrl String?

    subscriptionInfoId String? @unique @db.Uuid
    subscriptionInfo Subscription? @relation(fields: [subscriptionInfoId], references: [id])

    subscriptionStatus String?
    stripeCustomerId String? @unique
    subscriptionId String?
    subscriptionPeriodStart DateTime?
    subscriptionPeriodEnd DateTime?

    allowPublishData Boolean?
    allowPublicData Boolean?
    allowAI Boolean?
    allowPublicInsts Boolean?

    role String?

    loginRequests LoginRequest[]
    webauthnLoginRequests WebAuthnLoginRequest[]
    sessions AuthSession[]
    records Record[]
    recordKeys RecordKey[]
    roleAssignments RoleAssignment[]
    // TODO: Support global permissions
    // globalPermissionAssignments GlobalPermissionAssignment[]
    resourcePermissionAssignments ResourcePermissionAssignment[]
    markerPermissionAssignments MarkerPermissionAssignment[]

    publishedDataRecords DataRecord[] @relation("PublishedDataRecords")
    subjectDataRecords DataRecord[] @relation("SubjectDataRecords")

    publishedManualDataRecords ManualDataRecord[] @relation("PublishedManualDataRecords")
    subjectManualDataRecords ManualDataRecord[] @relation("SubjectManualDataRecords")

    publishedFileRecords FileRecord[] @relation("PublishedFileRecords")
    subjectFileRecords FileRecord[] @relation("SubjectFileRecords")

    studios StudioAssignment[]
    aiChatMetrics AiChatMetrics[]
    aiImageMetrics AiImageMetrics[]
    aiSkyboxMetrics AiSkyboxMetrics[]
    aiSloydMetrics AiSloydMetrics[]
    aiOpenAIRealtimeMetrics AiOpenAIRealtimeMetrics[]

    instReports UserInstReport[]
    comIdRequests StudioComIdRequest[]
    authenticators UserAuthenticator[]
    checkoutSessions AuthCheckoutSession[]
    purchasedItems PurchasedItem[]

    webhookRecords WebhookRecord[]
    pushSubscriptions PushSubscriptionUser[]
    notificationSubscriptions NotificationSubscription[]
    sentNotifications SentPushNotification[]

    packageReviews PackageRecordVersionReview[]
    grantedPackageEntitlements GrantedPackageEntitlement[]
    loadedPackages LoadedPackage[]

    xpUser XpUser?
    isXpAdmin Boolean?

    createdAt DateTime @default(now())
    updatedAt DateTime @updatedAt
}

model UserAuthenticator {
    id String @id @db.Uuid

    userId String
    user User @relation(fields: [userId], references: [id], onDelete: Cascade, map: "UserAuthenticator_userId_fkey1")

    credentialId String @db.String(512) @unique
    credentialPublicKey Bytes @db.Bytes()

    counter Int
    credentialDeviceType String @db.String(32)
    credentialBackedUp Boolean

    aaguid String @db.Uuid
    registeringUserAgent String? @db.String(512)

    transports String[]

    createdAt DateTime @default(now())
    updatedAt DateTime @updatedAt
}

model LoginRequest {
    requestId String @id
    userId String
    user User @relation(fields: [userId], references: [id], onDelete: Cascade, map: "LoginRequest_userId_fkey1")
    
    secretHash String?

    requestTime DateTime
    expireTime DateTime
    completedTime DateTime?
    
    attemptCount Int
    address String
    addressType String
    ipAddress String

    // oidCodeVerifier String?
    // oidCodeMethod String?
    // oidProvider String?
    // oidRedirectUrl String?
    // oidScope String?
    
    createdAt DateTime @default(now())
    updatedAt DateTime @updatedAt

    sessions AuthSession[]
    activeUser User? @relation("CurrentLoginRequest")
}

model AuthSession {
    sessionId String @id
    userId String
    user User @relation(fields: [userId], references: [id], onDelete: Cascade, map: "AuthSession_userId_fkey1")

    secretHash String
    connectionSecret String?

    oidProvider String?
    oidAccessToken String?
    oidTokenType String?
    oidIdToken String?
    oidRefreshToken String?
    oidScope String?
    oidExpiresAtMs BigInt?

    grantedTime DateTime
    expireTime DateTime?
    revokeTime DateTime?

    revocable  Boolean?

    requestId String?
    request LoginRequest? @relation(fields: [requestId], references: [requestId])

    oidRequestId String? @db.Uuid
    oidRequest OpenIDLoginRequest? @relation(fields: [oidRequestId], references: [requestId], map: "AuthSession_oidRequestId_fkey1")

    webauthnRequestId String? @db.Uuid
    webauthnRequest WebAuthnLoginRequest? @relation(fields: [webauthnRequestId], references: [requestId], map: "AuthSession_webauthnRequestId_fkey1")

    previousSessionId String? @unique
    previousSession AuthSession? @relation("PreviousSession", fields: [previousSessionId], references: [sessionId])
    previousSession1 AuthSession? @relation("PreviousSession")

    nextSessionId String? @unique
    nextSession AuthSession? @relation("NextSession", fields: [nextSessionId], references: [sessionId])
    nextSession1 AuthSession? @relation("NextSession")

    ipAddress String?

    createdAt DateTime @default(now())
    updatedAt DateTime @updatedAt
}

model OpenIDLoginRequest {
    requestId String @id @db.Uuid
    state String? @unique @db.Uuid

    provider String
    codeVerifier String
    codeMethod String
    authorizationUrl String
    redirectUrl String
    scope String

    requestTime DateTime
    expireTime DateTime
    completedTime DateTime?
    ipAddress String

    authorizationCode String?
    authorizationTime DateTime?

    createdAt DateTime @default(now())
    updatedAt DateTime @updatedAt

    authSessions AuthSession[]
}

model WebAuthnLoginRequest {
    requestId String @id @db.Uuid
    challenge String

    userId String?
    user User? @relation(fields: [userId], references: [id], onDelete: Cascade, map: "WebAuthnLoginRequest_userId_fkey1")

    requestTime DateTime
    expireTime DateTime
    completedTime DateTime?
    ipAddress String

    createdAt DateTime @default(now())
    updatedAt DateTime @updatedAt

    authSessions AuthSession[]
}

model EmailRule {
    id BigInt @id @default(autoincrement())
    type String
    pattern String
}

model SmsRule {
    id BigInt @id @default(autoincrement())
    type String
    pattern String
}

// Records
model Studio {
    id String @id
    displayName String @db.String(128)

    // The comId for this studio. (i.e. a name/uuid that can be used to access this studio as a comId)
    comId String? @unique

    logoUrl String? @db.String(512)

    // The comId that this studio belongs to. (i.e. The comId of the studio that this studio belongs to)
    ownerStudioComId String?
    ownerStudio Studio? @relation(fields: [ownerStudioComId], references: [comId], onUpdate: Cascade, onDelete: SetNull, map: "Studio_ownerStudioComId_fkey1", name: "OwnerStudio")

    // The player web config for this studio.
    playerConfig Json?

    // The comId config for this studio.
    comIdConfig Json?

    // The loom app id and private key for this studio.
    loomConfig Json?

    // The hume apiKey and secretKey for this studio.
    humeConfig Json?

    records Record[]
    assignments StudioAssignment[]

    subscriptionInfoId String? @unique @db.Uuid
    subscriptionInfo Subscription? @relation(fields: [subscriptionInfoId], references: [id])

    subscriptionStatus String?
    stripeCustomerId String? @unique
    subscriptionId String?
    subscriptionPeriodStart DateTime?
    subscriptionPeriodEnd DateTime?

    stripeAccountId String? @unique
    stripeAccountRequirementsStatus String?
    stripeAccountStatus String?

    aiChatMetrics AiChatMetrics[]
    aiImageMetrics AiImageMetrics[]
    aiSkyboxMetrics AiSkyboxMetrics[]
    aiSloydMetrics AiSloydMetrics[]
    aiOpenAIRealtimeMetrics AiOpenAIRealtimeMetrics[]

    childStudios Studio[] @relation("OwnerStudio")
    comIdRequests StudioComIdRequest[]

    createdAt DateTime @default(now())
    updatedAt DateTime @updatedAt
}

model StudioAssignment {
    @@id([studioId, userId])

    studioId String
    studio Studio @relation(fields: [studioId], references: [id])

    userId String
    user User @relation(fields: [userId], references: [id])

    isPrimaryContact Boolean
    role String

    createdAt DateTime @default(now())
    updatedAt DateTime @updatedAt
}

model Record {
    name String @id @db.String(128)
    ownerId String?
    owner User? @relation(fields: [ownerId], references: [id], map: "Record_ownerId_fkey1")

    studioId String?
    studio Studio? @relation(fields: [studioId], references: [id])

    secretHashes String[]
    secretSalt String

    recordKeys RecordKey[]
    policies Policy[]
    roles Role[]
    roleAssignments RoleAssignment[]

    dataRecords DataRecord[]
    manualDataRecords ManualDataRecord[]
    fileRecords FileRecord[]
    eventRecords EventRecord[]
    instRecords InstRecord[]
    instBranches InstBranch[]
    branchUpdates BranchUpdate[]
<<<<<<< HEAD
    webhookRecords WebhookRecord[] @relation("WebhookRecord")
    targetWebhookRecords WebhookRecord[] @relation("TargetWebookRecord")
    webhookRuns WebhookRun[]

    packageRecords PackageRecord[]
    packageRecordVersions PackageRecordVersion[]

    notificationRecords NotificationRecord[]
    notificationSubscriptions NotificationSubscription[]
    sentNotifications SentNotification[]
=======
    purchasableItems PurchasableItemRecord[]
    purchasedItems PurchasedItem[]
>>>>>>> c918ffd1

    resourceAssignments ResourcePermissionAssignment[]
    markerAssignments MarkerPermissionAssignment[]

    grantedEntitlements GrantedPackageEntitlement[]

    userInstReports UserInstReport[]

    createdAt DateTime @default(now())
    updatedAt DateTime @updatedAt
}

model RecordKey {
    @@id([recordName, secretHash])

    recordName String @db.String(128)
    record Record @relation(fields: [recordName], references: [name], onDelete: Cascade, map: "RecordKey_recordName_fkey1")

    secretHash String
    policy String
    creatorId String
    creator User @relation(fields: [creatorId], references: [id])

    createdAt DateTime @default(now())
    updatedAt DateTime @updatedAt
}

// Policies
model Policy {
    @@id([recordName, marker])

    recordName String @db.String(128)
    record Record @relation(fields: [recordName], references: [name], onDelete: Cascade, map: "Policy_recordName_fkey1")
    marker String @db.String(128)
    document Json
    markers String[]

    createdAt DateTime @default(now())
    updatedAt DateTime @updatedAt
}

model Role {
    @@id([recordName, name])
    recordName String @db.String(128)
    record Record @relation(fields: [recordName], references: [name], onDelete: Cascade, map: "Role_recordName_fkey1")

    name String @db.String(128)
    markers String[]

    createdAt DateTime @default(now())
    updatedAt DateTime @updatedAt
}

model RoleAssignment {
    @@id([recordName, roleId, subjectId])

    recordName String @db.String(128)
    record Record @relation(fields: [recordName], references: [name], onDelete: Cascade, map: "RoleAssignment_recordName_fkey1")
    roleId String @db.String(128)

    subjectId String
    type String
    expireTime DateTime?

    userId String?
    user User? @relation(fields: [userId], references: [id])

    createdAt DateTime @default(now())
    updatedAt DateTime @updatedAt

    @@index([recordName, subjectId])
    @@index([recordName, roleId])
}

// TODO: Support global permissions
// model GlobalPermissionAssignment {
//     // The ID of the assignment
//     id String @db.Uuid @id

//     // The kind of the resource.
//     // If null, then permission for all resource kinds is granted.
//     resourceKind String?

//     // The action that the assignment grants.
//     // If null, then the assignment grants every action to the resource.
//     action String?

//     // The options that the assignment grants.
//     options Json?

//     // The ID of the subject that the assignment grants permission to.
//     // This can be the ID of the user or the ID of the inst that permission is granted to.
//     subjectId String

//     // The type of the subject that the assignment grants permission to.
//     // This can be "user", "inst" or "role"
//     // If "role", then all users/insts that have the role in the record are granted permission.
//     // If "inst" or "user", then the given user/inst is granted permission across all records.
//     subjectType String

//     // The ID of the user that the assignment grants permission to.
//     // Null if the subjectType is "role" or "inst"
//     userId String?
//     user User? @relation(fields: [userId], references: [id], onDelete: Cascade, map: "GlobalPermissionAssignment_userId_fkey1")

//     // The time that the assignment expires.
//     // Null means that the assignment never expires.
//     expireTime DateTime?

//     createdAt DateTime @default(now())
//     updatedAt DateTime @updatedAt

//     @@index([subjectType, subjectId])
//     @@index([resourceKind, action, subjectType, subjectId])
// }

model ResourcePermissionAssignment {
    // The ID of the assignment
    id String @db.Uuid @id

    // The name of the record.
    recordName String
    record Record @relation(fields: [recordName], references: [name], onDelete: Cascade, map: "ResourcePermissionAssignment_recordName_fkey1")

    // The kind of the resource.
    resourceKind String

    // The ID of the resource.
    resourceId String

    // The action that the assignment grants.
    // If null, then the assignment grants every action to the resource.
    action String?

    // The options that the assignment grants.
    options Json?

    // The ID of the subject that the assignment grants permission to.
    // This can be the ID of the user or the ID of the inst that permission is granted to.
    subjectId String

    // The type of the subject that the assignment grants permission to.
    // This can be "user", "inst" or "role"
    subjectType String

    // The ID of the user that the assignment grants permission to.
    // Null if the subjectType is "role" or "inst"
    userId String?
    user User? @relation(fields: [userId], references: [id], onDelete: Cascade, map: "ResourcePermissionAssignment_userId_fkey1")

    // The time that the assignment expires.
    // Null means that the assignment never expires.
    expireTime DateTime?

    createdAt DateTime @default(now())
    updatedAt DateTime @updatedAt

    @@index([subjectType, subjectId, recordName])
    @@index([recordName, resourceKind, resourceId, action, subjectType, subjectId])
}

// Example query:
// SELECT * FROM "ResourcePermissionAssignment"
// WHERE "recordName" = recordName AND "resourceKind" = resourceKind
// AND "resourceId" = resourceId AND "action" = action
// AND (
//    ("subjectId" = subjectId AND "subjectType" = subjectType) OR 
//    ("subjectType" = 'role' AND "subjectId" IN (SELECT "roleId" FROM "RoleAssignment" WHERE "recordName" = recordName AND "subjectId" = subjectId AND "subjectType" = subjectType)))

model MarkerPermissionAssignment {
    // The ID of the assignment
    id String @db.Uuid @id

    // The name of the record.
    recordName String
    record Record @relation(fields: [recordName], references: [name], onDelete: Cascade, map: "MarkerPermissionAssignment_recordName_fkey1")

    // The marker of the resources that the assignment grants.
    // If null, then the assignment grants permission for a resource instead.
    marker String @db.String(128)

    // The resource kind that this assignment is for.
    // If null, then the assignment is for all resource kinds.
    resourceKind String?

    // The action that the assignment grants.
    // If null, then the assignment grants every action to the resource.
    action String?

    // The options that the assignment grants.
    options Json?

    // The ID of the subject that the assignment grants permission to.
    // This can be the ID of the user or the ID of the inst that permission is granted to.
    subjectId String

    // The type of the subject that the assignment grants permission to.
    // This can be "user", "inst" or "role"
    subjectType String

    // The ID of the user that the assignment grants permission to.
    // Null if the subjectType is "role" or "inst"
    userId String?
    user User? @relation(fields: [userId], references: [id], onDelete: Cascade, map: "MarkerPermissionAssignment_userId_fkey1")

    // The time that the assignment expires.
    // Null means that the assignment never expires.
    expireTime DateTime?

    createdAt DateTime @default(now())
    updatedAt DateTime @updatedAt

    @@index([subjectType, subjectId, recordName])
    @@index([recordName, marker, action, subjectType, subjectId])
}

model GrantedPackageEntitlement {
    id String @db.Uuid @id

    // The ID of the user that granted the entitlement
    userId String
    user User @relation(fields: [userId], references: [id], onDelete: Cascade, map: "GrantedPackageEntitlement_userId_fkey1")

    // The ID of the package that the entitlement is granted for
    packageId String @db.Uuid
    package PackageRecord @relation(fields: [packageId], references: [id], onDelete: Cascade, map: "GrantedPackageEntitlement_packageId_fkey1")

    // The feature that the entitlement covers
    feature String @db.String(32)

    // The scope of the entitlement
    scope String @db.String(32)

    // The record that was designated by the entitlement
    recordName String
    record Record @relation(fields: [recordName], references: [name], onDelete: Cascade, map: "GrantedPackageEntitlement_recordName_fkey1")

    // The time that the entitlement grant expires
    expireTime DateTime

    // The time that the entitlement was revoked
    revokeTime DateTime?

    createdAt DateTime @default(now())
    updatedAt DateTime @updatedAt
}

// Example query:
// SELECT * FROM "ResourcePermissionAssignment"
// WHERE "recordName" = recordName AND "marker" = marker AND "action" = action
// AND (
//    ("subjectId" = subjectId AND "subjectType" = subjectType) OR 
//    ("subjectType" = 'role' AND "subjectId" IN (SELECT "roleId" FROM "RoleAssignment" WHERE "recordName" = recordName AND "subjectId" = subjectId AND "subjectType" = subjectType)))

// Data
model DataRecord {
    @@id([recordName, address])

    recordName String @db.String(128)
    record Record @relation(fields: [recordName], references: [name], onDelete: Cascade, map: "DataRecord_recordName_fkey1")
    
    address String @db.String(512)
    data Json
    
    publisherId String
    publisher User @relation("PublishedDataRecords", fields: [publisherId], references: [id])

    subjectId String?
    subject User? @relation("SubjectDataRecords", fields: [subjectId], references: [id])

    updatePolicy Json
    deletePolicy Json

    markers String[]

    targetWebhookRecords WebhookRecord[]

    createdAt DateTime @default(now())
    updatedAt DateTime @updatedAt
}

// ManualData
model ManualDataRecord {
    @@id([recordName, address])

    recordName String @db.String(128)
    record Record @relation(fields: [recordName], references: [name], onDelete: Cascade, map: "ManualDataRecord_recordName_fkey1")
    
    address String @db.String(512)
    data Json
    
    publisherId String
    publisher User @relation("PublishedManualDataRecords", fields: [publisherId], references: [id])

    subjectId String?
    subject User? @relation("SubjectManualDataRecords", fields: [subjectId], references: [id])

    updatePolicy Json
    deletePolicy Json

    markers String[]

    createdAt DateTime @default(now())
    updatedAt DateTime @updatedAt
}

model FileRecord {
    @@id([recordName, fileName])

    recordName String @db.String(128)

    // Don't cascade FileRecord deletes because they have storage in other places besides the database
    record Record @relation(fields: [recordName], references: [name])
    fileName String @db.String(512)

    publisherId String
    publisher User @relation("PublishedFileRecords", fields: [publisherId], references: [id])

    subjectId String?
    subject User? @relation("SubjectFileRecords", fields: [subjectId], references: [id])

    sizeInBytes BigInt
    description String? @db.String(128)

    bucket String?

    uploadedAt DateTime?

    markers String[]

    targetWebhookRecords WebhookRecord[]

    webhookRuns WebhookRun[]
    packageVersions PackageRecordVersion[]

    createdAt DateTime @default(now())
    updatedAt DateTime @updatedAt
}

model EventRecord {
    @@id([recordName, name])

    recordName String @db.String(128)
    record Record @relation(fields: [recordName], references: [name], onDelete: Cascade, map: "EventRecord_recordName_fkey1")
    name String @db.String(128)

    count BigInt
    markers String[]

    createdAt DateTime @default(now())
    updatedAt DateTime @updatedAt
}

model InstRecord {
    @@id([recordName, name])

    recordName String @db.String(128)
    record Record @relation(fields: [recordName], references: [name], onDelete: Cascade, map: "InstRecord_recordName_fkey1")

    name String @db.String(128)

    markers String[]

    branches InstBranch[]
    updates BranchUpdate[]
    userInstReports UserInstReport[]
    webhookRecords WebhookRecord[]
    loadedPackages LoadedPackage[]

    createdAt DateTime @default(now())
    updatedAt DateTime @updatedAt
}

model InstBranch {
    @@id([recordName, instName, name])

    recordName String @db.String(128)
    record Record @relation(fields: [recordName], references: [name], onDelete: Cascade, map: "InstBranch_recordName_fkey1")

    instName String @db.String(128)
    inst InstRecord @relation(fields: [recordName, instName], references: [recordName, name], onDelete: Cascade, map: "InstBranch_instName_fkey1")

    name String @db.String(512)
    temporary Boolean

    updates BranchUpdate[]

    createdAt DateTime @default(now())
    updatedAt DateTime @updatedAt
}

model BranchUpdate {
    id String @id @db.Uuid()

    recordName String @db.String(128)
    record Record @relation(fields: [recordName], references: [name], onDelete: Cascade, map: "BranchUpdate_recordName_fkey1")

    instName String @db.String(128)
    inst InstRecord @relation(fields: [recordName, instName], references: [recordName, name], onDelete: Cascade, map: "BranchUpdate_instName_fkey1")

    branchName String @db.String(512)
    branch InstBranch @relation(fields: [recordName, instName, branchName], references: [recordName, instName, name], onDelete: Cascade, map: "BranchUpdate_branchName_fkey1")

    sizeInBytes Int
    updateData String

    createdAt DateTime @default(now())
    updated DateTime @updatedAt

    @@index([recordName, instName, branchName, id])
}

<<<<<<< HEAD
// A package that has been loaded into an inst
model LoadedPackage {
    id String @id @db.Uuid

    // The ID of the user that loaded the package
    // Null if the user was deleted or if the package was loaded by the system
    userId String?
    user User? @relation(fields: [userId], references: [id], onDelete: SetNull, map: "LoadedPackage_user_fkey1")

    packageId String @db.Uuid
    package PackageRecord @relation(fields: [packageId], references: [id], onDelete: Cascade, map: "LoadedPackage_packageId_fkey1")

    packageVersionId String @db.Uuid
    packageVersion PackageRecordVersion @relation(fields: [packageVersionId], references: [id], onDelete: Cascade, map: "LoadedPackage_packageVersionId_fkey1")

    // The inst that the package was loaded into
    instRecordName String @db.String(128)
    instName String @db.String(128)
    branch String @db.String(512)
    inst InstRecord @relation(fields: [instRecordName, instName], references: [recordName, name], onDelete: Cascade, map: "LoadedPackage_inst_fkey1")

    createdAt DateTime @default(now())
    updatedAt DateTime @updatedAt
}

model WebhookRecord {
    @@id([recordName, address])

    recordName String @db.String(128)
    record Record @relation("WebhookRecord", fields: [recordName], references: [name], onDelete: Cascade, map: "WebhookRecord_recordName_fkey1")

    address String @db.String(512)

    markers String[]

    targetRecordName String? @db.String(128)
    targetRecord Record? @relation("TargetWebookRecord", fields: [targetRecordName], references: [name], onDelete: SetNull, map: "WebhookRecord_targetRecordName_fkey1")

    targetDataRecordAddress String? @db.String(512)
    targetDataRecord DataRecord? @relation(fields: [targetRecordName, targetDataRecordAddress], references: [recordName, address], onDelete: SetNull, map: "WebhookRecord_targetDataRecordAddress_fkey1")

    targetFileRecordFileName String? @db.String(512)
    targetFileRecord FileRecord? @relation(fields: [targetRecordName, targetFileRecordFileName], references: [recordName, fileName], onDelete: SetNull, map: "WebhookRecord_targetFileRecordFileName_fkey1")

    targetInstRecordName String? @db.String(128)
    targetInstRecord InstRecord? @relation(fields: [targetRecordName, targetInstRecordName], references: [recordName, name], onDelete: SetNull, map: "WebhookRecord_targetInstRecordName_fkey1")

    targetPublicInstRecordName String? @db.String(128)

    userId String?
    user User? @relation(fields: [userId], references: [id])

    runs WebhookRun[]

    createdAt DateTime @default(now())
    updatedAt DateTime @updatedAt
}

model WebhookRun {
    id String @id @db.Uuid

    recordName String @db.String(128)
    record Record @relation(fields: [recordName], references: [name], onDelete: Cascade, map: "WebhookRun_recordName_fkey1")

    webhookAddress String @db.String(512)
    webhook WebhookRecord @relation(fields: [recordName, webhookAddress], references: [recordName, address], onDelete: Cascade, map: "WebhookRun_webhookAddress_fkey1")

    statusCode Int?
    stateSha256 String @db.String(64)

    requestTime DateTime
    responseTime DateTime

    errorResult Json?

    infoFileRecordName String? @db.String(128)
    infoFileName String? @db.String(512)
    infoFile FileRecord? @relation(fields: [infoFileRecordName, infoFileName], references: [recordName, fileName], onDelete: SetNull, map: "WebhookRun_infoFile_fkey1")
    
    createdAt DateTime @default(now())
    updatedAt DateTime @updatedAt
}

model NotificationRecord {
    @@id([recordName, address])

    recordName String @db.String(128)
    record Record @relation(fields: [recordName], references: [name], onDelete: Cascade, map: "NotificationRecord_recordName_fkey1")

    address String @db.String(512)

    description String? @db.String(2048)

    markers String[]

    subscriptions NotificationSubscription[]
    sentNotifications SentNotification[]
=======
model PurchasableItemRecord {
    @@id([recordName, address])

    recordName String @db.String(128)
    record Record @relation(fields: [recordName], references: [name], onDelete: Cascade, map: "PurchasableItemRecord_recordName_fkey1")

    address String @db.String(512)
    name String @db.String(128)
    description String @db.String(1024)
    imageUrls String[]

    currency String @db.String(15)
    cost Int
    taxCode String? @db.String(64)

    roleName String @db.String(128)
    roleGrantTimeMs Int?

    // redirectUrl String @db.String(2048)
    markers String[]

    purchasedItems PurchasedItem[]
>>>>>>> c918ffd1

    createdAt DateTime @default(now())
    updatedAt DateTime @updatedAt
}

<<<<<<< HEAD
model PushSubscription {
    id String @id @db.Uuid

    endpoint String @db.String(1024)
    keys Json

    active Boolean

    users PushSubscriptionUser[]
    sentNotifications SentPushNotification[]
    subscriptions NotificationSubscription[]

    createdAt DateTime @default(now())
    updatedAt DateTime @updatedAt

    @@index([active])
}

model PushSubscriptionUser {
    @@id([pushSubscriptionId, userId])

    pushSubscriptionId String @db.Uuid
    pushSubscription PushSubscription @relation(fields: [pushSubscriptionId], references: [id], onDelete: Cascade, map: "PushSubscriptionUser_pushSubscriptionId_fkey1")

    userId String
    user User @relation(fields: [userId], references: [id], onDelete: Cascade, map: "PushSubscriptionUser_userId_fkey1")

    createdAt DateTime @default(now())
    updatedAt DateTime @updatedAt
}

model NotificationSubscription {
    id String @id @db.Uuid

    recordName String @db.String(128)
    record Record @relation(fields: [recordName], references: [name], onDelete: Cascade, map: "NotificationSubscription_recordName_fkey1")

    notificationAddress String @db.String(512)
    notification NotificationRecord @relation(fields: [recordName, notificationAddress], references: [recordName, address], onDelete: Cascade, map: "NotificationSubscription_notificationAddress_fkey1")

    userId String?
    user User? @relation(fields: [userId], references: [id])

    pushSubscriptionId String? @db.Uuid
    pushSubscription PushSubscription? @relation(fields: [pushSubscriptionId], references: [id])

    sentNotifications SentPushNotification[]

    createdAt DateTime @default(now())
    updatedAt DateTime @updatedAt

    @@unique([recordName, notificationAddress, userId])
    @@unique([recordName, notificationAddress, pushSubscriptionId])
}

model SentNotification {
    id String @id @db.Uuid

    recordName String @db.String(128)
    record Record @relation(fields: [recordName], references: [name], onDelete: Cascade, map: "SentNotification_recordName_fkey1")

    notificationAddress String @db.String(512)
    notification NotificationRecord @relation(fields: [recordName, notificationAddress], references: [recordName, address], onDelete: Cascade, map: "SentNotification_notificationAddress_fkey1")

    title String @db.String(128)
    body String @db.String(512)
    icon String? @db.String(1024)
    badge String? @db.String(1024)
    silent Boolean?

    tag String? @db.String(128)
    topic String? @db.String(128)

    defaultAction Json
    actions Json
    sentTime DateTime

    sentToDevices SentPushNotification[]

    createdAt DateTime @default(now())
    updatedAt DateTime @updatedAt
}

model SentPushNotification {
    id String @id @db.Uuid

    sentNotificationId String @db.Uuid
    sentNotification SentNotification @relation(fields: [sentNotificationId], references: [id], onDelete: Cascade, map: "SentNotificationUser_sentNotificationId_fkey1")

    subscriptionId String? @db.Uuid
    subscription NotificationSubscription? @relation(fields: [subscriptionId], references: [id], onDelete: SetNull, map: "SentNotificationUser_subscriptionId_fkey1")

    userId String?
    user User? @relation(fields: [userId], references: [id], onDelete: Cascade, map: "SentNotificationUser_userId_fkey1")

    pushSubscriptionId String? @db.Uuid
    pushSubscription PushSubscription? @relation(fields: [pushSubscriptionId], references: [id], onDelete: SetNull, map: "SentNotificationUser_pushSubscriptionId_fkey1")

    success Boolean
    errorCode String?

    createdAt DateTime @default(now())
    updatedAt DateTime @updatedAt
}

model PackageRecord {
    id String @id @db.Uuid

    recordName String @db.String(128)
    record Record @relation(fields: [recordName], references: [name], onDelete: Cascade, map: "PackageRecord_recordName_fkey1")

    address String @db.String(128)

    markers String[]

    versions PackageRecordVersion[]
    grantedEntitlements GrantedPackageEntitlement[]
    loadedPackages LoadedPackage[]

    createdAt DateTime @default(now())
    updatedAt DateTime @updatedAt

    @@unique([recordName, address])
}

model PackageRecordVersion {
    id String @db.Uuid @id

    recordName String @db.String(128)
    record Record @relation(fields: [recordName], references: [name], onDelete: Cascade, map: "PackageRecordVersion_recordName_fkey1")

    address String @db.String(128)
    package PackageRecord @relation(fields: [recordName, address], references: [recordName, address], onDelete: Cascade, map: "PackageRecordVersion_address_fkey1")

    // The major version of the package
    major Int

    // The minor version of the package
    minor Int

    // The patch version of the package
    patch Int

    // The tag of the package
    tag String? @db.String(16)

    // The SHA256 hash of the package
    sha256 String @db.String(64) @unique

    // The SHA256 hash of the package aux data
    auxSha256 String @db.String(64)

    // The aux data of the package
    auxFileName String
    fileRecord FileRecord @relation(fields: [recordName, auxFileName], references: [recordName, fileName], onDelete: Restrict, map: "PackageRecordVersion_auxFileName_fkey1")

    // The list of entitlements that this package version requires
    entitlements Json

    // Whether the package version requires review
    requiresReview Boolean

    // The README of the package
    description String

    // The markers that the package version has
    markers String[]

    // The size of the package version in bytes
    sizeInBytes Int

    // Whether the file was created by this version being uploaded
    createdFile Boolean

    // The list of reviews for the package version
    reviews PackageRecordVersionReview[]
    loadedPackages LoadedPackage[]

    createdAt DateTime @default(now())
    updatedAt DateTime @updatedAt

    @@unique([recordName, address, major, minor, patch, tag])
}

model PackageRecordVersionReview {
    id String @id @db.Uuid

    packageVersionId String @db.Uuid
    package PackageRecordVersion @relation(fields: [packageVersionId], references: [id], onDelete: Cascade, map: "PackageRecordVersionReview_packageVersionId_fkey1")

    // Whether the package version was approved for use
    approved Boolean

    // The type of approval
    approvalType String?

    // The status of the review
    // can be "pending", "approved", "rejected"
    reviewStatus String

    // Any additional comments by the reviewer
    reviewComments String @db.String(4096)

    // The ID of the user that reviewed the package version
    reviewingUserId String @db.String(128)
    reviewingUser User @relation(fields: [reviewingUserId], references: [id], onDelete: Cascade, map: "PackageRecordVersionReview_reviewingUserId_fkey1")
=======
model AuthCheckoutSession {
    id String @id @db.Uuid

    paid Boolean
    fulfilledAt DateTime?
    items Json

    // returnUrl String @db.String(2048)
    // successUrl String @db.String(2048)
    
    stripeStatus String
    stripePaymentStatus String
    stripeCheckoutSessionId String @unique

    invoiceId String? @unique @db.Uuid
    invoice Invoice?

    userId String?
    user User? @relation(fields: [userId], references: [id], onDelete: SetNull, map: "PurchasableItemCheckoutSession_userId_fkey1")

    purchasedItems PurchasedItem[]

    createdAt DateTime @default(now())
    updatedAt DateTime @updatedAt
}

model PurchasedItem {
    id String @id @db.Uuid

    recordName String @db.String(128)
    record Record @relation(fields: [recordName], references: [name], onDelete: Cascade, map: "PurchasedItem_recordName_fkey1")

    userId String?
    user User? @relation(fields: [userId], references: [id], onDelete: Cascade, map: "PurchasedItem_userId_fkey1")

    purchasableItemAddress String @db.String(512)
    purchasableItem PurchasableItemRecord @relation(fields: [recordName, purchasableItemAddress], references: [recordName, address], onDelete: Restrict, map: "PurchasedItem_purchasableItemAddress_fkey1")

    checkoutSessionId String? @db.Uuid
    checkoutSession AuthCheckoutSession? @relation(fields: [checkoutSessionId], references: [id], onDelete: SetNull, map: "PurchasedItem_checkoutSessionId_fkey1")

    roleName String @db.String(128)
    roleGrantTimeMs Int?

    // The time that the item was activated
    activatedTime DateTime?
    
    // The activation key that was used to activate the item
    activationKeyId String?
    activationKey ActivationKey? @relation(fields: [activationKeyId], references: [id], onDelete: SetNull, map: "PurchasedItem_activationKeyId_fkey1")

    createdAt DateTime @default(now())
    updatedAt DateTime @updatedAt
}

model ActivationKey {
    id String @id

    // The hash that can be used to associate the item with a user account
    secretHash String

    purchasedItems PurchasedItem[]
>>>>>>> c918ffd1

    createdAt DateTime @default(now())
    updatedAt DateTime @updatedAt
}

model Configuration {
    key String @id
    data Json
    createdAt DateTime @default(now())
    updatedAt DateTime @updatedAt
}

model Subscription {
    id String @id @db.Uuid
    stripeSubscriptionId String @unique

    userId String? @unique
    user User? @relation()

    studioId String? @unique
    studio Studio? @relation()

    subscriptionStatus String?
    stripeCustomerId String? @unique
    subscriptionId String?

    currentPeriodStart DateTime?
    currentPeriodEnd DateTime?

    periods SubscriptionPeriod[]
    invoices Invoice[]

    createdAt DateTime @default(now())
    updatedAt DateTime @updatedAt
}

model SubscriptionPeriod {
    id String @id @db.Uuid

    subscriptionId String @db.Uuid
    subscription Subscription @relation(fields: [subscriptionId], references: [id], onDelete: Cascade, map: "SubscriptionPeriod_subscriptionId_fkey1")

    invoiceId String @unique @db.Uuid
    invoice Invoice?

    periodStart DateTime
    periodEnd DateTime

    createdAt DateTime @default(now())
    updatedAt DateTime @updatedAt
}

model Invoice {
    id String @id @db.Uuid
    stripeInvoiceId String @unique

    subscriptionId String? @db.Uuid
    subscription Subscription? @relation(fields: [subscriptionId], references: [id], onDelete: Cascade, map: "Invoice_subscriptionId_fkey1")

    periodId String? @unique @db.Uuid
    period SubscriptionPeriod? @relation(fields: [periodId], references: [id], onDelete: Cascade, map: "Invoice_periodId_fkey1")

    checkoutSessionId String? @unique @db.Uuid
    checkoutSession AuthCheckoutSession? @relation(fields: [checkoutSessionId], references: [id], onDelete: Cascade, map: "Invoice_checkoutSessionId_fkey1")

    description String?
    status String
    paid Boolean
    currency String
    total Int
    subtotal Int
    tax Int?

    stripeHostedInvoiceUrl String
    stripeInvoicePdfUrl String

    createdAt DateTime @default(now())
    updatedAt DateTime @updatedAt
}

model AiChatMetrics {
    id String @id @db.Uuid
    createdAt DateTime @default(now())

    tokens Int

    userId String?
    user User? @relation(fields: [userId], references: [id], onDelete: Cascade, map: "AiChatMetrics_userId_fkey1")

    studioId String?
    studio Studio? @relation(fields: [studioId], references: [id], onDelete: Cascade, map: "AiChatMetrics_studioId_fkey1")
}

model AiImageMetrics {
    id String @id @db.Uuid
    createdAt DateTime @default(now())
    squarePixelsGenerated Int

    userId String?
    user User? @relation(fields: [userId], references: [id], onDelete: Cascade, map: "AiImageMetrics_userId_fkey1")

    studioId String?
    studio Studio? @relation(fields: [studioId], references: [id], onDelete: Cascade, map: "AiImageMetrics_studioId_fkey1")
}

model AiSkyboxMetrics {
    id String @id @db.Uuid
    createdAt DateTime @default(now())
    skyboxesGenerated Int

    userId String?
    user User? @relation(fields: [userId], references: [id], onDelete: Cascade, map: "AiSkyboxMetrics_userId_fkey1")

    studioId String?
    studio Studio? @relation(fields: [studioId], references: [id], onDelete: Cascade, map: "AiSkyboxMetrics_studioId_fkey1")
}

model AiSloydMetrics {
    id String @id @db.Uuid

    modelsCreated Int
    name String?
    confidence Float?
    mimeType String
    modelData String
    thumbnailBase64 String?
    baseModelId String?

    createdAt DateTime @default(now())

    userId String?
    user User? @relation(fields: [userId], references: [id], onDelete: Cascade, map: "AiSloydMetrics_userId_fkey1")

    studioId String?
    studio Studio? @relation(fields: [studioId], references: [id], onDelete: Cascade, map: "AiSloydMetrics_studioId_fkey1")
}

model AiOpenAIRealtimeMetrics {
    sessionId String @id @db.Uuid

    request Json

    createdAt DateTime @default(now())

    userId String?
    user User? @relation(fields: [userId], references: [id], onDelete: Cascade, map: "AiOpenAIRealtimeMetrics_userId_fkey1")

    studioId String?
    studio Studio? @relation(fields: [studioId], references: [id], onDelete: Cascade, map: "AiOpenAIRealtimeMetrics_studioId_fkey1")
}

model PrivoClientCredentials {
    id String @id @db.Uuid
    createdAt DateTime @default(now())
    expiresAt DateTime

    accessToken String
    refreshToken String
    expiresAtSeconds Int
    scope String

    @@index([expiresAt])
}

model UserInstReport {
    id String @id @db.Uuid

    recordName String? @db.String(128)
    record Record? @relation(fields: [recordName], references: [name], onDelete: Cascade, map: "UserInstReport_recordName_fkey1")

    inst String @db.String(128)
    instRecord InstRecord? @relation(fields: [recordName, inst], references: [recordName, name], onDelete: Cascade, map: "UserInstReport_inst_fkey1")
    
    reportingUserId String?
    reportingUser User? @relation(fields: [reportingUserId], references: [id], onDelete: Cascade, map: "UserInstReport_reportingUserId_fkey1")

    reportingIpAddress String?
    automaticReport Boolean
    reportReasonText String @db.String(2048)
    reportReason String @db.String(128)
    reportedUrl String @db.String(4096)
    reportedPermalink String @db.String(4096)

    createdAt DateTime @default(now())
    updatedAt DateTime @updatedAt

    @@index([automaticReport, createdAt(sort: Desc), recordName, inst])
    @@index([reportReason, createdAt(sort: Desc), recordName, inst])
}

model ModerationJob {
    id String @id @db.Uuid

    // The ID of the s3 batch job
    s3Id String? @unique

    // The type of the moderation job.
    // Usually for files, but there could be other types of moderation jobs.
    type String

    results FileModerationResult[]

    createdAt DateTime @default(now())
    updatedAt DateTime @updatedAt

    @@index([type, createdAt(sort: Desc)])
}

model FileModerationResult {
    // The ID of the moderation result.
    id String @id @db.Uuid

    // The job that this moderation result is associated with
    jobId String? @db.Uuid
    job ModerationJob? @relation(fields: [jobId], references: [id], onDelete: Cascade, map: "FileModerationResult_jobId_fkey1")

    // The name of the record that was moderated
    recordName String @db.String(128)

    // The name of the file that was moderated
    fileName String @db.String(512)

    // Whether the file contains content that has been
    // algorithmically determined to be banned.
    appearsToMatchBannedContent Boolean

    // The labels that were detected in the file
    labels FileModerationLabel[]

    // The version of the model that was used to produce this result
    modelVersion String

    createdAt DateTime @default(now())
    updatedAt DateTime @updatedAt

    // Search by banned content status
    @@index([appearsToMatchBannedContent, fileName, createdAt(sort: Desc)])
}

model FileModerationLabel {
    // The ID of the moderation label
    id String @id @db.Uuid

    // The name of the label
    name String @db.String(128)

    // The category of the label
    category String? @db.String(128)

    // The confidence of the label
    confidence Float

    // The ID of the moderation result that this label is associated with
    fileModerationId String @db.Uuid
    fileModeration FileModerationResult @relation(fields: [fileModerationId], references: [id], onDelete: Cascade, map: "FileModerationLabel_fileModerationId_fkey1")

    @@index([fileModerationId, name, confidence])
}

model StudioComIdRequest {
    id String @id @db.Uuid

    studioId String
    studio Studio @relation(fields: [studioId], references: [id], onDelete: Cascade, map: "StudioComIdRequest_studioId_fkey1")

    requestedComId String @db.String(128)

    userId String?
    user User? @relation(fields: [userId], references: [id], onDelete: SetNull, map: "StudioComIdRequest_userId_fkey1")

    requestingIpAddress String?

    createdAt DateTime @default(now())
    updatedAt DateTime @updatedAt
}

// Represents information about a user that has been onboarded to the xpExchange
model XpUser {
    id String @id @db.Uuid

    userId String @unique
    user User @relation(fields: [userId], references: [id], onDelete: Cascade, map: "XpUser_userId_fkey1")

    // The id of the account that the user is associated with
    accountId String @unique

    // The rate at which the user is requested to be paid per gig.
    // Should have the same currency as the account.
    requestedRate Int?

    issuedContracts XpContract[] @relation("IssuerUser")
    heldContracts XpContract[] @relation("HoldingUser")

    createdAt DateTime @default(now())
    updatedAt DateTime @updatedAt
}

// A contract is a promise of work at a certain rate
model XpContract {
    id String @id @db.Uuid

    // The user that is issuing the contract
    // That is, the user who is paying for the work
    issuerUserId String
    issuer XpUser @relation(fields: [issuerUserId], references: [userId], onDelete: Restrict, map: "XpContract_issuerId_fkey1", name: "IssuerUser")

    // The user that is holding the contract (if the contract is not a draft)
    // That is, the user who is doing the work and getting paid
    holdingUserId String?
    holdingUser XpUser? @relation(fields: [holdingUserId], references: [userId], onDelete: Restrict, map: "XpContract_holdingUserId_fkey1", name: "HoldingUser")

    // The rate at which gigs are paid in the contract
    // The rate is in the smallest unit of the currency (e.g. cents for USD)
    // The currency should always be the same as the account
    rate Int

    // The worth of the contract in the smallest unit of the currency (all gigs) if the contract is a draft
    // This is what would appear in the contract's account if the contract was opened
    offeredWorth Int?

    // The description of the contract
    description String?

    // The status of the contract
    // "open" - the contract is open and can be invoiced
    // "draft" - the contract is a draft and has not been dedicated to a user (holdingUser)
    // "closed" - the contract is closed and cannot be invoiced
    status String

    // The id of the account which holds the money allocated to the contract
    accountId String? @unique

    invoices XpInvoice[]

    createdAt DateTime @default(now())
    updatedAt DateTime @updatedAt
}

// An invoice is a request for payment for part of a contract
model XpInvoice {
    id String @id @db.Uuid

    contractId String @db.Uuid
    contract XpContract @relation(fields: [contractId], references: [id], onDelete: Restrict, map: "XpInvoice_contractId_fkey1")

    // The amount charged in the invoice, in the smallest unit of the currency used in the contracts account
    amount Int

    // The status of the invoice
    // "open" - the invoice has been created but not yet paid
    // "paid" - the invoice has been paid
    // "void" - the invoice has been cancelled
    status String

    // The reason why the invoice was voided
    // "rejected" - the invoice was rejected by the receiver
    // "cancelled" - the invoice was cancelled by the issuer
    voidReason String?

    // The ID of the transaction that paid the invoice
    transactionId String? @db.Uuid

    // Additional information about the invoice
    note String?

    createdAt DateTime @default(now())
    updatedAt DateTime @updatedAt
}

<|MERGE_RESOLUTION|>--- conflicted
+++ resolved
@@ -78,8 +78,6 @@
     instReports UserInstReport[]
     comIdRequests StudioComIdRequest[]
     authenticators UserAuthenticator[]
-    checkoutSessions AuthCheckoutSession[]
-    purchasedItems PurchasedItem[]
 
     webhookRecords WebhookRecord[]
     pushSubscriptions PushSubscriptionUser[]
@@ -92,6 +90,8 @@
 
     xpUser XpUser?
     isXpAdmin Boolean?
+    checkoutSessions AuthCheckoutSession[]
+    purchasedItems PurchasedItem[]
 
     createdAt DateTime @default(now())
     updatedAt DateTime @updatedAt
@@ -342,7 +342,6 @@
     instRecords InstRecord[]
     instBranches InstBranch[]
     branchUpdates BranchUpdate[]
-<<<<<<< HEAD
     webhookRecords WebhookRecord[] @relation("WebhookRecord")
     targetWebhookRecords WebhookRecord[] @relation("TargetWebookRecord")
     webhookRuns WebhookRun[]
@@ -353,10 +352,8 @@
     notificationRecords NotificationRecord[]
     notificationSubscriptions NotificationSubscription[]
     sentNotifications SentNotification[]
-=======
     purchasableItems PurchasableItemRecord[]
     purchasedItems PurchasedItem[]
->>>>>>> c918ffd1
 
     resourceAssignments ResourcePermissionAssignment[]
     markerAssignments MarkerPermissionAssignment[]
@@ -769,7 +766,6 @@
     @@index([recordName, instName, branchName, id])
 }
 
-<<<<<<< HEAD
 // A package that has been loaded into an inst
 model LoadedPackage {
     id String @id @db.Uuid
@@ -867,36 +863,11 @@
 
     subscriptions NotificationSubscription[]
     sentNotifications SentNotification[]
-=======
-model PurchasableItemRecord {
-    @@id([recordName, address])
-
-    recordName String @db.String(128)
-    record Record @relation(fields: [recordName], references: [name], onDelete: Cascade, map: "PurchasableItemRecord_recordName_fkey1")
-
-    address String @db.String(512)
-    name String @db.String(128)
-    description String @db.String(1024)
-    imageUrls String[]
-
-    currency String @db.String(15)
-    cost Int
-    taxCode String? @db.String(64)
-
-    roleName String @db.String(128)
-    roleGrantTimeMs Int?
-
-    // redirectUrl String @db.String(2048)
-    markers String[]
-
-    purchasedItems PurchasedItem[]
->>>>>>> c918ffd1
-
-    createdAt DateTime @default(now())
-    updatedAt DateTime @updatedAt
-}
-
-<<<<<<< HEAD
+
+    createdAt DateTime @default(now())
+    updatedAt DateTime @updatedAt
+}
+
 model PushSubscription {
     id String @id @db.Uuid
 
@@ -1103,7 +1074,38 @@
     // The ID of the user that reviewed the package version
     reviewingUserId String @db.String(128)
     reviewingUser User @relation(fields: [reviewingUserId], references: [id], onDelete: Cascade, map: "PackageRecordVersionReview_reviewingUserId_fkey1")
-=======
+
+    createdAt DateTime @default(now())
+    updatedAt DateTime @updatedAt
+}
+
+model PurchasableItemRecord {
+    @@id([recordName, address])
+
+    recordName String @db.String(128)
+    record Record @relation(fields: [recordName], references: [name], onDelete: Cascade, map: "PurchasableItemRecord_recordName_fkey1")
+
+    address String @db.String(512)
+    name String @db.String(128)
+    description String @db.String(1024)
+    imageUrls String[]
+
+    currency String @db.String(15)
+    cost Int
+    taxCode String? @db.String(64)
+
+    roleName String @db.String(128)
+    roleGrantTimeMs Int?
+
+    // redirectUrl String @db.String(2048)
+    markers String[]
+
+    purchasedItems PurchasedItem[]
+
+    createdAt DateTime @default(now())
+    updatedAt DateTime @updatedAt
+}
+
 model AuthCheckoutSession {
     id String @id @db.Uuid
 
@@ -1166,7 +1168,6 @@
     secretHash String
 
     purchasedItems PurchasedItem[]
->>>>>>> c918ffd1
 
     createdAt DateTime @default(now())
     updatedAt DateTime @updatedAt
