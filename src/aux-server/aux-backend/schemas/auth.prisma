--- conflicted
+++ resolved
@@ -1096,7 +1096,93 @@
     updatedAt DateTime @updatedAt
 }
 
-<<<<<<< HEAD
+model SearchRecord {
+    @@id([recordName, address])
+
+    recordName String @db.String(128)
+    record Record @relation(fields: [recordName], references: [name], onDelete: Cascade, map: "SearchRecord_recordName_fkey1")
+    
+    address String @db.String(100)
+
+    // The name of the collection that this record is associated with in Typesense.
+    collectionName String @db.String(128)
+
+    // The API key that can be used to search inside this record.
+    searchApiKey String @db.String(128)
+
+    markers String[]
+
+    syncs SearchRecordSync[]
+
+    createdAt DateTime @default(now())
+    updatedAt DateTime @updatedAt
+}
+
+model SearchRecordSync {
+    id String @id @db.Uuid
+
+    searchRecordName String @db.String(128)
+    searchRecordAddress String @db.String(128)
+
+    searchRecord SearchRecord @relation(fields: [searchRecordName, searchRecordAddress], references: [recordName, address], onDelete: Cascade, map: "SearchRecordSync_searchRecord_fkey1")
+
+    targetRecordName String @db.String(128)
+    targetResourceKind String @db.String(32)
+    targetMarker String @db.String(128)
+    targetMapping Json
+
+    history SearchRecordSyncHistory[]
+
+    createdAt DateTime @default(now())
+    updatedAt DateTime @updatedAt
+
+    @@unique([searchRecordName, searchRecordAddress, targetRecordName, targetResourceKind, targetMarker])
+}
+
+model SearchRecordSyncHistory {
+    id String @id @db.Uuid
+
+    searchRecordName String @db.String(128)
+    searchRecordAddress String @db.String(128)
+
+    syncId String @db.Uuid
+    sync SearchRecordSync @relation(fields: [syncId], references: [id], onDelete: Cascade, map: "SearchRecordSyncHistory_sync_fkey1")
+
+    runId String @db.Uuid
+
+    time DateTime
+    status String @db.String(32)
+    success Boolean
+
+    numSynced Int
+    numErrored Int
+
+    createdAt DateTime @default(now())
+    updatedAt DateTime @updatedAt
+}
+
+model DatabaseRecord {
+    @@id([recordName, address])
+
+    recordName String @db.String(128)
+    record Record @relation(fields: [recordName], references: [name], onDelete: Cascade, map: "DatabaseRecord_recordName_fkey1")
+    
+    address String @db.String(100)
+
+    databaseName String @db.String(100)
+    
+    // The provider for the database
+    // For now, this must be "turso"
+    databaseProvider String
+
+    databaseInfo Json
+
+    markers String[]
+
+    createdAt DateTime @default(now())
+    updatedAt DateTime @updatedAt
+}
+
 model PurchasableItemRecord {
     @@id([recordName, address])
 
@@ -1119,31 +1205,11 @@
     markers String[]
 
     purchasedItems PurchasedItem[]
-=======
-model SearchRecord {
-    @@id([recordName, address])
-
-    recordName String @db.String(128)
-    record Record @relation(fields: [recordName], references: [name], onDelete: Cascade, map: "SearchRecord_recordName_fkey1")
-    
-    address String @db.String(100)
-
-    // The name of the collection that this record is associated with in Typesense.
-    collectionName String @db.String(128)
-
-    // The API key that can be used to search inside this record.
-    searchApiKey String @db.String(128)
-
-    markers String[]
-
-    syncs SearchRecordSync[]
->>>>>>> 4b906d24
-
-    createdAt DateTime @default(now())
-    updatedAt DateTime @updatedAt
-}
-
-<<<<<<< HEAD
+
+    createdAt DateTime @default(now())
+    updatedAt DateTime @updatedAt
+}
+
 model AuthCheckoutSession {
     id String @id @db.Uuid
 
@@ -1194,52 +1260,11 @@
     // The activation key that was used to activate the item
     activationKeyId String?
     activationKey ActivationKey? @relation(fields: [activationKeyId], references: [id], onDelete: SetNull, map: "PurchasedItem_activationKeyId_fkey1")
-=======
-model SearchRecordSync {
-    id String @id @db.Uuid
-
-    searchRecordName String @db.String(128)
-    searchRecordAddress String @db.String(128)
-
-    searchRecord SearchRecord @relation(fields: [searchRecordName, searchRecordAddress], references: [recordName, address], onDelete: Cascade, map: "SearchRecordSync_searchRecord_fkey1")
-
-    targetRecordName String @db.String(128)
-    targetResourceKind String @db.String(32)
-    targetMarker String @db.String(128)
-    targetMapping Json
-
-    history SearchRecordSyncHistory[]
-
-    createdAt DateTime @default(now())
-    updatedAt DateTime @updatedAt
-
-    @@unique([searchRecordName, searchRecordAddress, targetRecordName, targetResourceKind, targetMarker])
-}
-
-model SearchRecordSyncHistory {
-    id String @id @db.Uuid
-
-    searchRecordName String @db.String(128)
-    searchRecordAddress String @db.String(128)
-
-    syncId String @db.Uuid
-    sync SearchRecordSync @relation(fields: [syncId], references: [id], onDelete: Cascade, map: "SearchRecordSyncHistory_sync_fkey1")
-
-    runId String @db.Uuid
-
-    time DateTime
-    status String @db.String(32)
-    success Boolean
-
-    numSynced Int
-    numErrored Int
->>>>>>> 4b906d24
-
-    createdAt DateTime @default(now())
-    updatedAt DateTime @updatedAt
-}
-
-<<<<<<< HEAD
+
+    createdAt DateTime @default(now())
+    updatedAt DateTime @updatedAt
+}
+
 model ActivationKey {
     id String @id
 
@@ -1247,25 +1272,6 @@
     secretHash String
 
     purchasedItems PurchasedItem[]
-=======
-model DatabaseRecord {
-    @@id([recordName, address])
-
-    recordName String @db.String(128)
-    record Record @relation(fields: [recordName], references: [name], onDelete: Cascade, map: "DatabaseRecord_recordName_fkey1")
-    
-    address String @db.String(100)
-
-    databaseName String @db.String(100)
-    
-    // The provider for the database
-    // For now, this must be "turso"
-    databaseProvider String
-
-    databaseInfo Json
-
-    markers String[]
->>>>>>> 4b906d24
 
     createdAt DateTime @default(now())
     updatedAt DateTime @updatedAt
