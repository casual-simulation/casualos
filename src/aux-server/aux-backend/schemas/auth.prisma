// This is your Prisma schema file,
// learn more about it in the docs: https://pris.ly/d/prisma-schema

generator client {
  provider = "prisma-client-js"
  binaryTargets = ["native", "rhel-openssl-1.0.x", "debian-openssl-3.0.x", "linux-arm64-openssl-3.0.x"]
  output   = "../prisma/generated"
  previewFeatures = ["tracing"]
}

datasource db {
  provider = "cockroachdb"
  url      = env("DATABASE_URL")
}

// Auth
model User {
    id String @id
    name String? @db.String(128)
    email String? @unique @db.String(128)
    phoneNumber String? @unique @db.String(64)
    avatarPortraitUrl String?
    avatarUrl String?
    allSessionRevokeTime DateTime?
    currentLoginRequestId String? @unique
    currentLoginRequest LoginRequest? @relation("CurrentLoginRequest", fields: [currentLoginRequestId], references: [requestId])
    currentWebAuthnChallenge String?
    banTime DateTime?
    banReason String? @db.String(128)

    privoServiceId String? @unique
    privoParentServiceId String?
    privoConsentUrl String?

    subscriptionInfoId String? @unique @db.Uuid
    subscriptionInfo Subscription? @relation(fields: [subscriptionInfoId], references: [id])

    subscriptionStatus String?
    stripeCustomerId String? @unique
    subscriptionId String?
    subscriptionPeriodStart DateTime?
    subscriptionPeriodEnd DateTime?

    allowPublishData Boolean?
    allowPublicData Boolean?
    allowAI Boolean?
    allowPublicInsts Boolean?

    role String?

    loginRequests LoginRequest[]
    webauthnLoginRequests WebAuthnLoginRequest[]
    sessions AuthSession[]
    records Record[]
    recordKeys RecordKey[]
    roleAssignments RoleAssignment[]
    // TODO: Support global permissions
    // globalPermissionAssignments GlobalPermissionAssignment[]
    resourcePermissionAssignments ResourcePermissionAssignment[]
    markerPermissionAssignments MarkerPermissionAssignment[]

    publishedDataRecords DataRecord[] @relation("PublishedDataRecords")
    subjectDataRecords DataRecord[] @relation("SubjectDataRecords")

    publishedManualDataRecords ManualDataRecord[] @relation("PublishedManualDataRecords")
    subjectManualDataRecords ManualDataRecord[] @relation("SubjectManualDataRecords")

    publishedFileRecords FileRecord[] @relation("PublishedFileRecords")
    subjectFileRecords FileRecord[] @relation("SubjectFileRecords")

    studios StudioAssignment[]
    aiChatMetrics AiChatMetrics[]
    aiImageMetrics AiImageMetrics[]
    aiSkyboxMetrics AiSkyboxMetrics[]
    aiSloydMetrics AiSloydMetrics[]

    instReports UserInstReport[]
    comIdRequests StudioComIdRequest[]
    authenticators UserAuthenticator[]

<<<<<<< HEAD
    xpUser XpUser?
    isXpAdmin Boolean?
=======
    webhookRecords WebhookRecord[]
    pushSubscriptions PushSubscriptionUser[]
    notificationSubscriptions NotificationSubscription[]
    sentNotifications SentPushNotification[]
>>>>>>> 41241a20

    createdAt DateTime @default(now())
    updatedAt DateTime @updatedAt
}

model UserAuthenticator {
    id String @id @db.Uuid

    userId String
    user User @relation(fields: [userId], references: [id], onDelete: Cascade, map: "UserAuthenticator_userId_fkey1")

    credentialId String @db.String(512) @unique
    credentialPublicKey Bytes @db.Bytes()

    counter Int
    credentialDeviceType String @db.String(32)
    credentialBackedUp Boolean

    aaguid String @db.Uuid
    registeringUserAgent String? @db.String(512)

    transports String[]

    createdAt DateTime @default(now())
    updatedAt DateTime @updatedAt
}

model LoginRequest {
    requestId String @id
    userId String
    user User @relation(fields: [userId], references: [id], onDelete: Cascade, map: "LoginRequest_userId_fkey1")
    
    secretHash String?

    requestTime DateTime
    expireTime DateTime
    completedTime DateTime?
    
    attemptCount Int
    address String
    addressType String
    ipAddress String

    // oidCodeVerifier String?
    // oidCodeMethod String?
    // oidProvider String?
    // oidRedirectUrl String?
    // oidScope String?
    
    createdAt DateTime @default(now())
    updatedAt DateTime @updatedAt

    sessions AuthSession[]
    activeUser User? @relation("CurrentLoginRequest")
}

model AuthSession {
    sessionId String @id
    userId String
    user User @relation(fields: [userId], references: [id], onDelete: Cascade, map: "AuthSession_userId_fkey1")

    secretHash String
    connectionSecret String?

    oidProvider String?
    oidAccessToken String?
    oidTokenType String?
    oidIdToken String?
    oidRefreshToken String?
    oidScope String?
    oidExpiresAtMs BigInt?

    grantedTime DateTime
    expireTime DateTime?
    revokeTime DateTime?

    revocable  Boolean?

    requestId String?
    request LoginRequest? @relation(fields: [requestId], references: [requestId])

    oidRequestId String? @db.Uuid
    oidRequest OpenIDLoginRequest? @relation(fields: [oidRequestId], references: [requestId], map: "AuthSession_oidRequestId_fkey1")

    webauthnRequestId String? @db.Uuid
    webauthnRequest WebAuthnLoginRequest? @relation(fields: [webauthnRequestId], references: [requestId], map: "AuthSession_webauthnRequestId_fkey1")

    previousSessionId String? @unique
    previousSession AuthSession? @relation("PreviousSession", fields: [previousSessionId], references: [sessionId])
    previousSession1 AuthSession? @relation("PreviousSession")

    nextSessionId String? @unique
    nextSession AuthSession? @relation("NextSession", fields: [nextSessionId], references: [sessionId])
    nextSession1 AuthSession? @relation("NextSession")

    ipAddress String?

    createdAt DateTime @default(now())
    updatedAt DateTime @updatedAt
}

model OpenIDLoginRequest {
    requestId String @id @db.Uuid
    state String? @unique @db.Uuid

    provider String
    codeVerifier String
    codeMethod String
    authorizationUrl String
    redirectUrl String
    scope String

    requestTime DateTime
    expireTime DateTime
    completedTime DateTime?
    ipAddress String

    authorizationCode String?
    authorizationTime DateTime?

    createdAt DateTime @default(now())
    updatedAt DateTime @updatedAt

    authSessions AuthSession[]
}

model WebAuthnLoginRequest {
    requestId String @id @db.Uuid
    challenge String

    userId String?
    user User? @relation(fields: [userId], references: [id], onDelete: Cascade, map: "WebAuthnLoginRequest_userId_fkey1")

    requestTime DateTime
    expireTime DateTime
    completedTime DateTime?
    ipAddress String

    createdAt DateTime @default(now())
    updatedAt DateTime @updatedAt

    authSessions AuthSession[]
}

model EmailRule {
    id BigInt @id @default(autoincrement())
    type String
    pattern String
}

model SmsRule {
    id BigInt @id @default(autoincrement())
    type String
    pattern String
}

// Records
model Studio {
    id String @id
    displayName String @db.String(128)

    // The comId for this studio. (i.e. a name/uuid that can be used to access this studio as a comId)
    comId String? @unique

    logoUrl String? @db.String(512)

    // The comId that this studio belongs to. (i.e. The comId of the studio that this studio belongs to)
    ownerStudioComId String?
    ownerStudio Studio? @relation(fields: [ownerStudioComId], references: [comId], onUpdate: Cascade, onDelete: SetNull, map: "Studio_ownerStudioComId_fkey1", name: "OwnerStudio")

    // The player web config for this studio.
    playerConfig Json?

    // The comId config for this studio.
    comIdConfig Json?

    // The loom app id and private key for this studio.
    loomConfig Json?

    // The hume apiKey and secretKey for this studio.
    humeConfig Json?

    records Record[]
    assignments StudioAssignment[]

    subscriptionInfoId String? @unique @db.Uuid
    subscriptionInfo Subscription? @relation(fields: [subscriptionInfoId], references: [id])

    subscriptionStatus String?
    stripeCustomerId String? @unique
    subscriptionId String?
    subscriptionPeriodStart DateTime?
    subscriptionPeriodEnd DateTime?

    aiChatMetrics AiChatMetrics[]
    aiImageMetrics AiImageMetrics[]
    aiSkyboxMetrics AiSkyboxMetrics[]
    aiSloydMetrics AiSloydMetrics[]

    childStudios Studio[] @relation("OwnerStudio")
    comIdRequests StudioComIdRequest[]

    createdAt DateTime @default(now())
    updatedAt DateTime @updatedAt
}

model StudioAssignment {
    @@id([studioId, userId])

    studioId String
    studio Studio @relation(fields: [studioId], references: [id])

    userId String
    user User @relation(fields: [userId], references: [id])

    isPrimaryContact Boolean
    role String

    createdAt DateTime @default(now())
    updatedAt DateTime @updatedAt
}

model Record {
    name String @id @db.String(128)
    ownerId String?
    owner User? @relation(fields: [ownerId], references: [id], map: "Record_ownerId_fkey1")

    studioId String?
    studio Studio? @relation(fields: [studioId], references: [id])

    secretHashes String[]
    secretSalt String

    recordKeys RecordKey[]
    policies Policy[]
    roles Role[]
    roleAssignments RoleAssignment[]

    dataRecords DataRecord[]
    manualDataRecords ManualDataRecord[]
    fileRecords FileRecord[]
    eventRecords EventRecord[]
    instRecords InstRecord[]
    instBranches InstBranch[]
    branchUpdates BranchUpdate[]
    webhookRecords WebhookRecord[] @relation("WebhookRecord")
    targetWebhookRecords WebhookRecord[] @relation("TargetWebookRecord")
    webhookRuns WebhookRun[]

    notificationRecords NotificationRecord[]
    notificationSubscriptions NotificationSubscription[]
    sentNotifications SentNotification[]

    resourceAssignments ResourcePermissionAssignment[]
    markerAssignments MarkerPermissionAssignment[]

    userInstReports UserInstReport[]

    createdAt DateTime @default(now())
    updatedAt DateTime @updatedAt
}

model RecordKey {
    @@id([recordName, secretHash])

    recordName String @db.String(128)
    record Record @relation(fields: [recordName], references: [name], onDelete: Cascade, map: "RecordKey_recordName_fkey1")

    secretHash String
    policy String
    creatorId String
    creator User @relation(fields: [creatorId], references: [id])

    createdAt DateTime @default(now())
    updatedAt DateTime @updatedAt
}

// Policies
model Policy {
    @@id([recordName, marker])

    recordName String @db.String(128)
    record Record @relation(fields: [recordName], references: [name], onDelete: Cascade, map: "Policy_recordName_fkey1")
    marker String @db.String(128)
    document Json
    markers String[]

    createdAt DateTime @default(now())
    updatedAt DateTime @updatedAt
}

model Role {
    @@id([recordName, name])
    recordName String @db.String(128)
    record Record @relation(fields: [recordName], references: [name], onDelete: Cascade, map: "Role_recordName_fkey1")

    name String @db.String(128)
    markers String[]

    createdAt DateTime @default(now())
    updatedAt DateTime @updatedAt
}

model RoleAssignment {
    @@id([recordName, roleId, subjectId])

    recordName String @db.String(128)
    record Record @relation(fields: [recordName], references: [name], onDelete: Cascade, map: "RoleAssignment_recordName_fkey1")
    roleId String @db.String(128)

    subjectId String
    type String
    expireTime DateTime?

    userId String?
    user User? @relation(fields: [userId], references: [id])

    createdAt DateTime @default(now())
    updatedAt DateTime @updatedAt

    @@index([recordName, subjectId])
    @@index([recordName, roleId])
}

// TODO: Support global permissions
// model GlobalPermissionAssignment {
//     // The ID of the assignment
//     id String @db.Uuid @id

//     // The kind of the resource.
//     // If null, then permission for all resource kinds is granted.
//     resourceKind String?

//     // The action that the assignment grants.
//     // If null, then the assignment grants every action to the resource.
//     action String?

//     // The options that the assignment grants.
//     options Json?

//     // The ID of the subject that the assignment grants permission to.
//     // This can be the ID of the user or the ID of the inst that permission is granted to.
//     subjectId String

//     // The type of the subject that the assignment grants permission to.
//     // This can be "user", "inst" or "role"
//     // If "role", then all users/insts that have the role in the record are granted permission.
//     // If "inst" or "user", then the given user/inst is granted permission across all records.
//     subjectType String

//     // The ID of the user that the assignment grants permission to.
//     // Null if the subjectType is "role" or "inst"
//     userId String?
//     user User? @relation(fields: [userId], references: [id], onDelete: Cascade, map: "GlobalPermissionAssignment_userId_fkey1")

//     // The time that the assignment expires.
//     // Null means that the assignment never expires.
//     expireTime DateTime?

//     createdAt DateTime @default(now())
//     updatedAt DateTime @updatedAt

//     @@index([subjectType, subjectId])
//     @@index([resourceKind, action, subjectType, subjectId])
// }

model ResourcePermissionAssignment {
    // The ID of the assignment
    id String @db.Uuid @id

    // The name of the record.
    recordName String
    record Record @relation(fields: [recordName], references: [name], onDelete: Cascade, map: "ResourcePermissionAssignment_recordName_fkey1")

    // The kind of the resource.
    resourceKind String

    // The ID of the resource.
    resourceId String

    // The action that the assignment grants.
    // If null, then the assignment grants every action to the resource.
    action String?

    // The options that the assignment grants.
    options Json?

    // The ID of the subject that the assignment grants permission to.
    // This can be the ID of the user or the ID of the inst that permission is granted to.
    subjectId String

    // The type of the subject that the assignment grants permission to.
    // This can be "user", "inst" or "role"
    subjectType String

    // The ID of the user that the assignment grants permission to.
    // Null if the subjectType is "role" or "inst"
    userId String?
    user User? @relation(fields: [userId], references: [id], onDelete: Cascade, map: "ResourcePermissionAssignment_userId_fkey1")

    // The time that the assignment expires.
    // Null means that the assignment never expires.
    expireTime DateTime?

    createdAt DateTime @default(now())
    updatedAt DateTime @updatedAt

    @@index([subjectType, subjectId, recordName])
    @@index([recordName, resourceKind, resourceId, action, subjectType, subjectId])
}

// Example query:
// SELECT * FROM "ResourcePermissionAssignment"
// WHERE "recordName" = recordName AND "resourceKind" = resourceKind
// AND "resourceId" = resourceId AND "action" = action
// AND (
//    ("subjectId" = subjectId AND "subjectType" = subjectType) OR 
//    ("subjectType" = 'role' AND "subjectId" IN (SELECT "roleId" FROM "RoleAssignment" WHERE "recordName" = recordName AND "subjectId" = subjectId AND "subjectType" = subjectType)))

model MarkerPermissionAssignment {
    // The ID of the assignment
    id String @db.Uuid @id

    // The name of the record.
    recordName String
    record Record @relation(fields: [recordName], references: [name], onDelete: Cascade, map: "MarkerPermissionAssignment_recordName_fkey1")

    // The marker of the resources that the assignment grants.
    // If null, then the assignment grants permission for a resource instead.
    marker String @db.String(128)

    // The resource kind that this assignment is for.
    // If null, then the assignment is for all resource kinds.
    resourceKind String?

    // The action that the assignment grants.
    // If null, then the assignment grants every action to the resource.
    action String?

    // The options that the assignment grants.
    options Json?

    // The ID of the subject that the assignment grants permission to.
    // This can be the ID of the user or the ID of the inst that permission is granted to.
    subjectId String

    // The type of the subject that the assignment grants permission to.
    // This can be "user", "inst" or "role"
    subjectType String

    // The ID of the user that the assignment grants permission to.
    // Null if the subjectType is "role" or "inst"
    userId String?
    user User? @relation(fields: [userId], references: [id], onDelete: Cascade, map: "MarkerPermissionAssignment_userId_fkey1")

    // The time that the assignment expires.
    // Null means that the assignment never expires.
    expireTime DateTime?

    createdAt DateTime @default(now())
    updatedAt DateTime @updatedAt

    @@index([subjectType, subjectId, recordName])
    @@index([recordName, marker, action, subjectType, subjectId])
}

// Example query:
// SELECT * FROM "ResourcePermissionAssignment"
// WHERE "recordName" = recordName AND "marker" = marker AND "action" = action
// AND (
//    ("subjectId" = subjectId AND "subjectType" = subjectType) OR 
//    ("subjectType" = 'role' AND "subjectId" IN (SELECT "roleId" FROM "RoleAssignment" WHERE "recordName" = recordName AND "subjectId" = subjectId AND "subjectType" = subjectType)))

// Data
model DataRecord {
    @@id([recordName, address])

    recordName String @db.String(128)
    record Record @relation(fields: [recordName], references: [name], onDelete: Cascade, map: "DataRecord_recordName_fkey1")
    
    address String @db.String(512)
    data Json
    
    publisherId String
    publisher User @relation("PublishedDataRecords", fields: [publisherId], references: [id])

    subjectId String?
    subject User? @relation("SubjectDataRecords", fields: [subjectId], references: [id])

    updatePolicy Json
    deletePolicy Json

    markers String[]

    targetWebhookRecords WebhookRecord[]

    createdAt DateTime @default(now())
    updatedAt DateTime @updatedAt
}

// ManualData
model ManualDataRecord {
    @@id([recordName, address])

    recordName String @db.String(128)
    record Record @relation(fields: [recordName], references: [name], onDelete: Cascade, map: "ManualDataRecord_recordName_fkey1")
    
    address String @db.String(512)
    data Json
    
    publisherId String
    publisher User @relation("PublishedManualDataRecords", fields: [publisherId], references: [id])

    subjectId String?
    subject User? @relation("SubjectManualDataRecords", fields: [subjectId], references: [id])

    updatePolicy Json
    deletePolicy Json

    markers String[]

    createdAt DateTime @default(now())
    updatedAt DateTime @updatedAt
}

model FileRecord {
    @@id([recordName, fileName])

    recordName String @db.String(128)

    // Don't cascade FileRecord deletes because they have storage in other places besides the database
    record Record @relation(fields: [recordName], references: [name])
    fileName String @db.String(512)

    publisherId String
    publisher User @relation("PublishedFileRecords", fields: [publisherId], references: [id])

    subjectId String?
    subject User? @relation("SubjectFileRecords", fields: [subjectId], references: [id])

    sizeInBytes BigInt
    description String? @db.String(128)

    bucket String?

    uploadedAt DateTime?

    markers String[]

    targetWebhookRecords WebhookRecord[]

    webhookRuns WebhookRun[]

    createdAt DateTime @default(now())
    updatedAt DateTime @updatedAt
}

model EventRecord {
    @@id([recordName, name])

    recordName String @db.String(128)
    record Record @relation(fields: [recordName], references: [name], onDelete: Cascade, map: "EventRecord_recordName_fkey1")
    name String @db.String(128)

    count BigInt
    markers String[]

    createdAt DateTime @default(now())
    updatedAt DateTime @updatedAt
}

model InstRecord {
    @@id([recordName, name])

    recordName String @db.String(128)
    record Record @relation(fields: [recordName], references: [name], onDelete: Cascade, map: "InstRecord_recordName_fkey1")

    name String @db.String(128)

    markers String[]

    branches InstBranch[]
    updates BranchUpdate[]
    userInstReports UserInstReport[]
    webhookRecords WebhookRecord[]

    createdAt DateTime @default(now())
    updatedAt DateTime @updatedAt
}

model InstBranch {
    @@id([recordName, instName, name])

    recordName String @db.String(128)
    record Record @relation(fields: [recordName], references: [name], onDelete: Cascade, map: "InstBranch_recordName_fkey1")

    instName String @db.String(128)
    inst InstRecord @relation(fields: [recordName, instName], references: [recordName, name], onDelete: Cascade, map: "InstBranch_instName_fkey1")

    name String @db.String(512)
    temporary Boolean

    updates BranchUpdate[]

    createdAt DateTime @default(now())
    updatedAt DateTime @updatedAt
}

model BranchUpdate {
    id String @id @db.Uuid()

    recordName String @db.String(128)
    record Record @relation(fields: [recordName], references: [name], onDelete: Cascade, map: "BranchUpdate_recordName_fkey1")

    instName String @db.String(128)
    inst InstRecord @relation(fields: [recordName, instName], references: [recordName, name], onDelete: Cascade, map: "BranchUpdate_instName_fkey1")

    branchName String @db.String(512)
    branch InstBranch @relation(fields: [recordName, instName, branchName], references: [recordName, instName, name], onDelete: Cascade, map: "BranchUpdate_branchName_fkey1")

    sizeInBytes Int
    updateData String

    createdAt DateTime @default(now())
    updated DateTime @updatedAt

    @@index([recordName, instName, branchName, id])
}

model WebhookRecord {
    @@id([recordName, address])

    recordName String @db.String(128)
    record Record @relation("WebhookRecord", fields: [recordName], references: [name], onDelete: Cascade, map: "WebhookRecord_recordName_fkey1")

    address String @db.String(512)

    markers String[]

    targetRecordName String? @db.String(128)
    targetRecord Record? @relation("TargetWebookRecord", fields: [targetRecordName], references: [name], onDelete: SetNull, map: "WebhookRecord_targetRecordName_fkey1")

    targetDataRecordAddress String? @db.String(512)
    targetDataRecord DataRecord? @relation(fields: [targetRecordName, targetDataRecordAddress], references: [recordName, address], onDelete: SetNull, map: "WebhookRecord_targetDataRecordAddress_fkey1")

    targetFileRecordFileName String? @db.String(512)
    targetFileRecord FileRecord? @relation(fields: [targetRecordName, targetFileRecordFileName], references: [recordName, fileName], onDelete: SetNull, map: "WebhookRecord_targetFileRecordFileName_fkey1")

    targetInstRecordName String? @db.String(128)
    targetInstRecord InstRecord? @relation(fields: [targetRecordName, targetInstRecordName], references: [recordName, name], onDelete: SetNull, map: "WebhookRecord_targetInstRecordName_fkey1")

    targetPublicInstRecordName String? @db.String(128)

    userId String?
    user User? @relation(fields: [userId], references: [id])

    runs WebhookRun[]

    createdAt DateTime @default(now())
    updatedAt DateTime @updatedAt
}

model WebhookRun {
    id String @id @db.Uuid

    recordName String @db.String(128)
    record Record @relation(fields: [recordName], references: [name], onDelete: Cascade, map: "WebhookRun_recordName_fkey1")

    webhookAddress String @db.String(512)
    webhook WebhookRecord @relation(fields: [recordName, webhookAddress], references: [recordName, address], onDelete: Cascade, map: "WebhookRun_webhookAddress_fkey1")

    statusCode Int?
    stateSha256 String @db.String(64)

    requestTime DateTime
    responseTime DateTime

    errorResult Json?

    infoFileRecordName String? @db.String(128)
    infoFileName String? @db.String(512)
    infoFile FileRecord? @relation(fields: [infoFileRecordName, infoFileName], references: [recordName, fileName], onDelete: SetNull, map: "WebhookRun_infoFile_fkey1")
    
    createdAt DateTime @default(now())
    updatedAt DateTime @updatedAt
}

model NotificationRecord {
    @@id([recordName, address])

    recordName String @db.String(128)
    record Record @relation(fields: [recordName], references: [name], onDelete: Cascade, map: "NotificationRecord_recordName_fkey1")

    address String @db.String(512)

    description String? @db.String(2048)

    markers String[]

    subscriptions NotificationSubscription[]
    sentNotifications SentNotification[]

    createdAt DateTime @default(now())
    updatedAt DateTime @updatedAt
}

model PushSubscription {
    id String @id @db.Uuid

    endpoint String @db.String(1024)
    keys Json

    active Boolean

    users PushSubscriptionUser[]
    sentNotifications SentPushNotification[]
    subscriptions NotificationSubscription[]

    createdAt DateTime @default(now())
    updatedAt DateTime @updatedAt

    @@index([active])
}

model PushSubscriptionUser {
    @@id([pushSubscriptionId, userId])

    pushSubscriptionId String @db.Uuid
    pushSubscription PushSubscription @relation(fields: [pushSubscriptionId], references: [id], onDelete: Cascade, map: "PushSubscriptionUser_pushSubscriptionId_fkey1")

    userId String
    user User @relation(fields: [userId], references: [id], onDelete: Cascade, map: "PushSubscriptionUser_userId_fkey1")

    createdAt DateTime @default(now())
    updatedAt DateTime @updatedAt
}

model NotificationSubscription {
    id String @id @db.Uuid

    recordName String @db.String(128)
    record Record @relation(fields: [recordName], references: [name], onDelete: Cascade, map: "NotificationSubscription_recordName_fkey1")

    notificationAddress String @db.String(512)
    notification NotificationRecord @relation(fields: [recordName, notificationAddress], references: [recordName, address], onDelete: Cascade, map: "NotificationSubscription_notificationAddress_fkey1")

    userId String?
    user User? @relation(fields: [userId], references: [id])

    pushSubscriptionId String? @db.Uuid
    pushSubscription PushSubscription? @relation(fields: [pushSubscriptionId], references: [id])

    sentNotifications SentPushNotification[]

    createdAt DateTime @default(now())
    updatedAt DateTime @updatedAt

    @@unique([recordName, notificationAddress, userId])
    @@unique([recordName, notificationAddress, pushSubscriptionId])
}

model SentNotification {
    id String @id @db.Uuid

    recordName String @db.String(128)
    record Record @relation(fields: [recordName], references: [name], onDelete: Cascade, map: "SentNotification_recordName_fkey1")

    notificationAddress String @db.String(512)
    notification NotificationRecord @relation(fields: [recordName, notificationAddress], references: [recordName, address], onDelete: Cascade, map: "SentNotification_notificationAddress_fkey1")

    title String @db.String(128)
    body String @db.String(512)
    icon String? @db.String(1024)
    badge String? @db.String(1024)
    silent Boolean?

    tag String? @db.String(128)
    topic String? @db.String(128)

    defaultAction Json
    actions Json
    sentTime DateTime

    sentToDevices SentPushNotification[]

    createdAt DateTime @default(now())
    updatedAt DateTime @updatedAt
}

model SentPushNotification {
    id String @id @db.Uuid

    sentNotificationId String @db.Uuid
    sentNotification SentNotification @relation(fields: [sentNotificationId], references: [id], onDelete: Cascade, map: "SentNotificationUser_sentNotificationId_fkey1")

    subscriptionId String? @db.Uuid
    subscription NotificationSubscription? @relation(fields: [subscriptionId], references: [id], onDelete: SetNull, map: "SentNotificationUser_subscriptionId_fkey1")

    userId String?
    user User? @relation(fields: [userId], references: [id], onDelete: Cascade, map: "SentNotificationUser_userId_fkey1")

    pushSubscriptionId String? @db.Uuid
    pushSubscription PushSubscription? @relation(fields: [pushSubscriptionId], references: [id], onDelete: SetNull, map: "SentNotificationUser_pushSubscriptionId_fkey1")

    success Boolean
    errorCode String?

    createdAt DateTime @default(now())
    updatedAt DateTime @updatedAt
}

model Configuration {
    key String @id
    data Json
    createdAt DateTime @default(now())
    updatedAt DateTime @updatedAt
}

model Subscription {
    id String @id @db.Uuid
    stripeSubscriptionId String @unique

    userId String? @unique
    user User? @relation()

    studioId String? @unique
    studio Studio? @relation()

    subscriptionStatus String?
    stripeCustomerId String? @unique
    subscriptionId String?

    currentPeriodStart DateTime?
    currentPeriodEnd DateTime?

    periods SubscriptionPeriod[]
    invoices Invoice[]

    createdAt DateTime @default(now())
    updatedAt DateTime @updatedAt
}

model SubscriptionPeriod {
    id String @id @db.Uuid

    subscriptionId String @db.Uuid
    subscription Subscription @relation(fields: [subscriptionId], references: [id], onDelete: Cascade, map: "SubscriptionPeriod_subscriptionId_fkey1")

    invoiceId String @unique @db.Uuid
    invoice Invoice?

    periodStart DateTime
    periodEnd DateTime

    createdAt DateTime @default(now())
    updatedAt DateTime @updatedAt
}

model Invoice {
    id String @id @db.Uuid
    stripeInvoiceId String @unique

    subscriptionId String @db.Uuid
    subscription Subscription @relation(fields: [subscriptionId], references: [id], onDelete: Cascade, map: "Invoice_subscriptionId_fkey1")

    periodId String @unique @db.Uuid
    period SubscriptionPeriod @relation(fields: [periodId], references: [id], onDelete: Cascade, map: "Invoice_periodId_fkey1")

    description String?
    status String
    paid Boolean
    currency String
    total Int
    subtotal Int
    tax Int?

    stripeHostedInvoiceUrl String
    stripeInvoicePdfUrl String

    createdAt DateTime @default(now())
    updatedAt DateTime @updatedAt
}

model AiChatMetrics {
    id String @id @db.Uuid
    createdAt DateTime @default(now())

    tokens Int

    userId String?
    user User? @relation(fields: [userId], references: [id], onDelete: Cascade, map: "AiChatMetrics_userId_fkey1")

    studioId String?
    studio Studio? @relation(fields: [studioId], references: [id], onDelete: Cascade, map: "AiChatMetrics_studioId_fkey1")
}

model AiImageMetrics {
    id String @id @db.Uuid
    createdAt DateTime @default(now())
    squarePixelsGenerated Int

    userId String?
    user User? @relation(fields: [userId], references: [id], onDelete: Cascade, map: "AiImageMetrics_userId_fkey1")

    studioId String?
    studio Studio? @relation(fields: [studioId], references: [id], onDelete: Cascade, map: "AiImageMetrics_studioId_fkey1")
}

model AiSkyboxMetrics {
    id String @id @db.Uuid
    createdAt DateTime @default(now())
    skyboxesGenerated Int

    userId String?
    user User? @relation(fields: [userId], references: [id], onDelete: Cascade, map: "AiSkyboxMetrics_userId_fkey1")

    studioId String?
    studio Studio? @relation(fields: [studioId], references: [id], onDelete: Cascade, map: "AiSkyboxMetrics_studioId_fkey1")
}

model AiSloydMetrics {
    id String @id @db.Uuid

    modelsCreated Int
    name String?
    confidence Float?
    mimeType String
    modelData String
    thumbnailBase64 String?
    baseModelId String?

    createdAt DateTime @default(now())

    userId String?
    user User? @relation(fields: [userId], references: [id], onDelete: Cascade, map: "AiSloydMetrics_userId_fkey1")

    studioId String?
    studio Studio? @relation(fields: [studioId], references: [id], onDelete: Cascade, map: "AiSloydMetrics_studioId_fkey1")
}

model PrivoClientCredentials {
    id String @id @db.Uuid
    createdAt DateTime @default(now())
    expiresAt DateTime

    accessToken String
    refreshToken String
    expiresAtSeconds Int
    scope String

    @@index([expiresAt])
}

model UserInstReport {
    id String @id @db.Uuid

    recordName String? @db.String(128)
    record Record? @relation(fields: [recordName], references: [name], onDelete: Cascade, map: "UserInstReport_recordName_fkey1")

    inst String @db.String(128)
    instRecord InstRecord? @relation(fields: [recordName, inst], references: [recordName, name], onDelete: Cascade, map: "UserInstReport_inst_fkey1")
    
    reportingUserId String?
    reportingUser User? @relation(fields: [reportingUserId], references: [id], onDelete: Cascade, map: "UserInstReport_reportingUserId_fkey1")

    reportingIpAddress String?
    automaticReport Boolean
    reportReasonText String @db.String(2048)
    reportReason String @db.String(128)
    reportedUrl String @db.String(4096)
    reportedPermalink String @db.String(4096)

    createdAt DateTime @default(now())
    updatedAt DateTime @updatedAt

    @@index([automaticReport, createdAt(sort: Desc), recordName, inst])
    @@index([reportReason, createdAt(sort: Desc), recordName, inst])
}

model ModerationJob {
    id String @id @db.Uuid

    // The ID of the s3 batch job
    s3Id String? @unique

    // The type of the moderation job.
    // Usually for files, but there could be other types of moderation jobs.
    type String

    results FileModerationResult[]

    createdAt DateTime @default(now())
    updatedAt DateTime @updatedAt

    @@index([type, createdAt(sort: Desc)])
}

model FileModerationResult {
    // The ID of the moderation result.
    id String @id @db.Uuid

    // The job that this moderation result is associated with
    jobId String? @db.Uuid
    job ModerationJob? @relation(fields: [jobId], references: [id], onDelete: Cascade, map: "FileModerationResult_jobId_fkey1")

    // The name of the record that was moderated
    recordName String @db.String(128)

    // The name of the file that was moderated
    fileName String @db.String(512)

    // Whether the file contains content that has been
    // algorithmically determined to be banned.
    appearsToMatchBannedContent Boolean

    // The labels that were detected in the file
    labels FileModerationLabel[]

    // The version of the model that was used to produce this result
    modelVersion String

    createdAt DateTime @default(now())
    updatedAt DateTime @updatedAt

    // Search by banned content status
    @@index([appearsToMatchBannedContent, fileName, createdAt(sort: Desc)])
}

model FileModerationLabel {
    // The ID of the moderation label
    id String @id @db.Uuid

    // The name of the label
    name String @db.String(128)

    // The category of the label
    category String? @db.String(128)

    // The confidence of the label
    confidence Float

    // The ID of the moderation result that this label is associated with
    fileModerationId String @db.Uuid
    fileModeration FileModerationResult @relation(fields: [fileModerationId], references: [id], onDelete: Cascade, map: "FileModerationLabel_fileModerationId_fkey1")

    @@index([fileModerationId, name, confidence])
}

model StudioComIdRequest {
    id String @id @db.Uuid

    studioId String
    studio Studio @relation(fields: [studioId], references: [id], onDelete: Cascade, map: "StudioComIdRequest_studioId_fkey1")

    requestedComId String @db.String(128)

    userId String?
    user User? @relation(fields: [userId], references: [id], onDelete: SetNull, map: "StudioComIdRequest_userId_fkey1")

    requestingIpAddress String?

    createdAt DateTime @default(now())
    updatedAt DateTime @updatedAt
}

// Represents information about a user that has been onboarded to the xpExchange
model XpUser {
    id String @id @db.Uuid

    userId String @unique
    user User @relation(fields: [userId], references: [id], onDelete: Cascade, map: "XpUser_userId_fkey1")

    accountId String? @db.Uuid @unique
    account XpAccount? @relation(fields: [accountId], references: [id], onDelete: Restrict, map: "XpUser_accountId_fkey1")

    // The rate at which the user is requested to be paid per gig.
    // Should have the same currency as the account.
    requestedRate Int?

    issuedEvents XpSystemEvent[] @relation()
    issuedContracts XpContract[] @relation("IssuerUser")
    heldContracts XpContract[] @relation("HoldingUser")

    createdAt DateTime @default(now())
    updatedAt DateTime @updatedAt
}

// Represents an event that affects the xpExchange system
// This can be used to track inputs into the system, which will help us track down and reconcile any issues should they arise
// For example, when a user calls the xpCreateContract procedure, the system will record an event with the type "createContract" and the data being the input and related context.
model XpSystemEvent {
    id String @id @db.Uuid

    // The type of the event
    // Currently there is only one special type of event
    // - adjustment: An XpSystemEventAdjustment
    type String

    // The ID of the XpUser that sent the event
    // Null if the event is not associated with a user
    xpUserId String?
    xpUser XpUser? @relation(fields: [xpUserId], references: [id], onDelete: SetNull, map: "XpEvent_xpUserId_fkey1")

    // The data of the event
    data Json

    // The time that the event occurred
    time DateTime

    accountEntries XpAccountEntry[]
    contracts XpContract[]
    invoices XpInvoice[]

    // The adjustment that tracks the adjusting and adjusted events for this event
    adjustment XpSystemEventAdjustment? @relation()

    // The ID of the adjustment that causes this event to be replaced
    adjustingEventId String? @db.Uuid
    adjustingEvent XpSystemEventAdjustment? @relation("AdjustingEvent", fields: [adjustingEventId], references: [id], onDelete: Restrict, map: "XpSystemEventAdjustment_adjustingEventId_fkey1")

    // The ID of the adjustment that causes this event to replace other events
    adjusterEventId String? @db.Uuid
    adjusterEvent XpSystemEventAdjustment? @relation("AdjusterEvent", fields: [adjusterEventId], references: [id], onDelete: Restrict, map: "XpSystemEventAdjustment_adjusterEventId_fkey1")
    
    // The time the event was created in the system
    createdAt DateTime @default(now())
    updatedAt DateTime @updatedAt
}

// Represents a special event that is able to make adjustments to a set of events in the system
// This can be used to correct mistakes in the system, or to make special adjustments to the system
// This works by identifying a set of events that need to be replaced and a set of events as replacements for the old events
// The system will then calculate the difference between the old events and the new events and apply the difference to the affected accounts
model XpSystemEventAdjustment {
    id String @id @db.Uuid
    
    // The event that contains the basic information for the adjustment
    event XpSystemEvent @relation(fields: [id], references: [id], onDelete: Cascade, map: "XpSystemEventAdjustment_id_fkey1")

    // The list of events that this adjustment replaces
    oldEvents XpSystemEvent[] @relation("AdjustingEvent")

    // The list of modified events
    newEvents XpSystemEvent[] @relation("AdjusterEvent")

    // The time the event was created in the system
    createdAt DateTime @default(now())
    updatedAt DateTime @updatedAt
}

// Represents an account of money that can be used to track entries and transactions
// The current balance of the account is the sum of all entries
model XpAccount {
    id String @id @default(uuid()) @db.Uuid

    entries XpAccountEntry[]

    // The user that the account is for
    user XpUser?

    // The contract that the account is for
    contract XpContract?

    // The currency (implementations are expected to support both alphabetic and numeric representations 
    // e.g. "USD" | "840" ) of transactions in the account (Conforms to ISO 4217)
    currency String

    // Time that the account was closed
    // Fail-safe to help prevent making entries for accounts that are closed
    // (i.e. accounts for closed contracts)
    closedTime DateTime?

    createdAt DateTime @default(now())
    updatedAt DateTime @updatedAt
}

// Get current balance
// SELECT balance FROM XpAccountEntry
// WHERE accountId = $accountId
// ORDER BY time DESC
// LIMIT 1;

// Represents the addition or withdrawl of money from an account
model XpAccountEntry {
    id String @id @db.Uuid

    // The ID of the account that the entry affects
    // Null if the entry is not associated with an account. (this can happen for example when the entry affects an account outside the system)
    // e.g. null for system entries, or entries that are associated with an account that is outside the system (adding money to a contract for example)
    accountId String? @db.Uuid
    account XpAccount? @relation(fields: [accountId], references: [id], onDelete: Restrict, map: "XpAccountEntry_accountId_fkey1")

    // The number of cents (viable base unit) that were added to the ledger
    // positive for incoming money (deposits)
    // negative for outgoing money (withdrawals)
    amount Int

    // The new balance of the account after the entry was made
    // This value can be used to quickly calculate the balance of the account
    // without having to sum all entries.
    // Be wary of using this value in non-transactional contexts, as in such cases it may not
    // be in sync with the entries (causing a data state inconsistency introduced via implementation)
    balance Int

    // The time that the entry was created in the real world
    time DateTime

    // Entries with the same transaction ID are part of the same transaction
    // makes it easy to track the flow of money between accounts
    // IMPORTANT: The amounts of the entries in a transaction should sum up to 0
    // This means that valid transactions require at least 2 entries (assuming non-zero amounts)
    transactionId String @db.Uuid

    // A (optional, yet advised) note for the entry
    note String?

    // The ID of the event that caused the entry to be created
    systemEventId String @db.Uuid
    systemEvent XpSystemEvent @relation(fields: [systemEventId], references: [id], onDelete: Restrict, map: "XpAccountEntry_systemEventId_fkey1")

    // The time that the entry was created in the system
    createdAt DateTime @default(now())

    // The last time the entry was updated
    updatedAt DateTime @updatedAt

    @@index([transactionId])
}

// A contract is a promise of work at a certain rate
model XpContract {
    id String @id @db.Uuid

    // The user that is issuing the contract
    // That is, the user who is paying for the work
    issuerUserId String
    issuer XpUser @relation(fields: [issuerUserId], references: [userId], onDelete: Restrict, map: "XpContract_issuerId_fkey1", name: "IssuerUser")

    // The user that is holding the contract
    // That is, the user who is doing the work and getting paid
    holdingUserId String
    holdingUser XpUser @relation(fields: [holdingUserId], references: [userId], onDelete: Restrict, map: "XpContract_holdingUserId_fkey1", name: "HoldingUser")

    // The rate at which the contract is paid
    // This determines the number of gigs that can be paid for the contract
    // The currency should always be the same as the account
    rate Int

    // The description of the contract
    description String?

    // The status of the contract
    // "open" - the contract is open and can be invoiced
    // "closed" - the contract is closed and cannot be invoiced
    status String

    // The account that holds the money allocated to the contract
    accountId String @db.Uuid @unique
    account XpAccount @relation(fields: [accountId], references: [id], onDelete: Restrict, map: "XpContract_accountId_fkey1")

    // The event that caused this contract to be created
    creationEventId String @db.Uuid
    creationEvent XpSystemEvent @relation(fields: [creationEventId], references: [id], onDelete: Restrict, map: "XpInvoice_creationEventId_fkey1")

    invoices XpInvoice[]

    createdAt DateTime @default(now())
    updatedAt DateTime @updatedAt
}

// An invoice is a request for payment for part of a contract
model XpInvoice {
    id String @id @db.Uuid

    contractId String @db.Uuid
    contract XpContract @relation(fields: [contractId], references: [id], onDelete: Restrict, map: "XpInvoice_contractId_fkey1")

    // The amount (quantity of gigs) being invoiced for
    //! Important: A gig is 6 minutes of work, the rate defines the worth of a gig
    // The currency this gig is associated with, is the same as the contract account currency
    amount Int

    // The status of the invoice
    // "open" - the invoice has been created but not yet paid
    // "paid" - the invoice has been paid
    // "void" - the invoice has been cancelled
    status String

    // The reason why the invoice was voided
    // "rejected" - the invoice was rejected by the receiver
    // "cancelled" - the invoice was cancelled by the issuer
    voidReason String?

    // The ID of the transaction that paid the invoice
    transactionId String? @db.Uuid

    // Additional information about the invoice
    note String?

    // The event that caused this invoice to be created
    creationEventId String @db.Uuid
    creationEvent XpSystemEvent @relation(fields: [creationEventId], references: [id], onDelete: Restrict, map: "XpInvoice_creationEventId_fkey1")

    createdAt DateTime @default(now())
    updatedAt DateTime @updatedAt
}

// gigs * rate = amount<|MERGE_RESOLUTION|>--- conflicted
+++ resolved
@@ -78,15 +78,13 @@
     comIdRequests StudioComIdRequest[]
     authenticators UserAuthenticator[]
 
-<<<<<<< HEAD
-    xpUser XpUser?
-    isXpAdmin Boolean?
-=======
     webhookRecords WebhookRecord[]
     pushSubscriptions PushSubscriptionUser[]
     notificationSubscriptions NotificationSubscription[]
     sentNotifications SentPushNotification[]
->>>>>>> 41241a20
+
+    xpUser XpUser?
+    isXpAdmin Boolean?
 
     createdAt DateTime @default(now())
     updatedAt DateTime @updatedAt
