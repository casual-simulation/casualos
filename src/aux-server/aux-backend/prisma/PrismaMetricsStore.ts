/* CasualOS is a set of web-based tools designed to facilitate the creation of real-time, multi-user, context-aware interactive experiences.
 *
 * Copyright (c) 2019-2025 Casual Simulation, Inc.
 *
 * This program is free software: you can redistribute it and/or modify
 * it under the terms of the GNU Affero General Public License as
 * published by the Free Software Foundation, either version 3 of the
 * License, or (at your option) any later version.
 *
 * This program is distributed in the hope that it will be useful,
 * but WITHOUT ANY WARRANTY; without even the implied warranty of
 * MERCHANTABILITY or FITNESS FOR A PARTICULAR PURPOSE.  See the
 * GNU Affero General Public License for more details.
 *
 * You should have received a copy of the GNU Affero General Public License
 * along with this program.  If not, see <https://www.gnu.org/licenses/>.
 */
import type {
    AIChatMetrics,
    AIChatSubscriptionMetrics,
    AIImageMetrics,
    AIImageSubscriptionMetrics,
    AIOpenAIRealtimeMetrics,
    AIOpenAIRealtimeSubscriptionMetrics,
    AISkyboxMetrics,
    AISkyboxSubscriptionMetrics,
    AISloydMetrics,
    AISloydSubscriptionMetrics,
    ConfigurationStore,
    DataSubscriptionMetrics,
    EventSubscriptionMetrics,
    FileSubscriptionMetrics,
    InstSubscriptionMetrics,
    MetricsStore,
    RecordSubscriptionMetrics,
    SubscriptionFilter,
} from '@casual-simulation/aux-records';
import { isActiveSubscription } from '@casual-simulation/aux-records';
import type { PrismaClient, Prisma } from './generated';
import { convertToMillis } from './Utils';
import { v4 as uuid } from 'uuid';
import { DateTime } from 'luxon';
import { traced } from '@casual-simulation/aux-records/tracing/TracingDecorators';

const TRACE_NAME = 'PrismaMetricsStore';

export class PrismaMetricsStore implements MetricsStore {
    private _client: PrismaClient;
    private _config: ConfigurationStore;

    constructor(client: PrismaClient, configStore: ConfigurationStore) {
        this._client = client;
        this._config = configStore;
    }

    @traced(TRACE_NAME)
    async getSubscriptionAiOpenAIRealtimeMetrics(
        filter: SubscriptionFilter
    ): Promise<AIOpenAIRealtimeSubscriptionMetrics> {
        const metrics = await this.getSubscriptionRecordMetrics(filter);

        const where: Prisma.AiOpenAIRealtimeMetricsWhereInput = {
            createdAt: {
                lt: new Date(metrics.currentPeriodEndMs),
                gte: new Date(metrics.currentPeriodStartMs),
            },
        };

        if (filter.ownerId) {
            where.userId = filter.ownerId;
        } else if (filter.studioId) {
            where.studioId = filter.studioId;
        } else {
            throw new Error('Invalid filter');
        }

        const realtimeMetrics =
            await this._client.aiOpenAIRealtimeMetrics.aggregate({
                where,
                _count: true,
            });

        return {
            ...metrics,
            totalSessionsInCurrentPeriod: realtimeMetrics._count,
        };
    }

    @traced(TRACE_NAME)
    async recordOpenAIRealtimeMetrics(
        metrics: AIOpenAIRealtimeMetrics
    ): Promise<void> {
        await this._client.aiOpenAIRealtimeMetrics.create({
            data: {
                sessionId: metrics.sessionId,
                userId: metrics.userId,
                studioId: metrics.studioId,
                createdAt: new Date(metrics.createdAtMs),
                request: metrics.request as object,
            },
        });
    }

    @traced(TRACE_NAME)
    async getSubscriptionAiSloydMetrics(
        filter: SubscriptionFilter
    ): Promise<AISloydSubscriptionMetrics> {
        const metrics = await this.getSubscriptionRecordMetrics(filter);

        const where: Prisma.AiSloydMetricsWhereInput = {
            createdAt: {
                lt: new Date(metrics.currentPeriodEndMs),
                gte: new Date(metrics.currentPeriodStartMs),
            },
        };

        if (filter.ownerId) {
            where.userId = filter.ownerId;
        } else if (filter.studioId) {
            where.studioId = filter.studioId;
        } else {
            throw new Error('Invalid filter');
        }

        const sloydMetrics = await this._client.aiSloydMetrics.aggregate({
            where,
            _sum: {
                modelsCreated: true,
            },
        });

        return {
            ...metrics,
            totalModelsInCurrentPeriod: sloydMetrics._sum.modelsCreated,
        };
    }

    @traced(TRACE_NAME)
    async recordSloydMetrics(metrics: AISloydMetrics): Promise<void> {
        await this._client.aiSloydMetrics.create({
            data: {
                id: uuid(),
                userId: metrics.userId,
                studioId: metrics.studioId,
                modelsCreated: metrics.modelsCreated,
                confidence: metrics.confidence,
                mimeType: metrics.mimeType,
                modelData: metrics.modelData,
                name: metrics.name,
                baseModelId: metrics.baseModelId,
                thumbnailBase64: metrics.thumbnailBase64,
                createdAt: new Date(metrics.createdAtMs),
            },
        });
    }

    @traced(TRACE_NAME)
    async getSubscriptionInstMetrics(
        filter: SubscriptionFilter
    ): Promise<InstSubscriptionMetrics> {
        const metrics = await this.getSubscriptionRecordMetrics(filter);

        const where: Prisma.InstRecordWhereInput = {};

        if (filter.ownerId) {
            where.record = {
                ownerId: filter.ownerId,
            };
        } else if (filter.studioId) {
            where.record = {
                studioId: filter.studioId,
            };
        } else {
            throw new Error('Invalid filter');
        }

        const instMetrics = await this._client.instRecord.aggregate({
            where,
            _count: {
                _all: true,
            },
        });

        return {
            ...metrics,
            totalInsts: instMetrics._count._all,
        };
    }

    @traced(TRACE_NAME)
    async getSubscriptionInstMetricsByRecordName(
        recordName: string
    ): Promise<InstSubscriptionMetrics> {
        const result = await this._findSubscriptionInfoByRecordName(recordName);

        const where: Prisma.InstRecordWhereInput = {};

        if (result.owner) {
            where.record = {
                ownerId: result.owner.id,
            };
        } else if (result.studio) {
            where.record = {
                studioId: result.studio.id,
            };
        } else {
            throw new Error('Invalid filter');
        }

        const totalInsts = await this._client.instRecord.count({
            where,
        });

        return {
            recordName,
            ownerId: result.owner?.id,
            studioId: result.studio?.id,
            subscriptionId:
                result.owner?.subscriptionId || result.studio?.subscriptionId,
            subscriptionStatus:
                result.owner?.subscriptionStatus ||
                result.studio?.subscriptionStatus,
            subscriptionType: result.owner ? 'user' : 'studio',
            totalInsts: totalInsts,
            ...(await this._getSubscriptionPeriod(
                result.owner?.subscriptionStatus ||
                    result.studio?.subscriptionStatus,
                convertToMillis(
                    result.owner?.subscriptionPeriodStart ||
                        result.studio?.subscriptionPeriodStart
                ),
                convertToMillis(
                    result.owner?.subscriptionPeriodEnd ||
                        result.studio?.subscriptionPeriodEnd
                )
            )),
        };
    }

    @traced(TRACE_NAME)
    async getSubscriptionAiImageMetrics(
        filter: SubscriptionFilter
    ): Promise<AIImageSubscriptionMetrics> {
        const metrics = await this.getSubscriptionRecordMetrics(filter);

        const where: Prisma.AiImageMetricsWhereInput = {
            createdAt: {
                lt: new Date(metrics.currentPeriodEndMs),
                gte: new Date(metrics.currentPeriodStartMs),
            },
        };

        if (filter.ownerId) {
            where.userId = filter.ownerId;
        } else if (filter.studioId) {
            where.studioId = filter.studioId;
        } else {
            throw new Error('Invalid filter');
        }

        const chatMetrics = await this._client.aiImageMetrics.aggregate({
            where,
            _sum: {
                squarePixelsGenerated: true,
            },
        });

        return {
            ...metrics,
            totalSquarePixelsInCurrentPeriod:
                chatMetrics._sum.squarePixelsGenerated,
        };
    }

    @traced(TRACE_NAME)
    async recordImageMetrics(metrics: AIImageMetrics): Promise<void> {
        await this._client.aiImageMetrics.create({
            data: {
                id: uuid(),
                userId: metrics.userId,
                studioId: metrics.studioId,
                squarePixelsGenerated: metrics.squarePixels,
                createdAt: new Date(metrics.createdAtMs),
            },
        });
    }

    @traced(TRACE_NAME)
    async getSubscriptionAiSkyboxMetrics(
        filter: SubscriptionFilter
    ): Promise<AISkyboxSubscriptionMetrics> {
        const metrics = await this.getSubscriptionRecordMetrics(filter);

        const where: Prisma.AiSkyboxMetricsWhereInput = {
            createdAt: {
                lt: new Date(metrics.currentPeriodEndMs),
                gte: new Date(metrics.currentPeriodStartMs),
            },
        };

        if (filter.ownerId) {
            where.userId = filter.ownerId;
        } else if (filter.studioId) {
            where.studioId = filter.studioId;
        } else {
            throw new Error('Invalid filter');
        }

        const chatMetrics = await this._client.aiSkyboxMetrics.aggregate({
            where,
            _sum: {
                skyboxesGenerated: true,
            },
        });

        return {
            ...metrics,
            totalSkyboxesInCurrentPeriod: chatMetrics._sum.skyboxesGenerated,
        };
    }

    @traced(TRACE_NAME)
    async recordSkyboxMetrics(metrics: AISkyboxMetrics): Promise<void> {
        await this._client.aiSkyboxMetrics.create({
            data: {
                id: uuid(),
                userId: metrics.userId,
                studioId: metrics.studioId,
                skyboxesGenerated: metrics.skyboxes,
                createdAt: new Date(metrics.createdAtMs),
            },
        });
    }

    @traced(TRACE_NAME)
    async recordChatMetrics(metrics: AIChatMetrics): Promise<void> {
        await this._client.aiChatMetrics.create({
            data: {
                id: uuid(),
                userId: metrics.userId,
                studioId: metrics.studioId,
                tokens: metrics.tokens,
                createdAt: new Date(metrics.createdAtMs),
            },
        });
    }

    @traced(TRACE_NAME)
    async getSubscriptionAiChatMetrics(
        filter: SubscriptionFilter
    ): Promise<AIChatSubscriptionMetrics> {
        const metrics = await this.getSubscriptionRecordMetrics(filter);

        const where: Prisma.AiChatMetricsWhereInput = {
            createdAt: {
                lt: new Date(metrics.currentPeriodEndMs),
                gte: new Date(metrics.currentPeriodStartMs),
            },
        };

        if (filter.ownerId) {
            where.userId = filter.ownerId;
        } else if (filter.studioId) {
            where.studioId = filter.studioId;
        } else {
            throw new Error('Invalid filter');
        }

        const chatMetrics = await this._client.aiChatMetrics.aggregate({
            where,
            _sum: {
                tokens: true,
            },
        });

        return {
            ...metrics,
            totalTokensInCurrentPeriod: chatMetrics._sum.tokens,
        };
    }

    @traced(TRACE_NAME)
    async getSubscriptionDataMetricsByRecordName(
        recordName: string
    ): Promise<DataSubscriptionMetrics> {
        const result = await this._findSubscriptionInfoByRecordName(recordName);

        let filter: Prisma.DataRecordWhereInput = {};

        if (result.owner) {
            filter.record = {
                ownerId: result.owner.id,
            };
        } else {
            filter.record = {
                studioId: result.studio.id,
            };
        }
        const totalItems = await this._client.dataRecord.count({
            where: filter,
        });

        return {
            recordName,
            ownerId: result.owner?.id,
            studioId: result.studio?.id,
            subscriptionId:
                result.owner?.subscriptionId || result.studio?.subscriptionId,
            subscriptionStatus:
                result.owner?.subscriptionStatus ||
                result.studio?.subscriptionStatus,
            subscriptionType: result.owner ? 'user' : 'studio',
            totalItems: totalItems,
            ...(await this._getSubscriptionPeriod(
                result.owner?.subscriptionStatus ||
                    result.studio?.subscriptionStatus,
                convertToMillis(
                    result.owner?.subscriptionPeriodStart ||
                        result.studio?.subscriptionPeriodStart
                ),
                convertToMillis(
                    result.owner?.subscriptionPeriodEnd ||
                        result.studio?.subscriptionPeriodEnd
                )
            )),
        };
    }

    @traced(TRACE_NAME)
    async getSubscriptionFileMetricsByRecordName(
        recordName: string
    ): Promise<FileSubscriptionMetrics> {
        const result = await this._findSubscriptionInfoByRecordName(recordName);

        let filter: Prisma.FileRecordWhereInput = {};

        if (result.owner) {
            filter.record = {
                ownerId: result.owner.id,
            };
        } else {
            filter.record = {
                studioId: result.studio.id,
            };
        }
        const stats = await this._client.fileRecord.aggregate({
            where: filter,
            _count: {
                _all: true,
            },
            _sum: {
                sizeInBytes: true,
            },
        });

        return {
            recordName,
            ownerId: result.owner?.id,
            studioId: result.studio?.id,
            subscriptionId:
                result.owner?.subscriptionId || result.studio?.subscriptionId,
            subscriptionStatus:
                result.owner?.subscriptionStatus ||
                result.studio?.subscriptionStatus,
            subscriptionType: result.owner ? 'user' : 'studio',
            totalFiles: stats._count._all,
            totalFileBytesReserved: Number(stats._sum.sizeInBytes),
            ...(await this._getSubscriptionPeriod(
                result.owner?.subscriptionStatus ||
                    result.studio?.subscriptionStatus,
                convertToMillis(
                    result.owner?.subscriptionPeriodStart ||
                        result.studio?.subscriptionPeriodStart
                ),
                convertToMillis(
                    result.owner?.subscriptionPeriodEnd ||
                        result.studio?.subscriptionPeriodEnd
                )
            )),
        };
    }

    @traced(TRACE_NAME)
    async getSubscriptionEventMetricsByRecordName(
        recordName: string
    ): Promise<EventSubscriptionMetrics> {
        const result = await this._findSubscriptionInfoByRecordName(recordName);

        let filter: Prisma.EventRecordWhereInput = {};
        if (result.owner) {
            filter.record = {
                ownerId: result.owner.id,
            };
        } else {
            filter.record = {
                studioId: result.studio.id,
            };
        }

        const stats = await this._client.eventRecord.aggregate({
            where: filter,
            _count: {
                _all: true,
            },
        });

        return {
            recordName,
            ownerId: result.owner?.id,
            studioId: result.studio?.id,
            subscriptionId:
                result.owner?.subscriptionId || result.studio?.subscriptionId,
            subscriptionStatus:
                result.owner?.subscriptionStatus ||
                result.studio?.subscriptionStatus,
            subscriptionType: result.owner ? 'user' : 'studio',
            totalEventNames: stats._count._all,
            ...(await this._getSubscriptionPeriod(
                result.owner?.subscriptionStatus ||
                    result.studio?.subscriptionStatus,
                convertToMillis(
                    result.owner?.subscriptionPeriodStart ||
                        result.studio?.subscriptionPeriodStart
                ),
                convertToMillis(
                    result.owner?.subscriptionPeriodEnd ||
                        result.studio?.subscriptionPeriodEnd
                )
            )),
        };
    }

    @traced(TRACE_NAME)
    async getSubscriptionRecordMetrics(
        filter: SubscriptionFilter
    ): Promise<RecordSubscriptionMetrics> {
        if (filter.ownerId) {
            const user = await this._client.user.findUnique({
                where: {
                    id: filter.ownerId,
                },
                select: {
                    _count: {
                        select: {
                            records: true,
                        },
                    },
                    id: true,
                    subscriptionId: true,
                    subscriptionStatus: true,
                    subscriptionPeriodEnd: true,
                    subscriptionPeriodStart: true,
                },
            });

            return {
                ownerId: user.id,
                studioId: null,
                subscriptionId: user.subscriptionId,
                subscriptionStatus: user.subscriptionStatus,
                subscriptionType: 'user',
                totalRecords: user._count.records,
                ...(await this._getSubscriptionPeriod(
                    user.subscriptionStatus,
                    convertToMillis(user.subscriptionPeriodStart),
                    convertToMillis(user.subscriptionPeriodEnd)
                )),
            };
        } else {
            const studio = await this._client.studio.findUnique({
                where: {
                    id: filter.studioId,
                },
                select: {
                    _count: {
                        select: {
                            records: true,
                        },
                    },
                    id: true,
                    subscriptionId: true,
                    subscriptionStatus: true,
                    subscriptionPeriodEnd: true,
                    subscriptionPeriodStart: true,
                },
            });

            return {
                ownerId: null,
                studioId: studio.id,
                subscriptionId: studio.subscriptionId,
                subscriptionStatus: studio.subscriptionStatus,
                subscriptionType: 'studio',
                totalRecords: studio._count.records,
                ...(await this._getSubscriptionPeriod(
                    studio.subscriptionStatus,
                    convertToMillis(studio.subscriptionPeriodStart),
                    convertToMillis(studio.subscriptionPeriodEnd)
                )),
            };
        }
    }

<<<<<<< HEAD
    @traced(TRACE_NAME)
=======
    /**
     * Gets the period for a subscription with the given status, start time, and end time.
     * @param status The status of the subscription.
     * @param startMs The start time of the subscription in unix time in miliseconds.
     * @param endMs The end time of the subscription in unix time in miliseconds.
     */
    getSubscriptionPeriod(status: string, startMs: number, endMs: number) {
        return this._getSubscriptionPeriod(status, startMs, endMs);
    }

>>>>>>> c918ffd1
    private async _getSubscriptionPeriod(
        status: string,
        startMs: number,
        endMs: number
    ) {
        if (!isActiveSubscription(status) || !startMs || !endMs) {
            return await this._getDefaultSubscriptionPeriod();
        }

        return {
            currentPeriodStartMs: startMs,
            currentPeriodEndMs: endMs,
        };
    }

    @traced(TRACE_NAME)
    private async _getDefaultSubscriptionPeriod() {
        const config = await this._config.getSubscriptionConfiguration();
        let currentPeriodStartMs: number = null;
        let currentPeriodEndMs: number = null;

        if (config?.defaultFeatures?.defaultPeriodLength) {
            const now = DateTime.utc();
            const periodStart = now.minus(
                config.defaultFeatures.defaultPeriodLength
            );

            currentPeriodStartMs = periodStart.toMillis();
            currentPeriodEndMs = now.toMillis();
        }

        return {
            currentPeriodStartMs,
            currentPeriodEndMs,
        };
    }

<<<<<<< HEAD
    @traced(TRACE_NAME)
=======
    findSubscriptionInfoByRecordName(recordName: string) {
        return this._findSubscriptionInfoByRecordName(recordName);
    }

>>>>>>> c918ffd1
    private async _findSubscriptionInfoByRecordName(recordName: string) {
        return await this._client.record.findUnique({
            where: {
                name: recordName,
            },
            select: {
                owner: {
                    select: {
                        id: true,
                        subscriptionId: true,
                        subscriptionStatus: true,
                        subscriptionPeriodStart: true,
                        subscriptionPeriodEnd: true,
                    },
                },
                studio: {
                    select: {
                        id: true,
                        subscriptionId: true,
                        subscriptionStatus: true,
                        subscriptionPeriodStart: true,
                        subscriptionPeriodEnd: true,
                        stripeAccountId: true,
                        stripeAccountStatus: true,
                    },
                },
            },
        });
    }
}<|MERGE_RESOLUTION|>--- conflicted
+++ resolved
@@ -601,9 +601,6 @@
         }
     }
 
-<<<<<<< HEAD
-    @traced(TRACE_NAME)
-=======
     /**
      * Gets the period for a subscription with the given status, start time, and end time.
      * @param status The status of the subscription.
@@ -614,7 +611,17 @@
         return this._getSubscriptionPeriod(status, startMs, endMs);
     }
 
->>>>>>> c918ffd1
+    /**
+     * Gets the period for a subscription with the given status, start time, and end time.
+     * @param status The status of the subscription.
+     * @param startMs The start time of the subscription in unix time in miliseconds.
+     * @param endMs The end time of the subscription in unix time in miliseconds.
+     */
+    getSubscriptionPeriod(status: string, startMs: number, endMs: number) {
+        return this._getSubscriptionPeriod(status, startMs, endMs);
+    }
+
+    @traced(TRACE_NAME)
     private async _getSubscriptionPeriod(
         status: string,
         startMs: number,
@@ -652,14 +659,15 @@
         };
     }
 
-<<<<<<< HEAD
-    @traced(TRACE_NAME)
-=======
     findSubscriptionInfoByRecordName(recordName: string) {
         return this._findSubscriptionInfoByRecordName(recordName);
     }
 
->>>>>>> c918ffd1
+    findSubscriptionInfoByRecordName(recordName: string) {
+        return this._findSubscriptionInfoByRecordName(recordName);
+    }
+
+    @traced(TRACE_NAME)
     private async _findSubscriptionInfoByRecordName(recordName: string) {
         return await this._client.record.findUnique({
             where: {
