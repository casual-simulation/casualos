--- conflicted
+++ resolved
@@ -1,4 +1,3 @@
-<<<<<<< HEAD
 /* CasualOS is a set of web-based tools designed to facilitate the creation of real-time, multi-user, context-aware interactive experiences.
  *
  * Copyright (c) 2019-2025 Casual Simulation, Inc.
@@ -16,12 +15,9 @@
  * You should have received a copy of the GNU Affero General Public License
  * along with this program.  If not, see <https://www.gnu.org/licenses/>.
  */
-import type {
-=======
 import {
     StripeAccount,
     StripeAccountLink,
->>>>>>> c918ffd1
     StripeCheckoutRequest,
     StripeCheckoutResponse,
     StripeCreateAccountLinkRequest,
