import {
    Scene,
    Color,
    PerspectiveCamera,
    WebGLRenderer,
    AmbientLight,
    DirectionalLight,
    Math as ThreeMath,
    PCFSoftShadowMap,
    HemisphereLight,
    Plane,
    Vector3,
    Quaternion,
    Matrix4,
    Texture,
    OrthographicCamera,
} from 'three';

import VRControlsModule from 'three-vrcontrols-module';
import VREffectModule from 'three-vreffect-module';
import * as webvrui from 'webvr-ui';

import Vue from 'vue';
import Component from 'vue-class-component';
import { Inject, Provide, Prop } from 'vue-property-decorator';
import {
    SubscriptionLike
} from 'rxjs';
import {
    concatMap, tap,
    flatMap as rxFlatMap
} from 'rxjs/operators';

import {
    Object,
    DEFAULT_SCENE_BACKGROUND_COLOR,
    AuxFile,
    AuxObject,
    isDestroyed
} from '@yeti-cgi/aux-common';
import { ArgEvent } from '@yeti-cgi/aux-common/Events';
import { Time } from '../../shared/scene/Time';
import { Input, InputType } from '../../shared/scene/Input';
import { InputVR } from '../../shared/scene/InputVR';
import { appManager } from '../../shared/AppManager';
import { find, flatMap } from 'lodash';
import App from '../App/App';
import { FileRenderer } from '../../shared/scene/FileRenderer';
import { IGameView } from '../../shared/IGameView';
import { LayersHelper } from '../../shared/scene/LayersHelper';
import { ContextGroup3D } from '../../shared/scene/ContextGroup3D';
import { AuxFile3D } from '../../shared/scene/AuxFile3D';
import { DebugObjectManager } from '../../shared/scene/DebugObjectManager';
import { AuxFile3DDecoratorFactory } from '../../shared/scene/decorators/AuxFile3DDecoratorFactory';
import { PlayerInteractionManager } from '../interaction/PlayerInteractionManager';
import InventoryFile from '../InventoryFile/InventoryFile';
import MenuFile from '../MenuFile/MenuFile';
import { InventoryContext } from '../InventoryContext';
import { doesFileDefinePlayerContext } from '../PlayerUtils';
<<<<<<< HEAD
import { CameraType, resizeCameraRig, createCameraRig } from '../../shared/scene/CameraRigFactory';
=======
import { MenuContext } from '../MenuContext';
>>>>>>> 62b64c31

@Component({
    components: {
        'inventory-file': InventoryFile,
        'menu-file': MenuFile
    }
})
export default class GameView extends Vue implements IGameView {

    private _scene: Scene;
    private _mainCamera: OrthographicCamera | PerspectiveCamera;
    private _uiWorldCamera: OrthographicCamera | PerspectiveCamera;
    private _renderer: WebGLRenderer;

    private _enterVr: any;
    private _vrControls: any;
    private _vrEffect: any;

    private _sun: DirectionalLight;
    private _ambient: AmbientLight;
    private _skylight: HemisphereLight;

    private _groundPlane: Plane;
    private _canvas: HTMLCanvasElement;
    private _time: Time;
    private _input: Input;
    private _inputVR: InputVR;
    private _interaction: PlayerInteractionManager;
    private _originalBackground: Color | Texture;
    private _cameraType: CameraType;

    public onFileAdded: ArgEvent<AuxFile> = new ArgEvent<AuxFile>();
    public onFileUpdated: ArgEvent<AuxFile> = new ArgEvent<AuxFile>();
    public onFileRemoved: ArgEvent<AuxFile> = new ArgEvent<AuxFile>();
    public onCameraTypeChanged: ArgEvent<PerspectiveCamera | OrthographicCamera> = new ArgEvent<PerspectiveCamera | OrthographicCamera>();

    /**
     * Keep files in a back buffer so that we can add files to contexts when they come in.
     * We should not guarantee that contexts will come first so we must have some lazy file adding.
     */
    private _fileBackBuffer: Map<string, AuxObject>;

    /**
     * The current context group 3d that the AUX Player is rendering.
     */
    private _contextGroup: ContextGroup3D;

    private _fileSubs: SubscriptionLike[];
    private _decoratorFactory: AuxFile3DDecoratorFactory;

    xrCapable: boolean = false;
    xrDisplay: any = null;
    xrSession: any = null;
    xrSessionInitParameters: any = null;
    vrDisplay: VRDisplay = null;
    vrCapable: boolean = false;

    inventoryContext: InventoryContext = null;
    menuContext: MenuContext = null;

    menuExpanded: boolean = true;

    @Inject() addSidebarItem: App['addSidebarItem'];
    @Inject() removeSidebarItem: App['removeSidebarItem'];
    @Prop() context: string;

    @Provide() fileRenderer: FileRenderer = new FileRenderer();

    get gameView(): HTMLElement { return <HTMLElement>this.$refs.gameView; }
    get canvas() { return this._canvas; }
    get dev(): boolean { return !PRODUCTION; }
    get filesMode(): boolean { console.error("AUX Player does not implement filesMode."); return false; }
    get workspacesMode(): boolean { console.error("AUX Player does not implement workspacesMode."); return false; }
    get fileManager() { return appManager.fileManager; }

    constructor() {
        super();
    }

    public findFilesById(id: string): AuxFile3D[] {
        return flatMap(this._contextGroup.getFiles().filter(f => f.file.id === id));
    }

    public getTime() { return this._time; }
    public getInput() { return this._input; }
    public getInputVR() { return this._inputVR; }
    public getScene() { return this._scene; }
    public getRenderer() { return this._renderer; }
    public getGroundPlane() { return this._groundPlane; }
    public getMainCamera(): PerspectiveCamera | OrthographicCamera { return this._mainCamera; }
    public getContexts(): ContextGroup3D[] { return [this._contextGroup]; }
    public getUIHtmlElements(): HTMLElement[] { return [<HTMLElement>this.$refs.inventory]; }

    public setGridsVisible(visible: boolean) {
        // This currently does nothing for AUX Player, we dont really show any grids right now.
    }

    public setCameraType(type: CameraType) {
        if (this._cameraType === type) return;

        // Clean up current cameras if they exists.
        if (this._mainCamera) {
            this._scene.remove(this._mainCamera);
            this._mainCamera = null;
            this._uiWorldCamera = null;
        }

        this._cameraType = type;

        const { width, height } = this._calculateCameraSize();
        const rig = createCameraRig(this._cameraType, this._scene, width, height);

        this._mainCamera = rig.mainCamera;
        this._uiWorldCamera = rig.uiWorldCamera;

        // Update side bar item.
        this.removeSidebarItem('toggle_camera_type');
        if (this._cameraType === 'orthographic') {
            this.addSidebarItem('toggle_camera_type', 'Enable Perspective Camera', () => { this.setCameraType('perspective'); }, 'videocam');
        } else {
            this.addSidebarItem('toggle_camera_type', 'Disable Perspective Camera', () => { this.setCameraType('orthographic'); }, 'videocam_off');
        }

        this.onCameraTypeChanged.invoke(this._mainCamera);
    }

    public async mounted() {
        this._handleResize = this._handleResize.bind(this);
        window.addEventListener('resize', this._handleResize);
        window.addEventListener('vrdisplaypresentchange', this._handleResize);

        this._time = new Time();
        this._fileSubs = [];
        this._fileBackBuffer = new Map<string, AuxObject>();
        this._decoratorFactory = new AuxFile3DDecoratorFactory(this);
        this._setupScene();
        DebugObjectManager.init(this._time, this._scene);
        this._input = new Input(this);
        this._inputVR = new InputVR(this);
        this._interaction = new PlayerInteractionManager(this);

        this._setupWebVR();
        await this._setupWebXR();
        this._triggerFilesRefresh();
        this._frameUpdate();
    }

    public beforeDestroy() {
        window.removeEventListener('resize', this._handleResize);
        window.removeEventListener('vrdisplaypresentchange', this._handleResize);
        this.removeSidebarItem('enable_xr');
        this.removeSidebarItem('disable_xr');
        this.removeSidebarItem('debug_mode');
        this._input.dispose();

        if (this._fileSubs) {
            this._fileSubs.forEach(sub => {
                sub.unsubscribe();
            });
            this._fileSubs = [];
        }
    }

    private _frameUpdate(xrFrame?: any) {

        DebugObjectManager.update();

        let calc = this.fileManager.createContext();

        this._input.update();
        this._inputVR.update();
        this._interaction.update();

        if (this._contextGroup) {
            this._contextGroup.frameUpdate(calc);
        }

        if (this.inventoryContext) {
            this.inventoryContext.frameUpdate(calc);
        }

<<<<<<< HEAD
        this._cameraUpdate();
=======
        if (this.menuContext) {
            this.menuContext.frameUpdate(calc);
        }

>>>>>>> 62b64c31
        this._renderUpdate(xrFrame);
        this._time.update();

        if (this.vrDisplay && this.vrDisplay.isPresenting) {
            this.vrDisplay.requestAnimationFrame(() => this._frameUpdate());
        } else if (this.xrSession) {
            this.xrSession.requestFrame((nextXRFrame: any) => this._frameUpdate(nextXRFrame));
        } else {
            requestAnimationFrame(() => this._frameUpdate());
        }
    }

    private _cameraUpdate() {
        // Keep camera zoom levels in sync.
        if (this._uiWorldCamera.zoom !== this._mainCamera.zoom) {
            this._uiWorldCamera.zoom = this._mainCamera.zoom;
            this._uiWorldCamera.updateProjectionMatrix();
        }
    }

    private _renderUpdate(xrFrame?: any) {

        if (this.vrDisplay && this.vrDisplay.isPresenting) {

            this._vrControls.update();
            this._renderCore();
            this._vrEffect.render(this._scene, this._mainCamera);

        } else if (this.xrSession && xrFrame) {

            // Update XR stuff
            if (this._scene.background !== null) {
                this._originalBackground = this._scene.background.clone();
            }
            this._scene.background = null;
            this._renderer.setSize(this.xrSession.baseLayer.framebufferWidth, this.xrSession.baseLayer.framebufferHeight, false)
            this._renderer.setClearColor('#000', 0);

            this._mainCamera.matrixAutoUpdate = false;

            for (const view of xrFrame.views) {
                // Each XRView has its own projection matrix, so set the _camera to use that
                let matrix = new Matrix4();
                matrix.fromArray(view.viewMatrix);

                let position = new Vector3();
                position.setFromMatrixPosition(matrix);
                position.multiplyScalar(10);

                // Move the player up about a foot above the world.
                position.add(new Vector3(0, 2, 3));
                this._mainCamera.position.copy(position);

                let rotation = new Quaternion();
                rotation.setFromRotationMatrix(matrix);
                this._mainCamera.setRotationFromQuaternion(rotation);

                this._mainCamera.updateMatrix();
                this._mainCamera.updateMatrixWorld(false);

                this._mainCamera.projectionMatrix.fromArray(view.projectionMatrix);

                // Set up the _renderer to the XRView's viewport and then render
                const viewport = view.getViewport(this.xrSession.baseLayer);
                this._renderer.setViewport(viewport.x, viewport.y, viewport.width, viewport.height);

                this._renderCore();
            }

        } else {

            this._mainCamera.matrixAutoUpdate = true;
            this._renderCore();
        }
    }

    private _renderCore(): void {
        this._renderer.clear();
        this._renderer.render(this._scene, this._mainCamera);

        // Set the background color to null when rendering the ui world camera.
        if (this._scene.background !== null) {
            this._originalBackground = this._scene.background.clone();
        }

        this._scene.background = null;
        this._renderer.clearDepth(); // Clear depth buffer so that ui objects dont 
        this._renderer.render(this._scene, this._uiWorldCamera);
        this._scene.background = this._originalBackground;
    }

    /**
     * Trigger a refresh of the GameView's file representations.
     * This will effectively clear all current file representations and create new ones for the current context.
     */
    private _triggerFilesRefresh(): void {
        // Unsubscribe from current file events.
        if (this._fileSubs) {
            this._fileSubs.forEach(sub => {
                sub.unsubscribe();
            });
            this._fileSubs = [];
        }

        // Clear our file buffer.
        this._fileBackBuffer = new Map<string, AuxObject>();

        // Dispose of the current context group.
        if (this._contextGroup) {
            this._contextGroup.dispose();
            this._scene.remove(this._contextGroup);
            this._contextGroup = null;
        }

        // Dispose of the current inventory context.
        if (this.inventoryContext) {
            this.inventoryContext.dispose();
            this.inventoryContext = null;
        }

        // Dispose of the current inventory context.
        if (this.menuContext) {
            this.menuContext.dispose();
            this.menuContext = null;
        }

        // Subscribe to file events.
        this._fileSubs.push(this.fileManager.fileChanged(this.fileManager.userFile)
            .pipe(tap(file => {

                const userInventoryContextValue = (<Object>file).tags._userInventoryContext;
                if (!this.inventoryContext || (this.inventoryContext.context !== userInventoryContextValue)) {
                    this.inventoryContext = new InventoryContext(userInventoryContextValue);
                    console.log('[GameView] User changed inventory context to: ', userInventoryContextValue);
                }

                const userMenuContextValue = file.tags._userMenuContext;
                if (!this.menuContext || (this.menuContext.context !== userMenuContextValue)) {
                    this.menuContext = new MenuContext(userMenuContextValue);
                    console.log('[GameView] User changed menu context to: ', userMenuContextValue);
                }
            }))
            .subscribe());

        this._fileSubs.push(this.fileManager.fileChanged(this.fileManager.globalsFile)
            .pipe(tap(file => {

                // Update the scene background color.
                let sceneBackgroundColor = (<Object>file).tags['aux.scene.color'];
                if (sceneBackgroundColor) {
                    this._scene.background = new Color(sceneBackgroundColor);;
                }

            }))
            .subscribe());

        this._fileSubs.push(this.fileManager.filesDiscovered
            .pipe(rxFlatMap(files => files), concatMap(files => this._fileAdded(files)))
            .subscribe());
        this._fileSubs.push(this.fileManager.filesRemoved
            .pipe(rxFlatMap(files => files), tap(file => this._fileRemoved(file)))
            .subscribe());
        this._fileSubs.push(this.fileManager.filesUpdated
            .pipe(rxFlatMap(files => files), concatMap(file => this._fileUpdated(file)))
            .subscribe());
    }

    private async _fileAdded(file: AuxFile) {
        this._fileBackBuffer.set(file.id, file);
        let calc = this.fileManager.createContext();

        if (!this._contextGroup) {
            // We dont have a context group yet. We are in search of a file that defines a player context that matches the user's current context.
            const destroyed = isDestroyed(file);
            const result = doesFileDefinePlayerContext(file, this.context, calc);
            if (!destroyed && result.matchFound) {
                // Create ContextGroup3D for this file that we will use to render all files in the context.
                this._contextGroup = new ContextGroup3D(file, 'player', this._decoratorFactory);
                this._scene.add(this._contextGroup);
                await this._contextGroup.fileAdded(file, calc);
                
                // Apply back buffer of files to the newly created context group.
                for (let entry of this._fileBackBuffer) {
                    if (entry[0] !== file.id && !isDestroyed(entry[1])) {
                        await this._contextGroup.fileAdded(entry[1], calc);
                    }
                }
            }
        } else {
            await this._contextGroup.fileAdded(file, calc);
        }
        
        if (this.inventoryContext) {
            await this.inventoryContext.fileAdded(file, calc);
        }

        if (this.menuContext) {
            await this.menuContext.fileAdded(file, calc);
        }

        await this._fileUpdated(file, true);
        this.onFileAdded.invoke(file);

        // Change the user's context after first adding and updating it
        // because the callback for file_updated was happening before we
        // could call fileUpdated from fileAdded.
        if (file.id === this.fileManager.userFile.id) {
            const userFile = appManager.fileManager.userFile;
            console.log('[GameView] Setting user\'s context to: ' + this.context);
            appManager.fileManager.updateFile(userFile, { tags: { _userContext: this.context }});
        }
    }

    private async _fileUpdated(file: AuxFile, initialUpdate = false) {
        this._fileBackBuffer.set(file.id, file);
        let calc = this.fileManager.createContext();

        if (this._contextGroup) {
            // TODO: Implement Tag Updates
            await this._contextGroup.fileUpdated(file, [], calc);
        }

        if (this.inventoryContext) {
            await this.inventoryContext.fileUpdated(file, [], calc);
        }

        if (this.menuContext) {
            await this.menuContext.fileUpdated(file, [], calc);
        }

        if (file.tags._destroyed) {
            this._fileRemoved(file.id);
        }

        this.onFileUpdated.invoke(file);
    }

    private _fileRemoved(id: string) {
        const calc = this.fileManager.createContext();
        if (this._contextGroup) {
            this._contextGroup.fileRemoved(id, calc);

            if (this._contextGroup.file.id === id) {
                // File that defined player context has been removed.
                // Dispose of the context group.
                this._contextGroup.dispose();
                this._scene.remove(this._contextGroup);
                this._contextGroup = null;
            }
        }

        if (this.inventoryContext) {
            this.inventoryContext.fileRemoved(id, calc);
        }

        if (this.menuContext) {
            this.menuContext.fileRemoved(id, calc);
        }
        
        this.onFileRemoved.invoke(null);
    }

    private _setupScene() {

        this._scene = new Scene();

        let globalsFile = this.fileManager.globalsFile;

        if (globalsFile && globalsFile.tags['aux.scene.color']) {
            this._scene.background = new Color(globalsFile.tags['aux.scene.color']);
        } else {
            this._scene.background = new Color(DEFAULT_SCENE_BACKGROUND_COLOR);
        }
        
        this.setCameraType('orthographic');
        this._setupRenderer();

        // Ambient light.
        this._ambient = new AmbientLight(0xffffff, 0.7);
        this._scene.add(this._ambient);

        // Sky light.
        this._skylight = new HemisphereLight(0xc1e0fd, 0xffffff, .6);
        this._scene.add(this._skylight);

        // Sun light.
        this._sun = new DirectionalLight(0xffffff, .6);
        this._sun.position.set(5, 5, 5);
        this._sun.position.multiplyScalar(50);
        this._sun.name = "sun";
        this._sun.castShadow = true;
        this._sun.shadowMapWidth = this._sun.shadowMapHeight = 1024 * 2;

        var d = 30;
        this._sun.shadow.camera.left = -d;
        this._sun.shadow.camera.right = d;
        this._sun.shadow.camera.top = d;
        this._sun.shadow.camera.bottom = -d;
        this._sun.shadow.camera.far = 3500;

        this._scene.add(this._sun);

        // Ground plane.
        this._groundPlane = new Plane(new Vector3(0, 1, 0));
    }

    private _setupRenderer() {

        const webGlRenderer = this._renderer = new WebGLRenderer({
            antialias: true,
            alpha: true
        });
        webGlRenderer.autoClear = false;
        webGlRenderer.shadowMap.enabled = false;
        webGlRenderer.shadowMap.type = PCFSoftShadowMap;

        this._resizeRenderer();
        this._canvas = this._renderer.domElement;
        this.gameView.appendChild(this._canvas);
    }

    private _setupWebVR() {

        let onBeforeEnter = () => {
            console.log("[GameView] vr on before enter");

            this._renderer.vr.enabled = true;
            this._renderer.shadowMap.enabled = false;

            // VR controls
            this._vrControls = new VRControlsModule(this._mainCamera);
            this._vrControls.standing = true;

            // Create VR Effect rendering in stereoscopic mode
            this._vrEffect = new VREffectModule(this._renderer);
            this._resizeVR();
            this._renderer.setPixelRatio(window.devicePixelRatio);

            return new Promise((resolve) => {
                resolve(null);
            });
        };

        this.vrDisplay = null;

        // WebVR enable button.
        let vrButtonOptions = {
            color: 'black',
            beforeEnter: onBeforeEnter
        };

        this._enterVr = new webvrui.EnterVRButton(this._canvas, vrButtonOptions);

        // Event handlers for the vr button.
        this._handleReadyVR = this._handleReadyVR.bind(this);
        this._handleEnterVR = this._handleEnterVR.bind(this);
        this._handleExitVR = this._handleExitVR.bind(this);
        this._handleErrorVR = this._handleErrorVR.bind(this);

        this._enterVr.on('ready', this._handleReadyVR);
        this._enterVr.on('enter', this._handleEnterVR);
        this._enterVr.on('exit', this._handleExitVR);
        this._enterVr.on('error', this._handleErrorVR);

        let vrButtonContainer = document.getElementById('vr-button-container');
        vrButtonContainer.appendChild(this._enterVr.domElement);
    }


    // TODO: All this needs to be reworked to use the right WebXR polyfill
    // - Use this one: https://github.com/immersive-web/webxr-polyfill
    // - instead of this one: https://github.com/mozilla/webxr-polyfill

    private async _setupWebXR() {
        const win = <any>window;
        const navigator = <any>win.navigator;
        const xr = navigator.XR;

        if (typeof xr === 'undefined') {
            console.log('[GameView] WebXR Not Supported.');
            return;
        }

        const displays = await xr.getDisplays();
        this.xrSessionInitParameters = {
            exclusive: false,
            type: win.XRSession.AUGMENTATION,
            videoFrames: false,    //computer_vision_data
            alignEUS: true,
            worldSensing: false
        };
        const matchingDisplay = find(displays, d => d.supportsSession(this.xrSessionInitParameters));
        if (matchingDisplay && this._isRealAR(matchingDisplay)) {
            this.xrCapable = true;
            this.xrDisplay = matchingDisplay;
            this.addSidebarItem('enable_xr', 'Enable AR', () => {
                this._toggleXR();
            });
            console.log('[GameView] WebXR Supported!');
        }
    }

    private async _toggleXR() {
        console.log('toggle XR');
        if (this.xrDisplay) {

            if (this.xrSession) {
                this.removeSidebarItem('disable_xr');
                this.addSidebarItem('enable_xr', 'Enable AR', () => {
                    this._toggleXR();
                });

                await this.xrSession.end();
                this.xrSession = null;
                document.documentElement.classList.remove('ar-app');
            } else {
                this.removeSidebarItem('enable_xr');
                this.addSidebarItem('disable_xr', 'Disable AR', () => {
                    this._toggleXR();
                });

                document.documentElement.classList.add('ar-app');
                this.xrSession = await this.xrDisplay.requestSession(this.xrSessionInitParameters);
                this.xrSession.near = 0.1;
                this.xrSession.far = 1000;

                this.xrSession.addEventListener('focus', (ev: any) => this._handleXRSessionFocus());
                this.xrSession.addEventListener('blur', (ev: any) => this._handleXRSessionBlur());
                this.xrSession.addEventListener('end', (ev: any) => this._handleXRSessionEnded());

                this._startXR();

                setTimeout(() => {
                    this._handleResize();
                }, 1000);
            }
        }
    }

    private _startXR() {
        const win = <any>window;
        if (this.xrSession === null) {
            throw new Error('Can not start presenting without a xrSession');
        }

        // Set the xrSession's base layer into which the app will render
        this.xrSession.baseLayer = new win.XRWebGLLayer(this.xrSession, this._renderer.context);

        // Handle layer focus events
        this.xrSession.baseLayer.addEventListener('focus', (ev: any) => { this._handleXRLayerFocus() })
        this.xrSession.baseLayer.addEventListener('blur', (ev: any) => { this._handleXRLayerBlur() })

        // this.xrSession.requestFrame(this._boundHandleFrame)
    }

    private _handleXRSessionFocus() {
    }

    private _handleXRSessionBlur() {
    }

    private _handleXRSessionEnded() {
    }

    private _handleXRLayerFocus() {
    }

    private _handleXRLayerBlur() {
    }

    private _isRealAR(xrDisplay: any): boolean {
        // The worst hack of all time.
        // Basically does the check that the webxr polyfill does
        // to see it the device really supports Web XR.
        return typeof (<any>window).webkit !== 'undefined' ||
            xrDisplay._reality._vrDisplay;
    }

    private _handleReadyVR(display: VRDisplay) {

        console.log("[GameView] vr display is ready.");
        console.log(display);
        this.vrDisplay = display;

        // When being used on a vr headset, force the normal input module to use touch instead of mouse.
        // Touch seems to work better for 2d browsers on vr headsets (like the Oculus Go).
        this._input.currentInputType = InputType.Touch;
    }

    private _handleEnterVR(display: any) {

        console.log('[GameView] enter vr.');
        console.log(display);
        this.vrDisplay = display;
    }

    private _handleExitVR(display: any) {

        console.log('[GameView] exit vr.');
        console.log(display);

        this._renderer.vr.enabled = false;
        this._renderer.shadowMap.enabled = false;

        this._inputVR.disconnectControllers();

        this._vrControls.dispose();
        this._vrControls = null;

        this._vrEffect.dispose();
        this._vrEffect = null;

        // reset camera back to default position.
        this._mainCamera.position.z = 5;
        this._mainCamera.position.y = 3;
        this._mainCamera.rotation.x = ThreeMath.degToRad(-30);
        this._mainCamera.updateMatrixWorld(false);
    }

    private _handleErrorVR() {
        // console.error('error vr');
        // console.error(error);
    }

    private _handleResize() {
        const { width, height } = this._calculateCameraSize();
        resizeCameraRig({ mainCamera: this._mainCamera, uiWorldCamera: this._uiWorldCamera }, width, height);
        
        this._resizeRenderer();
        this._resizeVR();
    }

    private _resizeRenderer() {
        // TODO: Call each time the screen size changes
        const { width, height } = this._calculateCameraSize();
        this._renderer.setPixelRatio(window.devicePixelRatio || 1);
        this._renderer.setSize(width, height);
        this._container.style.height = this.gameView.style.height = this._renderer.domElement.style.height;
        this._container.style.width = this.gameView.style.width = this._renderer.domElement.style.width;
    }

    private _resizeVR() {
        if (!this._vrEffect) return;

        const width = window.innerWidth;
        const height = window.innerHeight;
        this._vrEffect.setSize(width, height);
    }

    private _calculateCameraSize() {
        const width = window.innerWidth;
        const height = window.innerHeight - this._container.getBoundingClientRect().top;
        return { width, height };
    }

    private get _container() {
        return <HTMLElement>this.$refs.container;
    }
};<|MERGE_RESOLUTION|>--- conflicted
+++ resolved
@@ -57,11 +57,8 @@
 import MenuFile from '../MenuFile/MenuFile';
 import { InventoryContext } from '../InventoryContext';
 import { doesFileDefinePlayerContext } from '../PlayerUtils';
-<<<<<<< HEAD
+import { MenuContext } from '../MenuContext';
 import { CameraType, resizeCameraRig, createCameraRig } from '../../shared/scene/CameraRigFactory';
-=======
-import { MenuContext } from '../MenuContext';
->>>>>>> 62b64c31
 
 @Component({
     components: {
@@ -243,14 +240,12 @@
             this.inventoryContext.frameUpdate(calc);
         }
 
-<<<<<<< HEAD
-        this._cameraUpdate();
-=======
         if (this.menuContext) {
             this.menuContext.frameUpdate(calc);
         }
-
->>>>>>> 62b64c31
+        
+        this._cameraUpdate();
+
         this._renderUpdate(xrFrame);
         this._time.update();
 
