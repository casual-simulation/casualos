--- conflicted
+++ resolved
@@ -126,10 +126,7 @@
 
         if (vueElement instanceof MiniFile) {
             const file = <File>vueElement.file;
-<<<<<<< HEAD
             this._game.simulation3D.selectRecentFile(file);
-=======
->>>>>>> 0f93dbc2
             let newFileClickOp = new BuilderNewFileClickOperation(
                 this._game.simulation3D,
                 this,
