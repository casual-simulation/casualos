import { Vector2, Vector3, Intersection, Raycaster, Object3D, Ray, Camera } from 'three';
import { ContextMenuEvent, ContextMenuAction } from '../../shared/interaction/ContextMenuEvent';
import { 
    File, 
    Workspace, 
    DEFAULT_WORKSPACE_HEIGHT_INCREMENT, 
    DEFAULT_WORKSPACE_MIN_HEIGHT, 
    DEFAULT_USER_MODE, 
    UserMode, 
    DEFAULT_WORKSPACE_HEIGHT, 
    objectsAtWorkspace,
    isMinimized,
    FileCalculationContext,
    getContextMinimized,
    getBuilderContextGrid,
    getContextSize,
    getContextScale,
    getContextDefaultHeight,
    getContextColor,
<<<<<<< HEAD
    createFile,
    isContext
} from '@yeti-cgi/aux-common';
=======
    createFile
} from '@casual-simulation/aux-common';
>>>>>>> 59a3d16b
import { BuilderFileClickOperation } from '../../aux-projector/interaction/ClickOperation/BuilderFileClickOperation';
import { Physics } from '../../shared/scene/Physics';
import { flatMap, minBy, keys } from 'lodash';
import { Axial, realPosToGridPos, gridDistance, keyToPos, posToKey } from '../../shared/scene/hex';
import { Input } from '../../shared/scene/Input';
import { ColorPickerEvent } from '../../aux-projector/interaction/ColorPickerEvent';
import { EventBus } from '../../shared/EventBus';
import { appManager } from '../../shared/AppManager';
import { IOperation } from '../../shared/interaction/IOperation';
import { BuilderEmptyClickOperation } from '../../aux-projector/interaction/ClickOperation/BuilderEmptyClickOperation';
import { BuilderNewFileClickOperation } from '../../aux-projector/interaction/ClickOperation/BuilderNewFileClickOperation';
import { AuxFile3D } from '../../shared/scene/AuxFile3D';
import { ContextGroup3D } from '../../shared/scene/ContextGroup3D';
import { BuilderGroup3D } from '../../shared/scene/BuilderGroup3D';
import { BaseInteractionManager } from '../../shared/interaction/BaseInteractionManager';
import GameView from '../GameView/GameView';
import { GameObject } from '../../shared/scene/GameObject';
import MiniFile from '../MiniFile/MiniFile';
import FileTag from '../FileTag/FileTag';
import FileTable from '../FileTable/FileTable';

export class BuilderInteractionManager extends BaseInteractionManager {

    // This overrides the base class IGameView
    protected _gameView: GameView;

    private _surfaceColliders: Object3D[];
    private _surfaceObjectsDirty: boolean;

    mode: UserMode = DEFAULT_USER_MODE;

    get selectionMode() {
        return this._gameView.fileManager.selection.mode;
    }

    constructor(gameView: GameView) {
        super(gameView)
        this._surfaceObjectsDirty = true;
    }

    createGameObjectClickOperation(gameObject: GameObject, hit: Intersection): IOperation {
        if (gameObject instanceof AuxFile3D || gameObject instanceof ContextGroup3D) {
            let fileClickOp = new BuilderFileClickOperation(this._gameView, this, gameObject, hit);
            return fileClickOp;
        } else {
            return null;
        }
    }

    createEmptyClickOperation(): IOperation {
        let emptyClickOp = new BuilderEmptyClickOperation(this._gameView, this);
        return emptyClickOp;
    }

    createHtmlElementClickOperation(element: HTMLElement): IOperation {
        const vueElement: any = Input.getVueParent(element);
        if (vueElement instanceof MiniFile) {
            const file = <File>vueElement.file;
            let newFileClickOp = new BuilderNewFileClickOperation(this._gameView, this, file);
            return newFileClickOp;
        } else if (vueElement instanceof FileTag && vueElement.allowCloning) {
            const tag = vueElement.tag;
            const table = vueElement.$parent;
            if (table instanceof FileTable) {
                if (table.selectionMode === 'single' && table.files.length === 1) {
                    const file = table.files[0];
                    const newFile = createFile(file.id, {
                        [tag]: file.tags[tag],
                        'aux._diff': true,
                        'aux._diffTags': [tag]
                    });
                    return new BuilderNewFileClickOperation(this._gameView, this, newFile);
                } else {
                    console.log('not valid');
                }
            } else {
                console.log('Not table');
            }
        }

        return null;
    }

    findGameObjectObjectForHit(hit: Intersection): GameObject {
        if (!hit) {
            return null;
        }
        
        let obj = this.findGameObjectUpHierarchy(hit.object);

        if (obj) {
            return obj;
        } else {
            return this.findWorkspaceForIntersection(hit);
        }
    }

    findWorkspaceForIntersection(hit: Intersection): BuilderGroup3D {
        if (!hit) {
            return null;
        }
        
        return this.findWorkspaceForMesh(hit.object);
    }

    findWorkspaceForMesh(mesh: Object3D): BuilderGroup3D {
        if (!mesh) {
            return null;
        }

        if (mesh instanceof BuilderGroup3D) {
            return mesh;
        } else if (mesh instanceof AuxFile3D) {
            return <BuilderGroup3D>mesh.contextGroup;
        } else {
            return this.findWorkspaceForMesh(mesh.parent);
        }
    }
 
    canShrinkWorkspace(file: ContextGroup3D) {
        if (file && file.file.tags.size >= 1) {
            if (file.file.tags.size === 1) {
                // Can only shrink to zero size if there are no objects on the workspace.
                const allObjects = this._gameView.getContexts().map((o) => { return o.file });
                const workspaceObjects = objectsAtWorkspace(allObjects, file.file.id);
                if (workspaceObjects && workspaceObjects.length > 0) {
                    return false;
                }
            }
            return true;
        }
    }

    /**
     * Determines if we're in the correct mode to manipulate the given file.
     * @param file The file.
     */
    isInCorrectMode(file: AuxFile3D | ContextGroup3D) {
        if (!file) {
            return true;
        }
        if (file instanceof ContextGroup3D) {
            return this.mode === 'worksurfaces';
        } else {
            return this.mode === 'files';
        }
    }

    /**
     * Determines if we're currently in worksurfaces mode.
     */
    isInWorksurfacesMode() {
        return this.mode === 'worksurfaces';
    }
    
    /**
     * Raises the tile at the given point by the given amount.
     * @param file The file.
     * @param position The tile position.
     * @param height The new height.
     */
    updateTileHeightAtGridPosition(file: ContextGroup3D, position: Axial, height: number) {
        const key = posToKey(position);
        appManager.fileManager.updateFile(file.file, {
            tags: {
                [`aux.${file.domain}.context.grid`]: {
                    [key]: {
                        height: height
                    }
                }
            }
        });
    }

    /**
     * Calculates the grid location and workspace that the given ray intersects with.
     * @param ray The ray to test.
     */
    pointOnWorkspaceGrid(calc: FileCalculationContext, screenPos: Vector2, camera: Camera) {
        let raycaster = new Raycaster();
        raycaster.setFromCamera(screenPos, camera);
        const workspaces = this.getSurfaceObjects(calc);
        const hits = raycaster.intersectObjects(workspaces, true);
        const hit = hits[0];
        if (hit) {
            const point = hit.point;
            const workspace = this.findWorkspaceForIntersection(hit);
            if (workspace && isContext(calc, workspace.file) && !getContextMinimized(calc, workspace.file)) {
                const workspaceMesh = workspace.surface;
                const closest = workspaceMesh.closestTileToPoint(point);

                if (closest) {
                    return {
                        good: true,
                        gridPosition: closest.tile.gridPosition,
                        workspace
                    };
                }
            }
        }
        return {
            good: false
        };
    }

    /**
     * Finds the closest non-minimized workspace to the given point.
     * Returns undefined if there is no workspace.
     * @param point The point.
     * @param exclude The optional workspace to exclude from the search.
     */
    closestWorkspace(calc: FileCalculationContext, point: Vector3, exclude?: AuxFile3D | ContextGroup3D) {
        const workspaceMeshes = this._gameView.getContexts().filter(context => context !== exclude && !getContextMinimized(calc, context.file) && !!getContextSize(calc, context.file));

        if (!!workspaceMeshes && workspaceMeshes.length > 0) {
            const center = new Axial();
    
            const gridPositions = workspaceMeshes.map(mesh => {
                const w = <Workspace>mesh.file;
                const gridPos = this._worldPosToGridPos(calc, mesh, point);
                const grid = getBuilderContextGrid(calc, w);
                const tilePositions = grid ? keys(grid).map(keyToPos) : [];
                const distToCenter = gridDistance(center, gridPos);
                const size = getContextSize(calc, w);
                const scaledDistance = distToCenter - (size - 1);
                const distances = [
                    { position: center, distance: scaledDistance },
                    ...tilePositions.map(pos => ({
                        position: pos,
                        distance: gridDistance(pos, gridPos) 
                    }))
                ];
    
                // never null because distances always has at least one element.
                const closest = minBy(distances, d => d.distance);
    
                return {
                    mesh, 
                    gridPosition: gridPos, 
                    distance: closest.distance
                };
            });
    
            const closest = minBy(gridPositions, g => g.distance);
            return closest;
        } else {
            return null;
        }
    }

    /**
     * Gets the first context that the given workspace has.
     */
    firstContextInWorkspace(workspace: ContextGroup3D): string {
        const contexts = [...workspace.contexts.keys()];
        if (contexts.length > 0) {
            return contexts[0];
        }
        return null;
    }

    isFile(hit: Intersection): boolean {
        return this.findWorkspaceForIntersection(hit) === null;
    }

    getSurfaceObjects(calc: FileCalculationContext) {
        if (this._surfaceObjectsDirty) {
            this._surfaceColliders = flatMap((<GameView>this._gameView).getContexts().filter(f => isContext(calc, f.file)), f => f.surface.colliders);
            this._surfaceObjectsDirty = false;
        }
        return this._surfaceColliders;
    }

    protected _contextMenuActions(calc: FileCalculationContext, gameObject: GameObject, point: Vector3, pagePos: Vector2): ContextMenuAction[] {
        
        let actions: ContextMenuAction[] = [];

        if (gameObject) {

            if (gameObject instanceof ContextGroup3D && isContext(calc, gameObject.file)) {
                
                const tile = this._worldPosToGridPos(calc, gameObject, point);
                const currentGrid = getBuilderContextGrid(calc, gameObject.file);
                const currentTile = currentGrid ? currentGrid[posToKey(tile)] : null;
                const defaultHeight = getContextDefaultHeight(calc, gameObject.file);
                const currentHeight = (!!currentTile ? currentTile.height : defaultHeight) || DEFAULT_WORKSPACE_HEIGHT;
                const increment = DEFAULT_WORKSPACE_HEIGHT_INCREMENT; // TODO: Replace with a configurable value.
                const minHeight = DEFAULT_WORKSPACE_MIN_HEIGHT; // TODO: This too
                const minimized = isMinimized(calc, gameObject.file);
                
                if (this.isInCorrectMode(gameObject)) {
                    if (!minimized) {
                        actions.push({ label: 'Raise', onClick: () => this.updateTileHeightAtGridPosition(gameObject, tile, currentHeight + increment) });
                        if (currentTile && currentHeight - increment >= minHeight) {
                            actions.push({ label: 'Lower', onClick: () => this.updateTileHeightAtGridPosition(gameObject, tile, currentHeight - increment) });
                        }
                        
                        actions.push({ label: 'Expand', onClick: () => this._expandWorkspace(calc, gameObject) });
                        if (this.canShrinkWorkspace(gameObject)) {
                            actions.push({ label: 'Shrink', onClick: () => this._shrinkWorkspace(calc, gameObject) });
                        }
                    }

                    actions.push({ label: 'Change Color', onClick: () => {    
                        
                        // This function is invoked as the color picker changes the color value.
                        let colorUpdated = (hexColor: string) => {
                            appManager.fileManager.updateFile(gameObject.file, { 
                                tags: { 
                                    [`aux.${gameObject.domain}.context.color`]: hexColor 
                                }
                            });
                        };
                        
                        let workspace = <Workspace>gameObject.file;
                        const currentColor = getContextColor(calc, gameObject.file);
                        let colorPickerEvent: ColorPickerEvent = { pagePos: pagePos, initialColor: currentColor, colorUpdated: colorUpdated };
                        
                        EventBus.$emit('onColorPicker', colorPickerEvent);
                    }});
                }
    
                const minimizedLabel = minimized ? 'Maximize' : 'Minimize';
                actions.push({ label: minimizedLabel, onClick: () => this._toggleWorkspace(calc, gameObject) });
            }

        }
    
        return actions;
    }

    private _shrinkWorkspace(calc: FileCalculationContext, file: ContextGroup3D) {
        if (file && isContext(calc, file.file)) {
            const size = getContextSize(calc, file.file);
            appManager.fileManager.updateFile(file.file, {
                tags: {
                    [`aux.${file.domain}.context.size`]: (size || 0) - 1
                }
            });
        }
    }

    /**
     * Minimizes or maximizes the given workspace.
     * @param file 
     */
    private _toggleWorkspace(calc: FileCalculationContext, file: ContextGroup3D) {
        if (file && isContext(calc, file.file)) {
            const minimized = !isMinimized(calc, file.file);
            appManager.fileManager.updateFile(file.file, {
                tags: {
                    [`aux.${file.domain}.context.minimized`]: minimized
                }
            });
        }
    }

    private _expandWorkspace(calc: FileCalculationContext, file: ContextGroup3D) {
        if (file) {
            const size = getContextSize(calc, file.file);
            appManager.fileManager.updateFile(file.file, {
                tags: {
                    [`aux.${file.domain}.context.size`]: (size || 0) + 1
                }
            });
        }
    }

    private _worldPosToGridPos(calc: FileCalculationContext, file: ContextGroup3D, pos: Vector3) {
        const w = file.file;
        const scale = getContextScale(calc, file.file);
        const localPos = new Vector3().copy(pos).sub(file.position);
        return realPosToGridPos(new Vector2(localPos.x, localPos.z), scale);
    }

    protected _markDirty() {
        super._markDirty();
        this._surfaceObjectsDirty = true;
    }
}<|MERGE_RESOLUTION|>--- conflicted
+++ resolved
@@ -17,14 +17,9 @@
     getContextScale,
     getContextDefaultHeight,
     getContextColor,
-<<<<<<< HEAD
     createFile,
     isContext
-} from '@yeti-cgi/aux-common';
-=======
-    createFile
 } from '@casual-simulation/aux-common';
->>>>>>> 59a3d16b
 import { BuilderFileClickOperation } from '../../aux-projector/interaction/ClickOperation/BuilderFileClickOperation';
 import { Physics } from '../../shared/scene/Physics';
 import { flatMap, minBy, keys } from 'lodash';
