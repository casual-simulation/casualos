--- conflicted
+++ resolved
@@ -62,15 +62,11 @@
 import FileTag from '../FileTag/FileTag';
 import FileTable from '../FileTable/FileTable';
 import { appManager } from '../../shared/AppManager';
-<<<<<<< HEAD
 import { Simulation } from '../../shared/Simulation';
 import { BuilderSimulation3D } from '../scene/BuilderSimulation3D';
 import { DraggableGroup } from '../../shared/interaction/DraggableGroup';
-=======
-import { Simulation } from 'aux-web/shared/Simulation';
 import FileID from '../FileID/FileID';
 import { BuilderFileDragOperation } from './DragOperation/BuilderFileDragOperation';
->>>>>>> de7c41f1
 
 export class BuilderInteractionManager extends BaseInteractionManager {
     // This overrides the base class IGameView
