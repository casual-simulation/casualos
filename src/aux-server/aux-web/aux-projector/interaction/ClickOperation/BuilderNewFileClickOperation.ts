import {
    UserMode,
    File,
    Object,
    duplicateFile,
    FileCalculationContext,
} from '@casual-simulation/aux-common';
import { BuilderNewFileDragOperation } from '../DragOperation/BuilderNewFileDragOperation';
import { BaseFileDragOperation } from '../../../shared/interaction/DragOperation/BaseFileDragOperation';
import { BaseFileClickOperation } from '../../../shared/interaction/ClickOperation/BaseFileClickOperation';
import { BuilderInteractionManager } from '../BuilderInteractionManager';
import BuilderGameView from '../../BuilderGameView/BuilderGameView';
import { BuilderSimulation3D } from '../../scene/BuilderSimulation3D';

/**
 * New File Click Operation handles clicking of files that are in the file queue.
 */
export class BuilderNewFileClickOperation extends BaseFileClickOperation {
    // This overrides the base class BaseInteractionManager
    protected _interaction: BuilderInteractionManager;
    // This overrides the base class Simulation3D
    protected _simulation3D: BuilderSimulation3D;

    constructor(
        simulation: BuilderSimulation3D,
        interaction: BuilderInteractionManager,
        file: File
    ) {
        super(simulation, interaction, file, null);
    }

    protected _performClick(): void {
        // Do nothing by default.
    }

<<<<<<< HEAD
    protected _createDragOperation(): BaseFileDragOperation {
        let duplicatedFile = duplicateFile(<Object>this._file);

        this._simulation3D.simulation.filePanel.HideOnDrag(true);

=======
    protected _createDragOperation(
        calc: FileCalculationContext
    ): BaseFileDragOperation {
        let duplicatedFile = duplicateFile(calc, <Object>this._file);
>>>>>>> 40d6a046
        return new BuilderNewFileDragOperation(
            this._simulation3D,
            this._interaction,
            duplicatedFile,
            this._file
        );
    }

    protected _canDragFile(calc: FileCalculationContext, file: File) {
        return true;
    }
}<|MERGE_RESOLUTION|>--- conflicted
+++ resolved
@@ -33,18 +33,13 @@
         // Do nothing by default.
     }
 
-<<<<<<< HEAD
-    protected _createDragOperation(): BaseFileDragOperation {
-        let duplicatedFile = duplicateFile(<Object>this._file);
-
-        this._simulation3D.simulation.filePanel.HideOnDrag(true);
-
-=======
     protected _createDragOperation(
         calc: FileCalculationContext
     ): BaseFileDragOperation {
         let duplicatedFile = duplicateFile(calc, <Object>this._file);
->>>>>>> 40d6a046
+
+        this._simulation3D.simulation.filePanel.HideOnDrag(true);
+
         return new BuilderNewFileDragOperation(
             this._simulation3D,
             this._interaction,
