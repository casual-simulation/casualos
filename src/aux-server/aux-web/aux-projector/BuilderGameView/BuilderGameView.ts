import { Plane, Vector3 } from 'three';

import Component from 'vue-class-component';
import { Inject } from 'vue-property-decorator';

import {
    getFileConfigContexts,
    createContextId,
    AuxCausalTree,
    AuxOp,
    createWorkspace,
    FilesState,
    duplicateFile,
    toast,
    createCalculationContext,
    cleanFile,
} from '@casual-simulation/aux-common';
import { StoredCausalTree } from '@casual-simulation/causal-trees';

import { appManager } from '../../shared/AppManager';
import { keys } from 'lodash';
import BuilderApp from '../BuilderApp/BuilderApp';
import MiniFile from '../MiniFile/MiniFile';
import { IGameView } from '../../shared/vue-components/IGameView';
import BuilderHome from '../BuilderHome/BuilderHome';
import TrashCan from '../TrashCan/TrashCan';
import { Physics } from '../../shared/scene/Physics';
import { isMac } from '../../shared/SharedUtils';
import BaseGameView from '../../shared/vue-components/BaseGameView';
import { BuilderGame } from '../scene/BuilderGame';
import { Game } from '../../shared/scene/Game';

@Component({
    components: {
        'mini-file': MiniFile,
        'trash-can': TrashCan,
    },
})
export default class BuilderGameView extends BaseGameView implements IGameView {
    game: BuilderGame = null;
    showTrashCan: boolean = false;
    showUploadFiles: boolean = false;

    @Inject() addSidebarItem: BuilderApp['addSidebarItem'];
    @Inject() removeSidebarItem: BuilderApp['removeSidebarItem'];
    @Inject() removeSidebarGroup: BuilderApp['removeSidebarGroup'];

    // TODO: Find a better way to refactor this
    @Inject() home: BuilderHome;
<<<<<<< HEAD
=======
    @Inject() buildApp: BuilderApp;
    @Provide() fileRenderer: FileRenderer = new FileRenderer();

    get gameView(): HTMLElement {
        return <HTMLElement>this.$refs.gameView;
    }
    get dev() {
        return !PRODUCTION;
    }
    get filesMode() {
        return this.mode === 'files';
    }
    get workspacesMode() {
        return this.mode === 'worksurfaces';
    }
    // get fileManager() {
    //     return appManager.simulationManager.primary;
    // }

    constructor() {
        super();
    }

    public findFilesById(id: string): AuxFile3D[] {
        return flatMap(this.simulation3D.contexts, c =>
            c.getFiles().filter(f => f.file.id === id)
        );
    }

    public getTime() {
        return this._time;
    }
    public getInput() {
        return this._input;
    }
    public getInputVR() {
        return this._inputVR;
    }
    public getInteraction() {
        return this._interaction;
    }
    public getScene() {
        return this._mainScene;
    }
    public getRenderer() {
        return this._renderer;
    }
    public getGridChecker() {
        return this._gridChecker;
    }
    public getMainCameraRig(): CameraRig {
        return this.mainCameraRig;
    }
    public getMainViewport(): Viewport {
        return this._mainViewport;
    }
    public getDecoratorFactory(): AuxFile3DDecoratorFactory {
        return this._decoratorFactory;
    }
    public getViewports(): Viewport[] {
        return [this._mainViewport];
    }
    public getCameraRigs(): CameraRig[] {
        return [this.mainCameraRig];
    }
    public getSimulations(): Simulation3D[] {
        return [this.simulation3D];
    }
    public getBackground(): Color | Texture {
        return this.simulation3D.backgroundColor;
    }
    public getUIHtmlElements(): HTMLElement[] {
        return [
            ...this.home.getUIHtmlElements(),
            ...this.buildApp.getUIHtmlElements(),
            <HTMLElement>this.$refs.fileQueue,
            this.$refs.trashCan ? (<TrashCan>this.$refs.trashCan).$el : null,
        ].filter(el => el);
    }
    public getHtmlMixerContext(): HtmlMixer.Context {
        return this._htmlMixerContext;
    }

    public setGridsVisible(visible: boolean) {
        this.simulation3D.contexts.forEach((c: BuilderGroup3D) => {
            if (c.surface) {
                c.surface.gridsVisible = visible;
            }
        });
    }

    public setWorldGridVisible(visible: boolean) {
        this._gridMesh.visible = visible;
    }

    public setCameraType(type: CameraType) {
        if (this._cameraType === type) return;

        // Clean up current cameras if they exists.
        if (this.mainCameraRig) {
            this._mainScene.remove(this.mainCameraRig.mainCamera);
            this.mainCameraRig = null;
        }

        this._cameraType = type;

        this.mainCameraRig = createCameraRig(
            'main',
            this._cameraType,
            this._mainScene,
            this._mainViewport
        );

        // Update side bar item.
        this.removeSidebarItem('toggle_camera_type');
        if (this._cameraType === 'orthographic') {
            this.addSidebarItem(
                'toggle_camera_type',
                'Enable Perspective Camera',
                () => {
                    this.setCameraType('perspective');
                },
                'videocam'
            );
        } else {
            this.addSidebarItem(
                'toggle_camera_type',
                'Disable Perspective Camera',
                () => {
                    this.setCameraType('orthographic');
                },
                'videocam_off'
            );
        }

        if (this._htmlMixerContext) {
            this._htmlMixerContext.setupCssCamera(
                this.mainCameraRig.mainCamera
            );
        }
>>>>>>> 0f93dbc2

    protected createGame(): Game {
        return new BuilderGame(this);
    }

    onDragEnter(event: DragEvent) {
        if (event.dataTransfer.types.indexOf('Files') >= 0) {
            this.showUploadFiles = true;
            event.dataTransfer.dropEffect = 'copy';
            event.preventDefault();
        }
    }

    onDragOver(event: DragEvent) {
        if (event.dataTransfer.types.indexOf('Files') >= 0) {
            this.showUploadFiles = true;
            event.dataTransfer.dropEffect = 'copy';
            event.preventDefault();
        }
    }

    onDragLeave() {
        this.showUploadFiles = false;
    }

    async onDrop(event: DragEvent) {
        this.showUploadFiles = false;
        event.preventDefault();
        let auxFiles: File[] = [];
        if (event.dataTransfer.items) {
            for (let i = 0; i < event.dataTransfer.items.length; i++) {
                const item = event.dataTransfer.items[i];
                if (item.kind === 'file') {
                    const file = item.getAsFile();
                    if (file.name.endsWith('.aux')) {
                        auxFiles.push(file);
                    }
                }
            }
        } else {
            for (let i = 0; i < event.dataTransfer.files.length; i++) {
                const file = event.dataTransfer.files.item(i);
                if (file.name.endsWith('.aux')) {
                    auxFiles.push(file);
                }
            }
        }

        if (auxFiles.length > 0) {
            console.log(
                `[BuilderGameView] Uploading ${auxFiles.length} ${
                    auxFiles.length === 1 ? 'file' : 'files'
                }`
            );
            await Promise.all(
                auxFiles.map(file => appManager.uploadState(file))
            );
        }
    }

    copySelectionMac() {
        if (isMac()) {
            this._copySelection();
        }
    }

    copySelectionNormal() {
        if (!isMac()) {
            this._copySelection();
        }
    }

    pasteClipboardMac() {
        if (isMac()) {
            this._pasteClipboard();
        }
    }

    pasteClipboardNormal() {
        if (!isMac()) {
            this._pasteClipboard();
        }
    }

    private async _copySelection() {
        const sim = appManager.simulationManager.primary;
        const files = sim.selection.getSelectedFilesForUser(
            sim.helper.userFile
        );
        if (files.length === 0) {
            appManager.simulationManager.primary.helper.transaction(
                toast('Nothing selected to copy!')
            );
            return;
        }

        await appManager.copyFilesFromSimulation(sim, files);

        appManager.simulationManager.primary.helper.transaction(
            toast('Selection Copied!')
        );
    }

    private async _pasteClipboard() {
        if (navigator.clipboard) {
            try {
                // TODO: Cleanup this function
                const json = await navigator.clipboard.readText();
                const stored: StoredCausalTree<AuxOp> = JSON.parse(json);
                let tree = new AuxCausalTree(stored);
                await tree.import(stored);

                const value = tree.value;
                const fileIds = keys(value);
                let state: FilesState = {};

                const oldFiles = fileIds.map(id => value[id]);
                const calc = createCalculationContext(
                    oldFiles,
                    appManager.simulationManager.primary.helper.userFile.id,
                    appManager.simulationManager.primary.helper.lib
                );
                const oldWorksurface =
                    oldFiles.find(
                        f => getFileConfigContexts(calc, f).length > 0
                    ) || createWorkspace();
                const oldContexts = getFileConfigContexts(calc, oldWorksurface);

                const contextMap: Map<string, string> = new Map();
                let newContexts: string[] = [];
                oldContexts.forEach(c => {
                    const context = createContextId();
                    newContexts.push(context);
                    contextMap.set(c, context);
                });

                let worksurface = duplicateFile(calc, oldWorksurface);

                oldContexts.forEach(c => {
                    let newContext = contextMap.get(c);
                    worksurface.tags[c] = null;
                    worksurface.tags['aux.context'] = newContext;
                    worksurface.tags['aux.context.visualize'] = 'surface';
                    worksurface.tags[newContext] = true;
                });

                worksurface = cleanFile(worksurface);

                const mouseDir = Physics.screenPosToRay(
                    this.game.getInput().getMouseScreenPos(),
                    this.game.mainCameraRig.mainCamera
                );
                const point = Physics.pointOnPlane(
                    mouseDir,
                    new Plane(new Vector3(0, 1, 0))
                );

                worksurface.tags['aux.context.x'] = point.x;
                worksurface.tags['aux.context.y'] = point.z;
                worksurface.tags['aux.context.z'] = point.y;

                state[worksurface.id] = worksurface;

                for (let i = 0; i < fileIds.length; i++) {
                    const file = value[fileIds[i]];

                    if (file.id === oldWorksurface.id) {
                        continue;
                    }

                    let newFile = duplicateFile(calc, file);

                    oldContexts.forEach(c => {
                        let newContext = contextMap.get(c);
                        newFile.tags[c] = null;

                        let x = file.tags[`${c}.x`];
                        let y = file.tags[`${c}.y`];
                        let z = file.tags[`${c}.z`];
                        let index = file.tags[`${c}.index`];
                        newFile.tags[`${c}.x`] = null;
                        newFile.tags[`${c}.y`] = null;
                        newFile.tags[`${c}.z`] = null;
                        newFile.tags[`${c}.index`] = null;

                        newFile.tags[newContext] = true;
                        newFile.tags[`${newContext}.x`] = x;
                        newFile.tags[`${newContext}.y`] = y;
                        newFile.tags[`${newContext}.z`] = z;
                        newFile.tags[`${newContext}.index`] = index;
                    });

                    state[newFile.id] = cleanFile(newFile);
                }

                await appManager.simulationManager.primary.helper.addState(
                    state
                );
                appManager.simulationManager.primary.helper.transaction(
                    toast(
                        `${fileIds.length} ${
                            fileIds.length === 1 ? 'file' : 'files'
                        } pasted!`
                    )
                );
            } catch (ex) {
                console.error('[BuilderGameView] Paste failed', ex);
                appManager.simulationManager.primary.helper.transaction(
                    toast(
                        "Couldn't paste your clipboard. Have you copied a selection or worksurface?"
                    )
                );
            }
        } else {
            console.error(
                "[BuilderGameView] Browser doesn't support clipboard API!"
            );
            appManager.simulationManager.primary.helper.transaction(
                toast(
                    "Sorry, but your browser doesn't support pasting files from a selection or worksurface."
                )
            );
        }
    }
}<|MERGE_RESOLUTION|>--- conflicted
+++ resolved
@@ -1,7 +1,7 @@
 import { Plane, Vector3 } from 'three';
 
 import Component from 'vue-class-component';
-import { Inject } from 'vue-property-decorator';
+import { Inject, Provide } from 'vue-property-decorator';
 
 import {
     getFileConfigContexts,
@@ -29,6 +29,7 @@
 import BaseGameView from '../../shared/vue-components/BaseGameView';
 import { BuilderGame } from '../scene/BuilderGame';
 import { Game } from '../../shared/scene/Game';
+import { FileRenderer } from '../../shared/scene/FileRenderer';
 
 @Component({
     components: {
@@ -47,149 +48,8 @@
 
     // TODO: Find a better way to refactor this
     @Inject() home: BuilderHome;
-<<<<<<< HEAD
-=======
     @Inject() buildApp: BuilderApp;
     @Provide() fileRenderer: FileRenderer = new FileRenderer();
-
-    get gameView(): HTMLElement {
-        return <HTMLElement>this.$refs.gameView;
-    }
-    get dev() {
-        return !PRODUCTION;
-    }
-    get filesMode() {
-        return this.mode === 'files';
-    }
-    get workspacesMode() {
-        return this.mode === 'worksurfaces';
-    }
-    // get fileManager() {
-    //     return appManager.simulationManager.primary;
-    // }
-
-    constructor() {
-        super();
-    }
-
-    public findFilesById(id: string): AuxFile3D[] {
-        return flatMap(this.simulation3D.contexts, c =>
-            c.getFiles().filter(f => f.file.id === id)
-        );
-    }
-
-    public getTime() {
-        return this._time;
-    }
-    public getInput() {
-        return this._input;
-    }
-    public getInputVR() {
-        return this._inputVR;
-    }
-    public getInteraction() {
-        return this._interaction;
-    }
-    public getScene() {
-        return this._mainScene;
-    }
-    public getRenderer() {
-        return this._renderer;
-    }
-    public getGridChecker() {
-        return this._gridChecker;
-    }
-    public getMainCameraRig(): CameraRig {
-        return this.mainCameraRig;
-    }
-    public getMainViewport(): Viewport {
-        return this._mainViewport;
-    }
-    public getDecoratorFactory(): AuxFile3DDecoratorFactory {
-        return this._decoratorFactory;
-    }
-    public getViewports(): Viewport[] {
-        return [this._mainViewport];
-    }
-    public getCameraRigs(): CameraRig[] {
-        return [this.mainCameraRig];
-    }
-    public getSimulations(): Simulation3D[] {
-        return [this.simulation3D];
-    }
-    public getBackground(): Color | Texture {
-        return this.simulation3D.backgroundColor;
-    }
-    public getUIHtmlElements(): HTMLElement[] {
-        return [
-            ...this.home.getUIHtmlElements(),
-            ...this.buildApp.getUIHtmlElements(),
-            <HTMLElement>this.$refs.fileQueue,
-            this.$refs.trashCan ? (<TrashCan>this.$refs.trashCan).$el : null,
-        ].filter(el => el);
-    }
-    public getHtmlMixerContext(): HtmlMixer.Context {
-        return this._htmlMixerContext;
-    }
-
-    public setGridsVisible(visible: boolean) {
-        this.simulation3D.contexts.forEach((c: BuilderGroup3D) => {
-            if (c.surface) {
-                c.surface.gridsVisible = visible;
-            }
-        });
-    }
-
-    public setWorldGridVisible(visible: boolean) {
-        this._gridMesh.visible = visible;
-    }
-
-    public setCameraType(type: CameraType) {
-        if (this._cameraType === type) return;
-
-        // Clean up current cameras if they exists.
-        if (this.mainCameraRig) {
-            this._mainScene.remove(this.mainCameraRig.mainCamera);
-            this.mainCameraRig = null;
-        }
-
-        this._cameraType = type;
-
-        this.mainCameraRig = createCameraRig(
-            'main',
-            this._cameraType,
-            this._mainScene,
-            this._mainViewport
-        );
-
-        // Update side bar item.
-        this.removeSidebarItem('toggle_camera_type');
-        if (this._cameraType === 'orthographic') {
-            this.addSidebarItem(
-                'toggle_camera_type',
-                'Enable Perspective Camera',
-                () => {
-                    this.setCameraType('perspective');
-                },
-                'videocam'
-            );
-        } else {
-            this.addSidebarItem(
-                'toggle_camera_type',
-                'Disable Perspective Camera',
-                () => {
-                    this.setCameraType('orthographic');
-                },
-                'videocam_off'
-            );
-        }
-
-        if (this._htmlMixerContext) {
-            this._htmlMixerContext.setupCssCamera(
-                this.mainCameraRig.mainCamera
-            );
-        }
->>>>>>> 0f93dbc2
 
     protected createGame(): Game {
         return new BuilderGame(this);
