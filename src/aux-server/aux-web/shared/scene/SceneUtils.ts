--- conflicted
+++ resolved
@@ -77,8 +77,7 @@
 } from '@casual-simulation/aux-common';
 import { getOptionalValue } from '../SharedUtils';
 import type { Simulation } from '@casual-simulation/aux-vm';
-<<<<<<< HEAD
-import { BackSide, PCFShadowMap } from 'three';
+import { BackSide } from 'three';
 import type { MapProvider } from 'geo-three';
 import {
     OpenStreetMapsProvider,
@@ -89,10 +88,6 @@
     OpenMapTilesProvider,
     HereMapsProvider,
 } from 'geo-three';
-import type { Simulation3D } from './Simulation3D';
-import { LODDebugger } from '../public/geo-three/LODDebugger';
-import { OffsetProvider } from '../public/geo-three/OffsetProvider';
-import { LODConstant } from '../public/geo-three/LODConstant';
 import { MapView } from './map/MapView';
 import { CustomMapProvider } from './map/CustomMapProvider';
 
@@ -150,9 +145,6 @@
             return new BingMapsProvider();
     }
 }
-=======
-import { BackSide } from 'three';
->>>>>>> 9484165f
 
 /**
  * Gets the direction of the up vector for 3D portals.
