import { AuxFile3DDecorator } from "../AuxFile3DDecorator";
import { AuxFile3D } from "../AuxFile3D";
import { FileCalculationContext, calculateGridScale, getContextGrid } from "@yeti-cgi/aux-common";
import { Text3D } from "../Text3D";
import { calculateScale } from "../SceneUtils";

export class ScaleDecorator extends AuxFile3DDecorator {


<<<<<<< HEAD
    fileUpdated(file3D: AuxFile3D, calc: FileCalculationContext): void {
        if (file3D.contextGroup) {
            const grid = getContextGrid(calc, file3D.contextGroup.file, file3D.domain);
            const gridScale = !!grid ? calculateGridScale(calc, file3D.contextGroup.file, file3D.domain) : 1;
            const scale = calculateScale(calc, file3D.file, gridScale);
            file3D.display.scale.set(scale.x, scale.y, scale.z);
=======
    constructor(file3D: AuxFile3D) {
        super(file3D);
    }

    fileUpdated(calc: FileCalculationContext): void {
        if (this.file3D.contextGroup) {
            const gridScale = calculateGridScale(calc, this.file3D.contextGroup.file, this.file3D.domain);
            const scale = calculateScale(calc, this.file3D.file, gridScale);
            this.file3D.display.scale.set(scale.x, scale.y, scale.z);
>>>>>>> 7d08b874
        }
    }

    frameUpdate(calc: FileCalculationContext): void {
    }

    dispose(): void {
    }
    
}<|MERGE_RESOLUTION|>--- conflicted
+++ resolved
@@ -7,24 +7,16 @@
 export class ScaleDecorator extends AuxFile3DDecorator {
 
 
-<<<<<<< HEAD
-    fileUpdated(file3D: AuxFile3D, calc: FileCalculationContext): void {
-        if (file3D.contextGroup) {
-            const grid = getContextGrid(calc, file3D.contextGroup.file, file3D.domain);
-            const gridScale = !!grid ? calculateGridScale(calc, file3D.contextGroup.file, file3D.domain) : 1;
-            const scale = calculateScale(calc, file3D.file, gridScale);
-            file3D.display.scale.set(scale.x, scale.y, scale.z);
-=======
     constructor(file3D: AuxFile3D) {
         super(file3D);
     }
 
     fileUpdated(calc: FileCalculationContext): void {
         if (this.file3D.contextGroup) {
-            const gridScale = calculateGridScale(calc, this.file3D.contextGroup.file, this.file3D.domain);
+            const grid = getContextGrid(calc, this.file3D.contextGroup.file, this.file3D.domain);
+            const gridScale = !!grid ? calculateGridScale(calc, this.file3D.contextGroup.file, this.file3D.domain) : 1;
             const scale = calculateScale(calc, this.file3D.file, gridScale);
             this.file3D.display.scale.set(scale.x, scale.y, scale.z);
->>>>>>> 7d08b874
         }
     }
 
