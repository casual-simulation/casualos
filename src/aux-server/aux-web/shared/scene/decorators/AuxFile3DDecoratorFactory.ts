--- conflicted
+++ resolved
@@ -14,11 +14,8 @@
 import { UserControlsDecorator } from './UserControlsDecorator';
 import { OutlineDecorator } from './OutlineDecorator';
 import { TextureDecorator } from './TextureDecorator';
-<<<<<<< HEAD
 import { HtmlMixerPlaneDecorator } from './HtmlMixerPlaneDecorator';
-=======
 import { UpdateMaxtrixDecorator } from './UpdateMatrixDecorator';
->>>>>>> d45db11f
 
 export class AuxFile3DDecoratorFactory {
     public gameView: IGameView;
