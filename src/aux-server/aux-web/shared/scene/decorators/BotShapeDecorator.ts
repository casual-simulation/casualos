--- conflicted
+++ resolved
@@ -801,20 +801,6 @@
             //this._setMapLOD(lodLevel);
 
             // Get the current center coordinates
-<<<<<<< HEAD
-            // const centerCoords = this._parseMapAddress(this._address);
-
-            // // Update the offset provider with the new zoom level
-            // if (this._mapView.provider instanceof OffsetProvider) {
-            //     this._mapView.provider.offset = OffsetProvider.calculateOffset(
-            //         lodLevel,
-            //         centerCoords.x, // longitude
-            //         centerCoords.y // latitude
-            //     );
-            // }
-
-            // this._mapView.setCenter(lodLevel, centerCoords.x, centerCoords.y);
-=======
             //     const centerCoords = this._parseMapAddress(this._address);
 
             //     console.log('Updating map zoom to:', lodLevel, 'with center:', centerCoords);
@@ -829,7 +815,6 @@
             //     }
 
             //     this._mapView.setCenter(lodLevel, centerCoords.x, centerCoords.y);
->>>>>>> 79f2a7c7
         }
     }
 
@@ -1026,7 +1011,6 @@
             return;
         }
 
-<<<<<<< HEAD
         this._mapView.setZoom(level);
 
         // if (!this._lodConstant) {
@@ -1040,19 +1024,16 @@
         //     const renderer = this._game.getRenderer();
         //     const camera = this._game.getMainCameraRig()?.mainCamera;
         //     const scene = this._game.getScene();
-=======
-        // const centerCoords = this._parseMapAddress(this._address);
->>>>>>> 79f2a7c7
-
-        // if (this._mapView.provider instanceof OffsetProvider) {
-        //     this._mapView.provider.offset = OffsetProvider.calculateOffset(
-        //         level,
-        //         centerCoords.x, // lon
-        //         centerCoords.y  // lat
-        //     );
+
+        //     if (renderer && camera && scene) {
+        //         this._mapView.lod.updateLOD(
+        //             this._mapView,
+        //             camera,
+        //             renderer,
+        //             scene
+        //         );
+        //     }
         // }
-
-        // this._mapView.setCenter(level, centerCoords.x, centerCoords.y);
     }
 
     private _updateRenderOrder(calc: BotCalculationContext) {
