--- conflicted
+++ resolved
@@ -23,7 +23,6 @@
 const TILE_SIZE = 256;
 
 export class MapView extends Object3D {
-<<<<<<< HEAD
     private _tileSize: number;
     private _gridSize: number;
     private _zoom: number;
@@ -31,14 +30,6 @@
     private _y: number;
     private _longitude: number;
     private _latitude: number;
-=======
-    private tileSize: number;
-    private gridSize: number;
-    private zoom: number;
-    private _currentZoom: number = 3;
-    private _currentLat: number = 0;
-    private _currentLon: number = 0;
->>>>>>> 79f2a7c7
 
     private _provider: MapProvider;
     private _heightProvider: MapProvider | null = null;
@@ -49,7 +40,6 @@
         new Vector3(0.5, 0.5, 0.5)
     );
 
-<<<<<<< HEAD
     // public get provider(): MapProvider {
     //     return this._provider;
     // }
@@ -57,14 +47,6 @@
     setZoom(zoom: number) {
         // this._zoom = zoom;
         // this.setCenter(zoom, this._longitude, this._latitude);
-=======
-    public get provider(): MapProvider {
-        return this._provider;
-    }
-    public refreshTiles(): void {
-        const centerTile = this._tiles[1][1]; // Center tile in a 3x3 grid
-        this.setCenter(this.zoom, centerTile.x, centerTile.y);
->>>>>>> 79f2a7c7
     }
     // public updateZoom(zoom: number): void {
     //     this.setCenter(zoom, this._currentLon, this._currentLat);
@@ -121,16 +103,9 @@
     }
 
     setCenter(zoom: number, longitude: number, latitude: number) {
-<<<<<<< HEAD
         this._zoom = zoom;
         this._longitude = longitude;
         this._latitude = latitude;
-=======
-        this._currentZoom = zoom;
-        this._currentLat = latitude;
-        this._currentLon = longitude;
-
->>>>>>> 79f2a7c7
         const [pixelX, pixelY] = MapView.calculatePixel(
             zoom,
             longitude,
