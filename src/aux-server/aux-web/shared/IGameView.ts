--- conflicted
+++ resolved
@@ -14,13 +14,10 @@
 import { ContextGroup3D } from './scene/ContextGroup3D';
 import { AuxFile3DFinder } from './AuxFile3DFinder';
 import Vue from 'vue';
-<<<<<<< HEAD
 import { HtmlMixer } from 'threex-htmlmixer';
-=======
 import { Simulation3D } from './scene/Simulation3D';
 import { GridChecker } from './scene/grid/GridChecker';
 import { AuxFile3DDecoratorFactory } from './scene/decorators/AuxFile3DDecoratorFactory';
->>>>>>> 3808e88d
 
 /**
  * Interface that described what properties and functions should be available to a GameView class/component implementation.
@@ -51,9 +48,7 @@
     getRenderer(): WebGLRenderer;
     getGroundPlane(): Plane;
     getMainCamera(): PerspectiveCamera | OrthographicCamera;
-<<<<<<< HEAD
     getHtmlMixerContext(): HtmlMixer.Context;
-=======
     getDecoratorFactory(): AuxFile3DDecoratorFactory;
     getGridChecker(): GridChecker;
 
@@ -61,7 +56,6 @@
      * Gets the list of simulations that this game view contains.
      */
     getSimulations(): Simulation3D[];
->>>>>>> 3808e88d
 
     /**
      * Gets the list of contexts that this game view contains.
