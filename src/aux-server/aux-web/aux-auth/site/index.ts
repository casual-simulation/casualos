/* CasualOS is a set of web-based tools designed to facilitate the creation of real-time, multi-user, context-aware interactive experiences.
 *
 * Copyright (c) 2019-2025 Casual Simulation, Inc.
 *
 * This program is free software: you can redistribute it and/or modify
 * it under the terms of the GNU Affero General Public License as
 * published by the Free Software Foundation, either version 3 of the
 * License, or (at your option) any later version.
 *
 * This program is distributed in the hope that it will be useful,
 * but WITHOUT ANY WARRANTY; without even the implied warranty of
 * MERCHANTABILITY or FITNESS FOR A PARTICULAR PURPOSE.  See the
 * GNU Affero General Public License for more details.
 *
 * You should have received a copy of the GNU Affero General Public License
 * along with this program.  If not, see <https://www.gnu.org/licenses/>.
 */

import Vue from 'vue';
import type { RouteConfig } from 'vue-router';
import VueRouter from 'vue-router';
import {
    MdButton,
    MdContent,
    MdApp,
    MdCard,
    MdToolbar,
    MdField,
    MdProgress,
    MdDrawer,
    MdList,
    MdMenu,
    MdDialog,
    MdDialogConfirm,
    MdDialogAlert,
    MdDatepicker,
    MdTabs,
    MdCheckbox,
    MdTooltip,
    MdSnackbar,
    MdSwitch,
    MdBadge,
    MdDialogPrompt,
    MdTable,
    MdChips,
    MdEmptyState,
    MdRipple,
} from 'vue-material/dist/components';
import 'vue-material/dist/vue-material.min.css';
import 'vue-material/dist/theme/default.css';

import '@casual-simulation/aux-components/fonts/MaterialIcons/MaterialIcons.css';
import '@casual-simulation/aux-components/fonts/Roboto/Roboto.css';
import '@casual-simulation/aux-components/fonts/NotoSansKR/NotoSansKR.css';

import '@casual-simulation/aux-components/SVGPolyfill';
import AuthApp from './AuthApp/AuthApp';
import AuthHome from './AuthHome/AuthHome';
import AuthLogin from './AuthLogin/AuthLogin';
import AuthEnterCode from './AuthEnterCode/AuthEnterCode';
import AuthRecords from './AuthRecords/AuthRecords';
import AuthRecordsData from './AuthRecordsData/AuthRecordsData';
import AuthRecordsFiles from './AuthRecordsFiles/AuthRecordsFiles';
import { authManager } from '../shared/index';
import AuthLoading from './AuthLoading/AuthLoading';
import { EventBus } from '@casual-simulation/aux-components';
import { setupChannel } from '@casual-simulation/aux-vm-browser/html/IFrameHelpers';
import { skip } from 'rxjs/operators';
import AuthTerms from './AuthTerms/AuthTerms';
import AuthPrivacyPolicy from './AuthPrivacyPolicy/AuthPrivacyPolicy';
import AuthAcceptableUsePolicy from './AuthAcceptableUsePolicy/AuthAcceptableUsePolicy';

import 'virtual:svg-icons-register';
import AuthRecordsEvents from './AuthRecordsEvents/AuthRecordsEvents';
import AuthRecordsRoles from './AuthRecordsRoles/AuthRecordsRoles';
import AuthStudio from './AuthStudio/AuthStudio';
import AuthRecordsInsts from './AuthRecordsInsts/AuthRecordsInsts';
import './global.css';
import OAuthRedirect from './OAuthRedirect/OAuthRedirect';
import PrivoRegistrationCard from './PrivoRegistrationCard/PrivoRegistrationCard';
import AuthChildrenPrivacyPolicy from './AuthChildrenPrivacyPolicy/AuthChildrenPrivacyPolicy';
import AuthRegisterWebAuthn from './AuthRegisterWebAuthn/AuthRegisterWebAuthn';
import AuthCodeOfConduct from './AuthCodeOfConduct/AuthCodeOfConduct';
import AuthRecordsWebhooks from './AuthRecordsWebhooks/AuthRecordsWebhooks';
import AuthRecordsNotifications from './AuthRecordsNotifications/AuthRecordsNotifications';
import AuthRecordsPackages from './AuthRecordsPackages/AuthRecordsPackages';
import AuthGrantedEntitlements from './AuthGrantedEntitlements/AuthGrantedEntitlements';
<<<<<<< HEAD
import AuthStoreFulfillment from './AuthStoreFulfillment/AuthStoreFulfillment';
import AuthStoreActivation from './AuthStoreActivation/AuthStoreActivation.vue';
=======
import AuthUserNotifications from './AuthUserNotifications/AuthUserNotifications';
>>>>>>> 4b906d24

Vue.use(VueRouter);
Vue.use(MdButton);
Vue.use(MdCheckbox);
Vue.use(MdContent);
Vue.use(MdApp);
Vue.use(MdCard);
Vue.use(MdToolbar);
Vue.use(MdField);
Vue.use(MdProgress);
Vue.use(MdDrawer);
Vue.use(MdList);
Vue.use(MdMenu);
Vue.use(MdDialog);
Vue.use(MdDialogConfirm);
Vue.use(MdDialogAlert);
Vue.use(MdTabs);
Vue.use(MdTooltip);
Vue.use(MdTable);
Vue.use(MdSnackbar);
Vue.use(MdSwitch);
Vue.use(MdBadge);
Vue.use(MdDialogPrompt);
Vue.use(MdDatepicker);
Vue.use(MdChips);
Vue.use(MdEmptyState);
Vue.use(MdRipple);

const routes: RouteConfig[] = [
    {
        path: '/login',
        name: 'login',
        component: AuthLogin,
        props: (route) => ({
            after: route.query['after'],
        }),
    },
    {
        path: '/enter-code',
        name: 'code',
        component: AuthEnterCode,
        props: (route) => ({
            after: route.query['after'],
            userId: route.query['userId'],
            requestId: route.query['requestId'],
            address: route.query['address'],
            addressTypeToCheck: route.query['addressTypeToCheck'],
        }),
    },
    {
        path: '/terms',
        name: 'terms',
        component: AuthTerms,
    },
    {
        path: '/privacy-policy',
        name: 'privacy-policy',
        component: AuthPrivacyPolicy,
    },
    {
        path: '/children-privacy-policy',
        name: 'children-privacy-policy',
        component: AuthChildrenPrivacyPolicy,
    },
    {
        path: '/acceptable-use-policy',
        name: 'acceptable-use-policy',
        component: AuthAcceptableUsePolicy,
    },
    {
        path: '/code-of-conduct',
        name: 'code-of-conduct',
        component: AuthCodeOfConduct,
    },
    {
        path: '/olx-terms-of-service',
        name: 'olx-terms-of-service',
        redirect(to) {
            return {
                name: 'terms',
                hash: '#olx-services',
            };
        },
    },
    {
        path: '/',
        name: 'index',
        redirect: { name: 'home' },
    },
    {
        path: '/account',
        name: 'home',
        component: AuthHome,
    },
    {
        path: '/granted-entitlements',
        name: 'granted-entitlements',
        component: AuthGrantedEntitlements,
    },
    {
        path: '/notifications',
        name: 'user-notifications',
        component: AuthUserNotifications,
    },
    {
        path: '/records/:recordName',
        name: 'records',
        props: (route) => ({
            recordName: route.params.recordName,
        }),
        component: AuthRecords,
        children: [
            {
                path: 'insts',
                name: 'records-insts',
                component: AuthRecordsInsts,
            },
            {
                path: 'data',
                name: 'records-data',
                component: AuthRecordsData,
            },
            {
                path: 'files',
                name: 'records-files',
                component: AuthRecordsFiles,
            },
            {
                path: 'events',
                name: 'records-events',
                component: AuthRecordsEvents,
            },
            {
                path: 'roles',
                name: 'records-roles',
                component: AuthRecordsRoles,
            },
            {
                path: 'webhooks',
                name: 'records-webhooks',
                component: AuthRecordsWebhooks,
            },
            {
                path: 'notifications',
                name: 'records-notifications',
                component: AuthRecordsNotifications,
            },
            {
                path: 'packages',
                name: 'records-packages',
                component: AuthRecordsPackages,
            },
        ],
    },
    {
        path: '/studios/:studioId/:studioName',
        name: 'studio',
        props: (route) => ({
            studioId: route.params.studioId,
            studioName: route.params.studioName,
        }),
        component: AuthStudio,
    },
    {
        path: '/oauth/redirect',
        name: 'oauth-redirect',
        component: OAuthRedirect,
    },
    {
        path: '/sign-up',
        name: 'sign-up',
        component: PrivoRegistrationCard,
    },
    {
        path: '/webauthn',
        name: 'webauthn-register',
        component: AuthRegisterWebAuthn,
        props: (route) => ({
            after: route.query['after'],
        }),
    },
    {
        path: '/store/fulfillment/:sessionId',
        name: 'store-fulfillment',
        component: AuthStoreFulfillment,
        props: (route) => ({
            sessionId: route.params.sessionId,
        }),
    }
    {
        path: '/store/activate',
        name: 'store-activation',
        component: AuthStoreActivation,
        props: (route) => ({
            activationKey: route.query.key,
        }),
    }
];

const router = new VueRouter({
    mode: 'history',
    routes,
});

router.beforeEach((to, from, next) => {
    const fromComId = from.query?.comId ?? from.query?.comID;
    const toComId = to.query?.comId ?? to.query?.comID;
    if (!toComId && fromComId) {
        next({
            ...to,
            query: {
                ...(to.query ?? {}),
                comId: fromComId,
            },
        });
    } else {
        next();
    }
});

const manager = authManager;

const sessionKeyUrl = authManager.getSessionKeyFromUrl();
const connectionKeyUrl = authManager.getConnectionKeyFromUrl();
if (sessionKeyUrl && connectionKeyUrl) {
    authManager.useTemporaryKeys(sessionKeyUrl, connectionKeyUrl);
}

let messagePort: MessagePort;

if (window.opener) {
    console.log(
        '[auth-aux/site/index] Opened by another tab. Setting up channel.'
    );
    const channel = setupChannel(window.opener);

    messagePort = channel.port1;

    messagePort.addEventListener('message', (message) => {
        if (message.data.type === 'close') {
            window.close();
        }
    });

    window.addEventListener('close', () => {
        if (messagePort) {
            messagePort.postMessage({
                type: 'close',
            });
        }
    });

    authManager.loginState.pipe(skip(1)).subscribe((loggedIn) => {
        if (messagePort) {
            if (loggedIn) {
                console.log('[auth-aux/site/index] Sending login event.');
                messagePort.postMessage({
                    type: 'login',
                    userId: authManager.userId,
                });
            }
        }
    });
}

let loading: Vue;

router.beforeEach((to, from, next) => {
    EventBus.$emit('startLoading');
    next();
});

const publicPages = new Set([
    'login',
    'sign-up',
    'code',
    'terms',
    'privacy-policy',
    'children-privacy-policy',
    'acceptable-use-policy',
    'olx-terms-of-service',
    'oauth-redirect',
    'code-of-conduct',
    'store-fulfillment',
]);

router.beforeEach(async (to, from, next) => {
    try {
        const loggedIn = manager.isLoggedIn();

        if (messagePort && loggedIn) {
            if (!manager.userInfoLoaded) {
                await manager.loadUserInfo();
            }

            messagePort.postMessage({
                type: 'login',
                userId: authManager.userId,
            });

            next();
            return;
        }

        if (loggedIn && !manager.userInfoLoaded) {
            try {
                await manager.loadUserInfo();

                if (
                    to.name === 'login' ||
                    to.name === 'sign-up' ||
                    to.name === 'code'
                ) {
                    console.log(
                        '[index] Already logged in. Redirecting to home.'
                    );

                    next({ name: 'home' });
                } else {
                    next();
                }
                return;
            } catch (err) {
                console.error('[index] Could not load User info.', err);
                next();
            }
        }

        if (!publicPages.has(to.name) && !loggedIn) {
            console.log('[index] Not Logged In and. Redirecting to Login.');
            next({ name: 'login' });
            return;
        } else {
            next();
            return;
        }
    } catch (err) {
        next();
        return;
    }
});

router.afterEach((to, from) => {
    EventBus.$emit('stopLoading');
});

async function start() {
    loading = new Vue({
        render: (createEle) => createEle(AuthLoading),
    }).$mount('#loading');

    const app = new Vue({
        router,
        render: (createEle) => createEle(AuthApp),
    }).$mount('#app');
}

start();<|MERGE_RESOLUTION|>--- conflicted
+++ resolved
@@ -85,12 +85,9 @@
 import AuthRecordsNotifications from './AuthRecordsNotifications/AuthRecordsNotifications';
 import AuthRecordsPackages from './AuthRecordsPackages/AuthRecordsPackages';
 import AuthGrantedEntitlements from './AuthGrantedEntitlements/AuthGrantedEntitlements';
-<<<<<<< HEAD
+import AuthUserNotifications from './AuthUserNotifications/AuthUserNotifications';
 import AuthStoreFulfillment from './AuthStoreFulfillment/AuthStoreFulfillment';
 import AuthStoreActivation from './AuthStoreActivation/AuthStoreActivation.vue';
-=======
-import AuthUserNotifications from './AuthUserNotifications/AuthUserNotifications';
->>>>>>> 4b906d24
 
 Vue.use(VueRouter);
 Vue.use(MdButton);
@@ -279,7 +276,7 @@
         props: (route) => ({
             sessionId: route.params.sessionId,
         }),
-    }
+    },
     {
         path: '/store/activate',
         name: 'store-activation',
@@ -287,7 +284,7 @@
         props: (route) => ({
             activationKey: route.query.key,
         }),
-    }
+    },
 ];
 
 const router = new VueRouter({
