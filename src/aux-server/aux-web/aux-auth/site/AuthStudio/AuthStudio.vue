<template>
    <div class="studio-container">
        <h2>
            <img v-if="logoUrl" :src="logoUrl" class="logo" :alt="studioName" />
            <span v-else>{{ studioName }}</span>
        </h2>

        <auth-subscription :studioId="studioId" />

        <h2>Members</h2>
        <div v-if="loadingMembers">
            <div>
                <md-progress-spinner
                    md-mode="indeterminate"
                    :md-diameter="20"
                    :md-stroke="2"
                ></md-progress-spinner>
            </div>
            <p class="sr-only">Members Loading...</p>
        </div>
        <div v-else-if="members.length === 0">
            <p>No members</p>
        </div>
        <div v-else>
            <md-table>
                <md-table-row>
                    <md-table-head>Name</md-table-head>
                    <md-table-head>Address</md-table-head>
                    <md-table-head>Role</md-table-head>
                    <md-table-head>Is Primary Contact</md-table-head>
                    <md-table-head v-if="isAdmin">Options</md-table-head>
                </md-table-row>

                <md-table-row v-for="member of members" :key="member.userId">
                    <md-table-cell>{{ member.user.name || member.user.email }}</md-table-cell>
                    <md-table-cell>{{
                        member.user.email || member.user.phoneNumber || member.user.displayName
                    }}</md-table-cell>
                    <md-table-cell>{{ member.role }}</md-table-cell>
                    <md-table-cell>{{ member.isPrimaryContact }}</md-table-cell>
                    <md-table-cell v-if="isAdmin">
                        <md-menu md-align-trigger>
                            <md-button md-menu-trigger class="md-icon-button">
                                <md-icon>more_vert</md-icon>
                                <span class="sr-only">Member Options</span>
                                <md-tooltip>Member Options</md-tooltip>
                            </md-button>
                            <md-menu-content>
                                <md-menu-item @click="revokeMembership(member)"
                                    >Revoke Membership</md-menu-item
                                >
                            </md-menu-content>
                        </md-menu>
                    </md-table-cell>
                </md-table-row>
            </md-table>

            <md-button v-if="isAdmin" class="md-raised md-primary" @click="openAddMember()"
                >Add Member</md-button
            >
        </div>

        <div v-if="isLoadingInfo">
            <div>
                <md-progress-spinner
                    md-mode="indeterminate"
                    :md-diameter="20"
                    :md-stroke="2"
                ></md-progress-spinner>
            </div>
            <p class="sr-only">Info Loading...</p>
        </div>
        <div v-else class="settings-container">
            <h2>Studio Configuration</h2>
            <md-table class="comId-configuration-table">
                <md-table-row>
                    <md-table-head>Feature</md-table-head>
                    <md-table-head>Value</md-table-head>
                </md-table-row>

                <md-table-row @click="updateStudioInfo()">
                    <md-tooltip>The name of the studio. Click to change.</md-tooltip>
                    <md-table-cell>studio.name</md-table-cell>
                    <md-table-cell>{{ originalDisplayName || '(null)' }}</md-table-cell>
                </md-table-row>
                <md-table-row v-if="allowComId" @click="startRequestComId()">
                    <md-tooltip>The comID for this studio. Click to request new comID.</md-tooltip>
                    <md-table-cell>comID</md-table-cell>
                    <md-table-cell>{{ comId || '(null)' }}</md-table-cell>
                </md-table-row>
                <md-table-row v-if="allowComId" @click="updateComIdConfig()">
                    <md-tooltip
                        >The URL of the logo that this studio uses. Click to change.</md-tooltip
                    >
                    <md-table-cell>comID.logoURL</md-table-cell>
                    <md-table-cell>{{ originalLogoUrl || '(null)' }}</md-table-cell>
                </md-table-row>
                <md-table-row v-if="allowComId">
                    <md-tooltip>The maximum number of studios allowed for this comID.</md-tooltip>
                    <md-table-cell>comID.maxStudios</md-table-cell>
                    <md-table-cell>{{ comIdFeatures.maxStudios || 'Unlimited' }}</md-table-cell>
                </md-table-row>
                <md-table-row v-if="allowComId" @click="updateComIdConfig()">
                    <md-tooltip
                        >Whether anyone can create a studio in this comID. Click to
                        change.</md-tooltip
                    >
                    <md-table-cell>comID.allowedStudioCreators</md-table-cell>
                    <md-table-cell>{{ originalAllowedStudioCreators }}</md-table-cell>
                </md-table-row>
                <md-table-row v-if="allowComId" @click="updatePlayerConfig()">
                    <md-tooltip
                        >The URL of the bootstrapper that should be used for insts that are created
                        with this comID. Click to change.</md-tooltip
                    >
                    <md-table-cell>comID.ab1BootstrapURL</md-table-cell>
                    <md-table-cell>{{ originalAb1BootstrapUrl || '(default)' }}</md-table-cell>
                </md-table-row>
                <md-table-row v-if="allowComId" @click="updatePlayerConfig()">
                    <md-tooltip>The list of options that can be selected from the BIOS.</md-tooltip>
                    <md-table-cell>comID.allowedBiosOptions</md-table-cell>
                    <md-table-cell>{{ originalAllowedBiosOptions || '(default)' }}</md-table-cell>
                </md-table-row>
                <md-table-row v-if="allowComId" @click="updatePlayerConfig()">
                    <md-tooltip>The option that is selected in the BIOS by default.</md-tooltip>
                    <md-table-cell>comID.defaultBiosOption</md-table-cell>
                    <md-table-cell>{{ originalDefaultBiosOption || '(default)' }}</md-table-cell>
                </md-table-row>
                <md-table-row v-if="allowComId" @click="updatePlayerConfig()">
                    <md-tooltip
                        >The option that is automatically executed when no BIOS option is specified
                        in the URL.</md-tooltip
                    >
                    <md-table-cell>comID.automaticBiosOption</md-table-cell>
                    <md-table-cell>{{ originalAutomaticBiosOption || '(default)' }}</md-table-cell>
                </md-table-row>
                <md-table-row v-if="allowComId" @click="updatePlayerConfig()">
                    <md-tooltip
                        >The name of the Jitsi App that should be used for the
                        meetPortal.</md-tooltip
                    >
                    <md-table-cell>comID.jitsiAppName</md-table-cell>
                    <md-table-cell>{{ originalJitsiAppName || '(default)' }}</md-table-cell>
                </md-table-row>
                <md-table-row v-if="allowComId" @click="updatePlayerConfig()">
                    <md-tooltip
                        >The API Key that should be used for what3words integration.</md-tooltip
                    >
                    <md-table-cell>comID.what3WordsApiKey</md-table-cell>
                    <md-table-cell>{{ originalWhat3WordsApiKey || '(default)' }}</md-table-cell>
                </md-table-row>
<<<<<<< HEAD
                <md-table-row v-if="allowLoom" @click="updateLoomConfig()">
                    <md-tooltip
                        >The public App ID of the Loom app that should be used for the
                        studio.</md-tooltip
                    >
                    <md-table-cell>loom.publicAppId</md-table-cell>
                    <md-table-cell>{{ originalLoomPublicAppId || '(not set)' }}</md-table-cell>
                </md-table-row>
                <md-table-row v-if="allowLoom" @click="updateLoomConfig()">
                    <md-tooltip>The private key that Loom generated for the app.</md-tooltip>
                    <md-table-cell>loom.privateKey</md-table-cell>
                    <md-table-cell>{{ '(secret)' }}</md-table-cell>
                </md-table-row>
                <md-table-row v-if="allowHume" @click="updateHumeConfig()">
                    <md-tooltip>The API key that used to access Hume.</md-tooltip>
                    <md-table-cell>hume.apiKey</md-table-cell>
                    <md-table-cell>{{ originalHumeApiKey || '(not set)' }}</md-table-cell>
                </md-table-row>
                <md-table-row v-if="allowHume" @click="updateHumeConfig()">
                    <md-tooltip>The Secret API key that used to access Hume.</md-tooltip>
                    <md-table-cell>hume.secretKey</md-table-cell>
                    <md-table-cell>{{ '(secret)' }}</md-table-cell>
=======
                <md-table-row v-if="allowStore" @click="updateStoreConfig()">
                    <md-tooltip
                        >The status of the Stripe account that is attached to this studio.</md-tooltip
                    >
                    <md-table-cell>store.account</md-table-cell>
                    <md-table-cell>{{ stripeAccountStatus || '(not setup)' }}</md-table-cell>
                </md-table-row>
                <md-table-row v-if="allowStore" @click="updateStoreConfig()">
                    <md-tooltip
                        >The status of the requirements for the stripe account.</md-tooltip
                    >
                    <md-table-cell>store.requirements</md-table-cell>
                    <md-table-cell>{{ stripeRequirementsStatus || '(not setup)' }}</md-table-cell>
>>>>>>> c918ffd1
                </md-table-row>
            </md-table>
        </div>

        <md-dialog :md-active.sync="showAddMember">
            <md-dialog-content v-if="addingMember">
                <div>
                    <md-progress-spinner
                        md-mode="indeterminate"
                        :md-diameter="20"
                        :md-stroke="2"
                    ></md-progress-spinner>
                </div>
                <p class="sr-only">Adding Member...</p>
            </md-dialog-content>
            <md-dialog-content v-else>
                <md-field :class="addressFieldClass">
                    <label>Email <span v-if="usePrivoLogin">or Display Name</span></label>
                    <md-input v-model="addMemberEmail" />
                    <span v-if="addMemberErrorCode === 'user_not_found'" class="md-error"
                        >No user with this email was found.</span
                    >
                    <span v-else-if="addMemberErrorCode" class="md-error">An error occurred.</span>
                </md-field>
                <md-field>
                    <label>Role</label>
                    <md-select v-model="addMemberRole">
                        <md-option value="admin">Admin</md-option>
                        <md-option value="member">Member</md-option>
                    </md-select>
                </md-field>
            </md-dialog-content>

            <md-dialog-actions>
                <md-button @click="closeAddMember()">Cancel</md-button>
                <md-button class="md-primary" @click="addMember()">Add Member</md-button>
            </md-dialog-actions>
        </md-dialog>

        <md-dialog :md-active.sync="showRequestComId">
            <md-dialog-title> Request comID </md-dialog-title>
            <md-dialog-content>
                <md-field :class="comIdFieldClass">
                    <label for="comId">comID</label>
                    <md-input id="comId" v-model="requestedComId" type="text"></md-input>
                    <field-errors field="comId" :errors="errors" />
                </md-field>
                <field-errors :field="null" :errors="errors" />
            </md-dialog-content>
            <md-dialog-actions>
                <md-button class="md-primary" @click="requestComId()">
                    <md-progress-spinner
                        md-mode="indeterminate"
                        :md-diameter="20"
                        :md-stroke="2"
                        v-if="isSavingStudio"
                    >
                    </md-progress-spinner>
                    <span v-else>Request</span>
                </md-button>
            </md-dialog-actions>
        </md-dialog>

        <md-dialog :md-active.sync="showUpdatePlayerConfig" @md-closed="cancelUpdateStudio()">
            <md-dialog-title> Update Player Config </md-dialog-title>
            <md-dialog-content class="player-config-dialog">
                <md-field :class="ab1BootstrapUrlFieldClass">
                    <label for="ab1BootstrapURL">comID.ab1BootstrapURL</label>
                    <md-input id="ab1BootstrapURL" v-model="ab1BootstrapUrl" type="text"></md-input>
                    <span class="md-helper-text">The URL of the bootstrapper.</span>
                    <field-errors field="playerConfig.ab1BootstrapUrl" :errors="errors" />
                </md-field>
                <md-field :class="allowedBiosOptionsFieldClass">
                    <label for="allowedBiosOptions">comID.allowedBiosOptions</label>
                    <md-select
                        name="allowedBiosOptions"
                        id="allowedBiosOptions"
                        v-model="allowedBiosOptions"
                        multiple
                    >
                        <md-option value="join inst">join inst</md-option>
                        <md-option value="local inst">local inst</md-option>
                        <md-option value="free inst">free inst</md-option>
                        <md-option value="studio inst">studio inst</md-option>
                        <md-option value="sign in">sign in</md-option>
                        <md-option value="sign up">sign up</md-option>
                        <md-option value="sign out">sign out</md-option>
                    </md-select>
                    <span class="md-helper-text">The allowed BIOS options.</span>
                    <field-errors field="playerConfig.allowedBiosOptions" :errors="errors" />
                </md-field>
                <md-field :class="defaultBiosOptionFieldClass">
                    <label for="defaultBiosOption">comID.defaultBiosOption</label>
                    <md-select
                        name="defaultBiosOption"
                        id="defaultBiosOption"
                        v-model="defaultBiosOption"
                    >
                        <md-option :value="0">(default)</md-option>
                        <md-option value="join inst">join inst</md-option>
                        <md-option value="local inst">local inst</md-option>
                        <md-option value="free inst">free inst</md-option>
                        <md-option value="studio inst">studio inst</md-option>
                        <md-option value="sign in">sign in</md-option>
                        <md-option value="sign up">sign up</md-option>
                        <md-option value="sign out">sign out</md-option>
                    </md-select>
                    <span class="md-helper-text">The default BIOS option.</span>
                    <field-errors field="playerConfig.defaultBiosOption" :errors="errors" />
                </md-field>
                <md-field :class="automaticBiosOptionFieldClass">
                    <label for="automaticBiosOption">comID.automaticBiosOption</label>
                    <md-select
                        name="automaticBiosOption"
                        id="automaticBiosOption"
                        v-model="automaticBiosOption"
                    >
                        <md-option :value="0">(default)</md-option>
                        <md-option value="join inst">join inst</md-option>
                        <md-option value="local inst">local inst</md-option>
                        <md-option value="free inst">free inst</md-option>
                        <md-option value="studio inst">studio inst</md-option>
                        <md-option value="sign in">sign in</md-option>
                        <md-option value="sign up">sign up</md-option>
                        <md-option value="sign out">sign out</md-option>
                    </md-select>
                    <span class="md-helper-text">The automatic BIOS option.</span>
                    <field-errors field="playerConfig.automaticBiosOption" :errors="errors" />
                </md-field>
                <md-field :class="jitsiAppNameFieldClass">
                    <label for="jistiAppName">comID.jistiAppName</label>
                    <md-input id="jistiAppName" v-model="jitsiAppName" type="text"></md-input>
                    <span class="md-helper-text"
                        >The name of the
                        <a href="https://jaas.8x8.vc/#/" target="_blank">Jitsi App</a> that the
                        meetPortal uses.</span
                    >
                    <field-errors field="playerConfig.jistiAppName" :errors="errors" />
                </md-field>
                <md-field :class="what3WordsApiKeyFieldClass">
                    <label for="what3WordsApiKey">comID.what3WordsApiKey</label>
                    <md-input
                        id="what3WordsApiKey"
                        v-model="what3WordsApiKey"
                        type="text"
                    ></md-input>
                    <span class="md-helper-text"
                        >The <a href="https://what3words.com/">what3words</a> API Key.</span
                    >
                    <field-errors field="playerConfig.what3WordsApiKey" :errors="errors" />
                </md-field>
                <md-field :class="arcGisApiKeyFieldClass">
                    <label for="arcGisApiKey">comID.ArcGISApiKey</label>
                    <md-input id="arcGisApiKey" v-model="arcGisApiKey" type="text"></md-input>
                    <span class="md-helper-text"
                        >The <a href="https://www.arcgis.com/index.html">ArcGIS</a> API Key that the
                        mapPortal uses.</span
                    >
                    <field-errors field="playerConfig.arcGisApiKey" :errors="errors" />
                </md-field>
                <field-errors :field="null" :errors="errors" />
            </md-dialog-content>

            <md-dialog-actions>
                <md-button class="md-primary" @click="saveStudio()">
                    <md-progress-spinner
                        md-mode="indeterminate"
                        :md-diameter="20"
                        :md-stroke="2"
                        v-if="isSavingStudio"
                    >
                    </md-progress-spinner>
                    <span v-else>Save</span>
                </md-button>
            </md-dialog-actions>
        </md-dialog>

        <md-dialog :md-active.sync="showUpdateComIdConfig" @md-closed="cancelUpdateStudio()">
            <md-dialog-title> Update comID Config </md-dialog-title>
            <md-dialog-content>
                <md-field :class="logoUrlFieldClass">
                    <label for="logoUrl">Logo URL</label>
                    <md-input id="logoUrl" v-model="logoUrl" type="text"></md-input>
                    <field-errors field="logoUrl" :errors="errors" />
                </md-field>
                <!-- TODO: Support uploading logos -->
                <!-- <file-pond :allow-multiple="false" @addFile="onLogoFileAdded" @removeFile="onLogoFileRemoved" accepted-file-types="image/jpeg, image/png, image/gif, image/webp"/> -->
                <md-field :class="allowedStudioCreatorsFieldClass">
                    <label for="logoUrl">Who can create studios?</label>
                    <md-select v-model="allowedStudioCreators">
                        <md-option value="anyone">Anyone</md-option>
                        <md-option value="only-members">Only Members</md-option>
                    </md-select>
                    <field-errors field="comIdConfig.allowedStudioCreators" :errors="errors" />
                </md-field>
                <field-errors :field="null" :errors="errors" />
            </md-dialog-content>
            <md-dialog-actions>
                <md-button class="md-primary" @click="saveStudio()">
                    <md-progress-spinner
                        md-mode="indeterminate"
                        :md-diameter="20"
                        :md-stroke="2"
                        v-if="isSavingStudio"
                    >
                    </md-progress-spinner>
                    <span v-else>Save</span>
                </md-button>
            </md-dialog-actions>
        </md-dialog>

        <md-dialog :md-active.sync="showUpdateStudioInfo" @md-closed="cancelUpdateStudio()">
            <md-dialog-title> Update Studio Info </md-dialog-title>
            <md-dialog-content>
                <md-field :class="displayNameFieldClass">
                    <label for="displayName">Studio Name</label>
                    <md-input id="displayName" v-model="displayName" type="text"></md-input>
                    <field-errors field="displayName" :errors="errors" />
                </md-field>
                <field-errors :field="null" :errors="errors" />
            </md-dialog-content>
            <md-dialog-actions>
                <md-button class="md-primary" @click="saveStudio()">
                    <md-progress-spinner
                        md-mode="indeterminate"
                        :md-diameter="20"
                        :md-stroke="2"
                        v-if="isSavingStudio"
                    >
                    </md-progress-spinner>
                    <span v-else>Save</span>
                </md-button>
            </md-dialog-actions>
        </md-dialog>

<<<<<<< HEAD
        <md-dialog :md-active.sync="showUpdateLoomConfig" @md-closed="cancelUpdateStudio()">
            <md-dialog-title> Update Loom Config</md-dialog-title>
            <md-dialog-content>
                <md-field :class="loomPublicAppIdFieldClass">
                    <label for="loomPublicAppId">Loom Public App ID</label>
                    <md-input id="loomPublicAppId" v-model="loomPublicAppId" type="text"></md-input>
                    <field-errors field="loomPublicAppId" :errors="errors" />
                </md-field>
                <md-field :class="loomPrivateKeyFieldClass">
                    <label for="loomPrivateKey">Loom Private Key</label>
                    <md-textarea id="loomPrivateKey" v-model="loomPrivateKey"></md-textarea>
                    <field-errors field="loomPrivateKey" :errors="errors" />
                </md-field>
                <field-errors :field="null" :errors="errors" />
            </md-dialog-content>
            <md-dialog-actions>
                <md-button class="md-primary" @click="saveStudio()">
                    <md-progress-spinner
                        md-mode="indeterminate"
                        :md-diameter="20"
                        :md-stroke="2"
                        v-if="isSavingStudio"
                    >
                    </md-progress-spinner>
                    <span v-else>Save</span>
                </md-button>
            </md-dialog-actions>
        </md-dialog>

        <md-dialog :md-active.sync="showUpdateHumeConfig" @md-closed="cancelUpdateStudio()">
            <md-dialog-title> Update Hume Config</md-dialog-title>
            <md-dialog-content>
                <md-field :class="humeApiKeyFieldClass">
                    <label for="humeApiKey">Loom Public App ID</label>
                    <md-input id="humeApiKey" v-model="humeApiKey" type="text"></md-input>
                    <field-errors field="humeConfig.apiKey" :errors="errors" />
                </md-field>
                <md-field :class="humeSecretKeyFieldClass">
                    <label for="humeSecretKey">Hume Secret Key</label>
                    <md-input id="humeSecretKey" v-model="humeSecretKey" type="text"></md-input>
                    <field-errors field="humeConfig.secretKey" :errors="errors" />
                </md-field>
                <field-errors :field="null" :errors="errors" />
            </md-dialog-content>
            <md-dialog-actions>
                <md-button class="md-primary" @click="saveStudio()">
=======
        <md-dialog :md-active.sync="showUpdateStoreConfig" @md-closed="cancelUpdateStudio()">
            <md-dialog-title>Store</md-dialog-title>
            <md-dialog-content>

                <div v-if="!stripeAccountStatus">
                    <p>Your store account is not setup.</p>
                </div>
                <div v-else-if="stripeAccountStatus === 'active'">
                    <div v-if="stripeRequirementsStatus === 'complete'">
                        <p>Your store account is active.</p>
                    </div>
                    <div v-else>
                        <p>Your store account has been created, but we need some additional information before it can be fully activated.</p>
                    </div>
                </div>
                <div v-else-if="stripeAccountStatus === 'pending'">
                    <div v-if="stripeRequirementsStatus === 'complete'">
                        <p>Your store account is awaiting approval.</p>
                    </div>
                    <div v-else>
                        <p>Your store account has been created, but we need some additional information before it can be fully approved.</p>
                    </div>
                </div>
                <div v-else-if="stripeAccountStatus === 'rejected'">
                    <p>Your store account has been rejected.</p>
                </div>
                <div v-else-if="stripeAccountStatus === 'disabled'">
                    <p>Your store account is disabled.</p>

                    <div v-if="stripeRequirementsStatus === 'complete'"></div>
                    <div v-else>
                        <p>
                            Your store account has been created, but we need some additional information before it can be fully activated.
                        </p>
                        <p>Click "Manage" below to provide the required information.</p>
                    </div>
                </div>

            </md-dialog-content>
            <md-dialog-actions>
                <md-button class="md-primary" @click="manageStore()">
>>>>>>> c918ffd1
                    <md-progress-spinner
                        md-mode="indeterminate"
                        :md-diameter="20"
                        :md-stroke="2"
<<<<<<< HEAD
                        v-if="isSavingStudio"
                    >
                    </md-progress-spinner>
                    <span v-else>Save</span>
=======
                        v-if="isManagingStore"
                    >
                    </md-progress-spinner>
                    <span v-else-if="!stripeAccountStatus">Setup</span>
                    <span v-else>Manage</span>
>>>>>>> c918ffd1
                </md-button>
            </md-dialog-actions>
        </md-dialog>
    </div>
</template>
<script src="./AuthStudio.ts"></script>
<style src="./AuthStudio.css" scoped></style><|MERGE_RESOLUTION|>--- conflicted
+++ resolved
@@ -149,7 +149,6 @@
                     <md-table-cell>comID.what3WordsApiKey</md-table-cell>
                     <md-table-cell>{{ originalWhat3WordsApiKey || '(default)' }}</md-table-cell>
                 </md-table-row>
-<<<<<<< HEAD
                 <md-table-row v-if="allowLoom" @click="updateLoomConfig()">
                     <md-tooltip
                         >The public App ID of the Loom app that should be used for the
@@ -172,7 +171,7 @@
                     <md-tooltip>The Secret API key that used to access Hume.</md-tooltip>
                     <md-table-cell>hume.secretKey</md-table-cell>
                     <md-table-cell>{{ '(secret)' }}</md-table-cell>
-=======
+                </md-table-row>
                 <md-table-row v-if="allowStore" @click="updateStoreConfig()">
                     <md-tooltip
                         >The status of the Stripe account that is attached to this studio.</md-tooltip
@@ -186,7 +185,6 @@
                     >
                     <md-table-cell>store.requirements</md-table-cell>
                     <md-table-cell>{{ stripeRequirementsStatus || '(not setup)' }}</md-table-cell>
->>>>>>> c918ffd1
                 </md-table-row>
             </md-table>
         </div>
@@ -422,7 +420,6 @@
             </md-dialog-actions>
         </md-dialog>
 
-<<<<<<< HEAD
         <md-dialog :md-active.sync="showUpdateLoomConfig" @md-closed="cancelUpdateStudio()">
             <md-dialog-title> Update Loom Config</md-dialog-title>
             <md-dialog-content>
@@ -469,7 +466,18 @@
             </md-dialog-content>
             <md-dialog-actions>
                 <md-button class="md-primary" @click="saveStudio()">
-=======
+                    <md-progress-spinner
+                        md-mode="indeterminate"
+                        :md-diameter="20"
+                        :md-stroke="2"
+                        v-if="isSavingStudio"
+                    >
+                    </md-progress-spinner>
+                    <span v-else>Save</span>
+                </md-button>
+            </md-dialog-actions>
+        </md-dialog>
+
         <md-dialog :md-active.sync="showUpdateStoreConfig" @md-closed="cancelUpdateStudio()">
             <md-dialog-title>Store</md-dialog-title>
             <md-dialog-content>
@@ -511,23 +519,15 @@
             </md-dialog-content>
             <md-dialog-actions>
                 <md-button class="md-primary" @click="manageStore()">
->>>>>>> c918ffd1
-                    <md-progress-spinner
-                        md-mode="indeterminate"
-                        :md-diameter="20"
-                        :md-stroke="2"
-<<<<<<< HEAD
-                        v-if="isSavingStudio"
-                    >
-                    </md-progress-spinner>
-                    <span v-else>Save</span>
-=======
+                    <md-progress-spinner
+                        md-mode="indeterminate"
+                        :md-diameter="20"
+                        :md-stroke="2"
                         v-if="isManagingStore"
                     >
                     </md-progress-spinner>
                     <span v-else-if="!stripeAccountStatus">Setup</span>
                     <span v-else>Manage</span>
->>>>>>> c918ffd1
                 </md-button>
             </md-dialog-actions>
         </md-dialog>
