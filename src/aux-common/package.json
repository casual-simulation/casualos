{
    "name": "@casual-simulation/aux-common",
<<<<<<< HEAD
    "version": "3.8.0-alpha.18508342733",
=======
    "version": "3.8.0",
>>>>>>> 64799629
    "description": "Common library for AUX projects",
    "main": "index.js",
    "types": "index.d.ts",
    "module": "index",
    "scripts": {
        "watch": "tsc --build --watch",
        "watch:player": "npm run watch",
        "build": "echo \"Nothing to do.\"",
        "test": "jest",
        "test:watch": "jest --watchAll"
    },
    "repository": {
        "type": "git",
        "url": "git+https://github.com/casual-simulation/casualos.git"
    },
    "keywords": [
        "aux",
        "so4",
        "realtime",
        "crdt"
    ],
    "author": "Casual Simulation, Inc.",
    "license": "AGPL-3.0-only",
    "bugs": {
        "url": "https://github.com/casual-simulation/casualos/issues"
    },
    "homepage": "https://github.com/casual-simulation/casualos#readme",
    "publishConfig": {
        "access": "public"
    },
    "dependencies": {
        "@casual-simulation/crypto": "^3.5.0",
        "@casual-simulation/engine262": "0.0.1-4de2170374e22761996e46eb1362f4496ee57f8f",
        "@casual-simulation/error-stack-parser": "^2.0.7",
        "@casual-simulation/expect": "^3.5.0",
        "@casual-simulation/fast-json-stable-stringify": "^3.5.0",
        "@casual-simulation/js-interpreter": "^3.5.0",
        "@casual-simulation/stacktrace": "^3.1.11",
        "@casual-simulation/three": "^0.140.3",
        "@casual-simulation/timesync": "^3.8.0-alpha.18508342733",
        "@opentelemetry/api": "^1.9.0",
        "@opentelemetry/resources": "^1.25.1",
        "@opentelemetry/semantic-conventions": "^1.25.1",
        "@tweenjs/tween.js": "18.6.0",
        "@types/estraverse": "^5.1.1",
        "@types/uuid": "10.0.0",
        "astring": "1.7.5",
        "base64-js": "^1.5.1",
        "es-toolkit": "1.39.10",
        "estraverse": "^5.2.0",
        "expect": "27.3.1",
        "hash.js": "1.1.7",
        "htm": "3.1.0",
        "lib0": "0.2.49",
        "lru-cache": "^5.1.1",
        "luxon": "3.4.4",
        "preact": "10.19.6",
        "rxjs": "8.0.0-alpha.14",
        "uuid": "10.0.0",
        "yjs": "13.6.8",
        "zod": "3.22.4"
    },
    "devDependencies": {
        "benchmark": "2.1.4",
        "platform": "1.3.5"
    },
    "files": [
        "/README.md",
        "/LICENSE.txt",
        "**/*.js",
        "**/*.js.map",
        "**/*.d.ts",
        "**/*.def"
    ]
}<|MERGE_RESOLUTION|>--- conflicted
+++ resolved
@@ -1,10 +1,6 @@
 {
     "name": "@casual-simulation/aux-common",
-<<<<<<< HEAD
-    "version": "3.8.0-alpha.18508342733",
-=======
     "version": "3.8.0",
->>>>>>> 64799629
     "description": "Common library for AUX projects",
     "main": "index.js",
     "types": "index.d.ts",
