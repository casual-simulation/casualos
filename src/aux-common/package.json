{
    "name": "@casual-simulation/aux-common",
<<<<<<< HEAD
    "version": "3.1.7-alpha.3229561650",
=======
    "version": "3.1.8",
>>>>>>> f6a4a0a0
    "description": "Common library for AUX projects",
    "main": "index.js",
    "types": "index.d.ts",
    "module": "index",
    "scripts": {
        "watch": "tsc --build --watch",
        "watch:player": "npm run watch",
        "build": "echo \"Nothing to do.\"",
        "test": "jest",
        "test:watch": "jest --watchAll"
    },
    "repository": {
        "type": "git",
        "url": "git+https://github.com/casual-simulation/casualos.git"
    },
    "keywords": [
        "aux",
        "so4",
        "realtime",
        "crdt"
    ],
    "author": "Casual Simulation, Inc.",
    "license": "MIT",
    "bugs": {
        "url": "https://github.com/casual-simulation/casualos/issues"
    },
    "homepage": "https://github.com/casual-simulation/casualos#readme",
    "publishConfig": {
        "access": "public"
    },
    "dependencies": {
        "@casual-simulation/aux-records": "^3.1.3",
        "@casual-simulation/causal-trees": "^3.1.2",
        "@casual-simulation/crypto": "^3.0.14",
        "@casual-simulation/error-stack-parser": "^2.0.7",
        "@casual-simulation/expect": "^3.0.5",
        "@casual-simulation/fast-json-stable-stringify": "^3.0.0",
        "@casual-simulation/stacktrace": "^3.0.14",
        "@casual-simulation/three": "^0.140.3",
        "@casual-simulation/js-interpreter": "^3.1.0",
        "@tweenjs/tween.js": "18.6.0",
        "@types/acorn": "^4.0.6",
        "@types/estraverse": "^5.1.1",
        "@types/uuid": "^8.3.1",
        "acorn": "^8.0.1",
        "acorn-jsx": "^5.3.2",
        "astring": "1.7.5",
        "estraverse": "^5.2.0",
        "expect": "27.3.1",
        "hash.js": "1.1.7",
        "htm": "3.1.0",
        "lru-cache": "^5.1.1",
        "luxon": "2.3.0",
        "preact": "10.10.1",
        "rxjs": "^6.5.2",
        "seedrandom": "3.0.5",
        "stackframe": "^1.2.0",
        "uuid": "^8.3.2",
        "yjs": "13.5.41",
        "@casual-simulation/engine262": "0.0.1-6fadd673dfc837c2717737a2729a1baf022566a2"
    },
    "devDependencies": {
        "benchmark": "2.1.4",
        "platform": "1.3.5"
    },
    "files": [
        "/README.md",
        "/LICENSE.txt",
        "**/*.js",
        "**/*.js.map",
        "**/*.d.ts",
        "**/*.def"
    ]
}<|MERGE_RESOLUTION|>--- conflicted
+++ resolved
@@ -1,10 +1,6 @@
 {
     "name": "@casual-simulation/aux-common",
-<<<<<<< HEAD
-    "version": "3.1.7-alpha.3229561650",
-=======
     "version": "3.1.8",
->>>>>>> f6a4a0a0
     "description": "Common library for AUX projects",
     "main": "index.js",
     "types": "index.d.ts",
