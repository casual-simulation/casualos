--- conflicted
+++ resolved
@@ -1,10 +1,6 @@
 {
     "name": "@casual-simulation/aux-common",
-<<<<<<< HEAD
-    "version": "3.1.0-alpha.2980879095",
-=======
     "version": "3.1.1",
->>>>>>> 7c59253f
     "description": "Common library for AUX projects",
     "main": "index.js",
     "types": "index.d.ts",
