{
    "name": "@casual-simulation/aux-common",
<<<<<<< HEAD
    "version": "3.1.14-alpha.3661157217",
=======
    "version": "3.1.16",
>>>>>>> 862a67bf
    "description": "Common library for AUX projects",
    "main": "index.js",
    "types": "index.d.ts",
    "module": "index",
    "scripts": {
        "watch": "tsc --build --watch",
        "watch:player": "npm run watch",
        "build": "echo \"Nothing to do.\"",
        "test": "jest",
        "test:watch": "jest --watchAll"
    },
    "repository": {
        "type": "git",
        "url": "git+https://github.com/casual-simulation/casualos.git"
    },
    "keywords": [
        "aux",
        "so4",
        "realtime",
        "crdt"
    ],
    "author": "Casual Simulation, Inc.",
    "license": "MIT",
    "bugs": {
        "url": "https://github.com/casual-simulation/casualos/issues"
    },
    "homepage": "https://github.com/casual-simulation/casualos#readme",
    "publishConfig": {
        "access": "public"
    },
    "dependencies": {
        "@casual-simulation/aux-records": "^3.1.14-alpha.3661157217",
        "@casual-simulation/causal-trees": "^3.1.14-alpha.3661157217",
        "@casual-simulation/crypto": "^3.1.14-alpha.3661157217",
        "@casual-simulation/engine262": "0.0.1-6fadd673dfc837c2717737a2729a1baf022566a2",
        "@casual-simulation/error-stack-parser": "^2.0.7",
        "@casual-simulation/expect": "^3.1.14-alpha.3661157217",
        "@casual-simulation/fast-json-stable-stringify": "^3.1.14-alpha.3661157217",
        "@casual-simulation/js-interpreter": "^3.1.14-alpha.3661157217",
        "@casual-simulation/stacktrace": "^3.1.14-alpha.3661157217",
        "@casual-simulation/three": "^0.140.3",
        "@tweenjs/tween.js": "18.6.0",
        "@types/acorn": "^4.0.6",
        "@types/estraverse": "^5.1.1",
        "@types/uuid": "^8.3.1",
        "acorn": "^8.0.1",
        "acorn-jsx": "^5.3.2",
        "astring": "1.7.5",
        "estraverse": "^5.2.0",
        "expect": "27.3.1",
        "hash.js": "1.1.7",
        "htm": "3.1.0",
        "lru-cache": "^5.1.1",
        "luxon": "2.3.0",
        "preact": "10.10.1",
        "rxjs": "7.5.7",
        "seedrandom": "3.0.5",
        "stackframe": "^1.2.0",
        "uuid": "^8.3.2",
        "yjs": "13.5.41"
    },
    "devDependencies": {
        "benchmark": "2.1.4",
        "platform": "1.3.5"
    },
    "files": [
        "/README.md",
        "/LICENSE.txt",
        "**/*.js",
        "**/*.js.map",
        "**/*.d.ts",
        "**/*.def"
    ]
}<|MERGE_RESOLUTION|>--- conflicted
+++ resolved
@@ -1,10 +1,6 @@
 {
     "name": "@casual-simulation/aux-common",
-<<<<<<< HEAD
-    "version": "3.1.14-alpha.3661157217",
-=======
     "version": "3.1.16",
->>>>>>> 862a67bf
     "description": "Common library for AUX projects",
     "main": "index.js",
     "types": "index.d.ts",
