--- conflicted
+++ resolved
@@ -1,10 +1,6 @@
 {
     "name": "@casual-simulation/aux-common",
-<<<<<<< HEAD
-    "version": "3.1.17-alpha.3768131123",
-=======
     "version": "3.1.20",
->>>>>>> 48806e9d
     "description": "Common library for AUX projects",
     "main": "index.js",
     "types": "index.d.ts",
@@ -43,11 +39,7 @@
         "@casual-simulation/error-stack-parser": "^2.0.7",
         "@casual-simulation/expect": "^3.1.11",
         "@casual-simulation/fast-json-stable-stringify": "^3.1.11",
-<<<<<<< HEAD
-        "@casual-simulation/js-interpreter": "^3.1.17-alpha.3768131123",
-=======
         "@casual-simulation/js-interpreter": "^3.1.19",
->>>>>>> 48806e9d
         "@casual-simulation/stacktrace": "^3.1.11",
         "@casual-simulation/three": "^0.140.3",
         "@tweenjs/tween.js": "18.6.0",
