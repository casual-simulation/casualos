--- conflicted
+++ resolved
@@ -1,10 +1,6 @@
 {
     "name": "@casual-simulation/aux-common",
-<<<<<<< HEAD
-    "version": "3.2.14-alpha.7923657973",
-=======
     "version": "3.2.16",
->>>>>>> ee9df3de
     "description": "Common library for AUX projects",
     "main": "index.js",
     "types": "index.d.ts",
