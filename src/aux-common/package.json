{
    "name": "@casual-simulation/aux-common",
<<<<<<< HEAD
    "version": "3.0.9-alpha.2235281564",
=======
    "version": "3.0.9",
>>>>>>> cfdd14aa
    "description": "Common library for AUX projects",
    "main": "index.js",
    "types": "index.d.ts",
    "module": "index",
    "scripts": {
        "watch": "tsc --build --watch",
        "watch:player": "npm run watch",
        "build": "echo \"Nothing to do.\"",
        "build:docs": "typedoc --mode file --excludeNotExported --out ../../api-docs/aux-common .",
        "test": "jest",
        "test:watch": "jest --watchAll"
    },
    "repository": {
        "type": "git",
        "url": "git+https://github.com/casual-simulation/casualos.git"
    },
    "keywords": [
        "aux",
        "so4",
        "realtime",
        "crdt"
    ],
    "author": "Casual Simulation, Inc.",
    "license": "MIT",
    "bugs": {
        "url": "https://github.com/casual-simulation/casualos/issues"
    },
    "homepage": "https://github.com/casual-simulation/casualos#readme",
    "publishConfig": {
        "access": "public"
    },
    "dependencies": {
        "@casual-simulation/aux-records": "^3.0.9-alpha.2235281564",
        "@casual-simulation/causal-trees": "^3.0.2",
        "@casual-simulation/crypto": "^3.0.0",
        "@casual-simulation/error-stack-parser": "^2.0.7",
        "@casual-simulation/expect": "^3.0.9-alpha.2235281564",
        "@casual-simulation/fast-json-stable-stringify": "^3.0.0",
        "@casual-simulation/stacktrace": "^3.0.0",
        "@casual-simulation/three": "^0.139.5",
        "@tweenjs/tween.js": "18.6.0",
        "@types/acorn": "^4.0.6",
        "@types/estraverse": "^5.1.1",
        "@types/uuid": "^8.3.1",
        "acorn": "^8.0.1",
        "acorn-jsx": "^5.3.2",
        "astring": "1.7.5",
        "estraverse": "^5.2.0",
        "expect": "27.3.1",
        "hash.js": "1.1.7",
        "htm": "3.1.0",
        "lru-cache": "^5.1.1",
        "luxon": "2.3.0",
        "preact": "10.5.14",
        "rxjs": "^6.5.2",
        "seedrandom": "3.0.5",
        "stackframe": "^1.2.0",
        "uuid": "^8.3.2",
        "yjs": "13.5.24"
    },
    "devDependencies": {
        "benchmark": "2.1.4",
        "platform": "1.3.5"
    },
    "files": [
        "/README.md",
        "/LICENSE.txt",
        "**/*.js",
        "**/*.js.map",
        "**/*.d.ts",
        "**/*.def"
    ]
}<|MERGE_RESOLUTION|>--- conflicted
+++ resolved
@@ -1,10 +1,6 @@
 {
     "name": "@casual-simulation/aux-common",
-<<<<<<< HEAD
-    "version": "3.0.9-alpha.2235281564",
-=======
     "version": "3.0.9",
->>>>>>> cfdd14aa
     "description": "Common library for AUX projects",
     "main": "index.js",
     "types": "index.d.ts",
