--- conflicted
+++ resolved
@@ -1,10 +1,6 @@
 {
     "name": "@casual-simulation/aux-common",
-<<<<<<< HEAD
-    "version": "3.1.21-alpha.4028380933",
-=======
     "version": "3.1.21",
->>>>>>> d259459c
     "description": "Common library for AUX projects",
     "main": "index.js",
     "types": "index.d.ts",
