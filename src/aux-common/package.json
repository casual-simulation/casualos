{
    "name": "@casual-simulation/aux-common",
<<<<<<< HEAD
    "version": "3.2.12-alpha.7745410069",
=======
    "version": "3.2.12",
>>>>>>> c2dc90fc
    "description": "Common library for AUX projects",
    "main": "index.js",
    "types": "index.d.ts",
    "module": "index",
    "scripts": {
        "watch": "tsc --build --watch",
        "watch:player": "npm run watch",
        "build": "echo \"Nothing to do.\"",
        "test": "jest",
        "test:watch": "jest --watchAll"
    },
    "repository": {
        "type": "git",
        "url": "git+https://github.com/casual-simulation/casualos.git"
    },
    "keywords": [
        "aux",
        "so4",
        "realtime",
        "crdt"
    ],
    "author": "Casual Simulation, Inc.",
    "license": "MIT",
    "bugs": {
        "url": "https://github.com/casual-simulation/casualos/issues"
    },
    "homepage": "https://github.com/casual-simulation/casualos#readme",
    "publishConfig": {
        "access": "public"
    },
    "dependencies": {
        "@casual-simulation/crypto": "^3.2.7",
        "@casual-simulation/engine262": "0.0.1-4de2170374e22761996e46eb1362f4496ee57f8f",
        "@casual-simulation/error-stack-parser": "^2.0.7",
        "@casual-simulation/expect": "^3.1.28",
        "@casual-simulation/fast-json-stable-stringify": "^3.1.11",
        "@casual-simulation/js-interpreter": "^3.2.7",
        "@casual-simulation/stacktrace": "^3.1.11",
        "@casual-simulation/three": "^0.140.3",
        "@casual-simulation/timesync": "^3.2.7",
        "@tweenjs/tween.js": "18.6.0",
        "@types/acorn": "^4.0.6",
        "@types/estraverse": "^5.1.1",
        "@types/uuid": "^8.3.1",
        "acorn": "^8.0.1",
        "acorn-jsx": "^5.3.2",
        "astring": "1.7.5",
        "base64-js": "^1.5.1",
        "estraverse": "^5.2.0",
        "expect": "27.3.1",
        "hash.js": "1.1.7",
        "htm": "3.1.0",
        "lib0": "0.2.49",
        "lru-cache": "^5.1.1",
        "luxon": "3.4.4",
        "preact": "10.10.1",
        "rxjs": "7.5.7",
        "uuid": "^8.3.2",
        "yjs": "13.6.8",
        "zod": "3.22.4"
    },
    "devDependencies": {
        "benchmark": "2.1.4",
        "platform": "1.3.5"
    },
    "files": [
        "/README.md",
        "/LICENSE.txt",
        "**/*.js",
        "**/*.js.map",
        "**/*.d.ts",
        "**/*.def"
    ]
}<|MERGE_RESOLUTION|>--- conflicted
+++ resolved
@@ -1,10 +1,6 @@
 {
     "name": "@casual-simulation/aux-common",
-<<<<<<< HEAD
-    "version": "3.2.12-alpha.7745410069",
-=======
     "version": "3.2.12",
->>>>>>> c2dc90fc
     "description": "Common library for AUX projects",
     "main": "index.js",
     "types": "index.d.ts",
