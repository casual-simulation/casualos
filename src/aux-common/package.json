{
    "name": "@casual-simulation/aux-common",
<<<<<<< HEAD
    "version": "3.2.18-alpha.8349491134",
=======
    "version": "3.2.18",
>>>>>>> 560f42c2
    "description": "Common library for AUX projects",
    "main": "index.js",
    "types": "index.d.ts",
    "module": "index",
    "scripts": {
        "watch": "tsc --build --watch",
        "watch:player": "npm run watch",
        "build": "echo \"Nothing to do.\"",
        "test": "jest",
        "test:watch": "jest --watchAll"
    },
    "repository": {
        "type": "git",
        "url": "git+https://github.com/casual-simulation/casualos.git"
    },
    "keywords": [
        "aux",
        "so4",
        "realtime",
        "crdt"
    ],
    "author": "Casual Simulation, Inc.",
    "license": "MIT",
    "bugs": {
        "url": "https://github.com/casual-simulation/casualos/issues"
    },
    "homepage": "https://github.com/casual-simulation/casualos#readme",
    "publishConfig": {
        "access": "public"
    },
    "dependencies": {
        "@casual-simulation/crypto": "^3.2.7",
        "@casual-simulation/engine262": "0.0.1-4de2170374e22761996e46eb1362f4496ee57f8f",
        "@casual-simulation/error-stack-parser": "^2.0.7",
        "@casual-simulation/expect": "^3.1.28",
        "@casual-simulation/fast-json-stable-stringify": "^3.1.11",
<<<<<<< HEAD
        "@casual-simulation/js-interpreter": "^3.2.18-alpha.8349491134",
=======
        "@casual-simulation/js-interpreter": "^3.2.18",
>>>>>>> 560f42c2
        "@casual-simulation/stacktrace": "^3.1.11",
        "@casual-simulation/three": "^0.140.3",
        "@casual-simulation/timesync": "^3.2.7",
        "@tweenjs/tween.js": "18.6.0",
        "@types/estraverse": "^5.1.1",
        "@types/uuid": "^8.3.1",
        "astring": "1.7.5",
        "base64-js": "^1.5.1",
        "estraverse": "^5.2.0",
        "expect": "27.3.1",
        "hash.js": "1.1.7",
        "htm": "3.1.0",
        "lib0": "0.2.49",
        "lru-cache": "^5.1.1",
        "luxon": "3.4.4",
        "preact": "10.19.6",
        "rxjs": "7.5.7",
        "uuid": "^8.3.2",
        "yjs": "13.6.8",
        "zod": "3.22.4"
    },
    "devDependencies": {
        "benchmark": "2.1.4",
        "platform": "1.3.5"
    },
    "files": [
        "/README.md",
        "/LICENSE.txt",
        "**/*.js",
        "**/*.js.map",
        "**/*.d.ts",
        "**/*.def"
    ]
}<|MERGE_RESOLUTION|>--- conflicted
+++ resolved
@@ -1,10 +1,6 @@
 {
     "name": "@casual-simulation/aux-common",
-<<<<<<< HEAD
-    "version": "3.2.18-alpha.8349491134",
-=======
     "version": "3.2.18",
->>>>>>> 560f42c2
     "description": "Common library for AUX projects",
     "main": "index.js",
     "types": "index.d.ts",
@@ -41,11 +37,7 @@
         "@casual-simulation/error-stack-parser": "^2.0.7",
         "@casual-simulation/expect": "^3.1.28",
         "@casual-simulation/fast-json-stable-stringify": "^3.1.11",
-<<<<<<< HEAD
-        "@casual-simulation/js-interpreter": "^3.2.18-alpha.8349491134",
-=======
         "@casual-simulation/js-interpreter": "^3.2.18",
->>>>>>> 560f42c2
         "@casual-simulation/stacktrace": "^3.1.11",
         "@casual-simulation/three": "^0.140.3",
         "@casual-simulation/timesync": "^3.2.7",
