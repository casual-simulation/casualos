--- conflicted
+++ resolved
@@ -1,10 +1,6 @@
 {
     "name": "@casual-simulation/aux-common",
-<<<<<<< HEAD
-    "version": "2.0.12-alpha.1309003371",
-=======
     "version": "2.0.13",
->>>>>>> c60ac6e3
     "description": "Common library for AUX projects",
     "main": "index.js",
     "types": "index.d.ts",
@@ -37,13 +33,8 @@
         "access": "public"
     },
     "dependencies": {
-<<<<<<< HEAD
-        "@casual-simulation/causal-trees": "^2.0.12-alpha.1309003371",
-        "@casual-simulation/crypto": "^2.0.0",
-=======
         "@casual-simulation/causal-trees": "^2.0.12",
         "@casual-simulation/crypto": "^2.0.12",
->>>>>>> c60ac6e3
         "@casual-simulation/error-stack-parser": "^2.0.7",
         "@casual-simulation/fast-json-stable-stringify": "^2.0.13",
         "@casual-simulation/stacktrace": "^2.0.0",
