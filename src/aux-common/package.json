{
    "name": "@casual-simulation/aux-common",
<<<<<<< HEAD
    "version": "1.5.3-alpha.37",
=======
    "version": "1.5.5",
>>>>>>> 5d80cb35
    "description": "Common library for AUX projects",
    "main": "index.js",
    "types": "index.d.ts",
    "module": "index.js",
    "scripts": {
        "watch": "tsc --build --watch",
        "watch:player": "npm run watch",
        "build": "echo \"Nothing to do.\"",
        "build:docs": "typedoc --mode file --excludeNotExported --out ../../api-docs/aux-common .",
        "test": "jest",
        "test:watch": "jest --watchAll"
    },
    "repository": {
        "type": "git",
        "url": "git+https://github.com/casual-simulation/casualos.git"
    },
    "keywords": [
        "aux",
        "so4",
        "realtime",
        "crdt"
    ],
    "author": "Casual Simulation, Inc.",
    "license": "MIT",
    "bugs": {
        "url": "https://github.com/casual-simulation/casualos/issues"
    },
    "homepage": "https://github.com/casual-simulation/casualos#readme",
    "publishConfig": {
        "access": "public"
    },
    "dependencies": {
        "@casual-simulation/causal-trees": "^1.5.0",
        "@casual-simulation/crypto": "^1.5.0",
        "@casual-simulation/three": "^0.125.4",
        "@tweenjs/tween.js": "18.6.0",
        "@types/acorn": "^4.0.5",
        "@types/astring": "1.3.0",
        "@types/estraverse": "^5.1.0",
        "@types/uuid": "^8.3.0",
        "acorn": "^8.0.1",
        "astring": "1.6.2",
        "estraverse": "^5.2.0",
        "fast-json-stable-stringify": "2.1.0",
        "hash.js": "1.1.7",
        "lru-cache": "^5.1.1",
        "rxjs": "^6.5.2",
        "uuid": "^8.3.2"
    },
    "devDependencies": {
        "benchmark": "2.1.4",
        "platform": "1.3.5"
    },
    "files": [
        "/README.md",
        "/LICENSE.txt",
        "**/*.js",
        "**/*.js.map",
        "**/*.d.ts",
        "**/*.def"
    ]
}<|MERGE_RESOLUTION|>--- conflicted
+++ resolved
@@ -1,10 +1,6 @@
 {
     "name": "@casual-simulation/aux-common",
-<<<<<<< HEAD
-    "version": "1.5.3-alpha.37",
-=======
     "version": "1.5.5",
->>>>>>> 5d80cb35
     "description": "Common library for AUX projects",
     "main": "index.js",
     "types": "index.d.ts",
