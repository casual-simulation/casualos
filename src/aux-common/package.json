{
    "name": "@casual-simulation/aux-common",
<<<<<<< HEAD
    "version": "3.7.0-alpha.17159032830",
=======
    "version": "3.7.0",
>>>>>>> 286702db
    "description": "Common library for AUX projects",
    "main": "index.js",
    "types": "index.d.ts",
    "module": "index",
    "scripts": {
        "watch": "tsc --build --watch",
        "watch:player": "npm run watch",
        "build": "echo \"Nothing to do.\"",
        "test": "jest",
        "test:watch": "jest --watchAll"
    },
    "repository": {
        "type": "git",
        "url": "git+https://github.com/casual-simulation/casualos.git"
    },
    "keywords": [
        "aux",
        "so4",
        "realtime",
        "crdt"
    ],
    "author": "Casual Simulation, Inc.",
    "license": "AGPL-3.0-only",
    "bugs": {
        "url": "https://github.com/casual-simulation/casualos/issues"
    },
    "homepage": "https://github.com/casual-simulation/casualos#readme",
    "publishConfig": {
        "access": "public"
    },
    "dependencies": {
        "@casual-simulation/crypto": "^3.5.0",
        "@casual-simulation/engine262": "0.0.1-4de2170374e22761996e46eb1362f4496ee57f8f",
        "@casual-simulation/error-stack-parser": "^2.0.7",
        "@casual-simulation/expect": "^3.5.0",
        "@casual-simulation/fast-json-stable-stringify": "^3.5.0",
        "@casual-simulation/js-interpreter": "^3.5.0",
        "@casual-simulation/stacktrace": "^3.1.11",
        "@casual-simulation/three": "^0.140.3",
<<<<<<< HEAD
        "@casual-simulation/timesync": "^3.7.0-alpha.17159032830",
=======
        "@casual-simulation/timesync": "^3.7.0",
>>>>>>> 286702db
        "@opentelemetry/api": "^1.9.0",
        "@opentelemetry/resources": "^1.25.1",
        "@opentelemetry/semantic-conventions": "^1.25.1",
        "@tweenjs/tween.js": "18.6.0",
        "@types/estraverse": "^5.1.1",
        "@types/uuid": "10.0.0",
        "astring": "1.7.5",
        "base64-js": "^1.5.1",
        "es-toolkit": "1.39.10",
        "estraverse": "^5.2.0",
        "expect": "27.3.1",
        "hash.js": "1.1.7",
        "htm": "3.1.0",
        "lib0": "0.2.49",
        "lru-cache": "^5.1.1",
        "luxon": "3.4.4",
        "preact": "10.19.6",
        "rxjs": "8.0.0-alpha.14",
        "uuid": "10.0.0",
        "yjs": "13.6.8",
        "zod": "3.22.4"
    },
    "devDependencies": {
        "benchmark": "2.1.4",
        "platform": "1.3.5"
    },
    "files": [
        "/README.md",
        "/LICENSE.txt",
        "**/*.js",
        "**/*.js.map",
        "**/*.d.ts",
        "**/*.def"
    ]
}<|MERGE_RESOLUTION|>--- conflicted
+++ resolved
@@ -1,10 +1,6 @@
 {
     "name": "@casual-simulation/aux-common",
-<<<<<<< HEAD
-    "version": "3.7.0-alpha.17159032830",
-=======
     "version": "3.7.0",
->>>>>>> 286702db
     "description": "Common library for AUX projects",
     "main": "index.js",
     "types": "index.d.ts",
@@ -44,11 +40,7 @@
         "@casual-simulation/js-interpreter": "^3.5.0",
         "@casual-simulation/stacktrace": "^3.1.11",
         "@casual-simulation/three": "^0.140.3",
-<<<<<<< HEAD
-        "@casual-simulation/timesync": "^3.7.0-alpha.17159032830",
-=======
         "@casual-simulation/timesync": "^3.7.0",
->>>>>>> 286702db
         "@opentelemetry/api": "^1.9.0",
         "@opentelemetry/resources": "^1.25.1",
         "@opentelemetry/semantic-conventions": "^1.25.1",
