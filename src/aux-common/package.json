--- conflicted
+++ resolved
@@ -1,10 +1,6 @@
 {
     "name": "@casual-simulation/aux-common",
-<<<<<<< HEAD
-    "version": "3.0.5-alpha.2222886363",
-=======
     "version": "3.0.6",
->>>>>>> 219d5c2b
     "description": "Common library for AUX projects",
     "main": "index.js",
     "types": "index.d.ts",
@@ -37,19 +33,11 @@
         "access": "public"
     },
     "dependencies": {
-<<<<<<< HEAD
-        "@casual-simulation/aux-records": "^3.0.5-alpha.2222886363",
-        "@casual-simulation/causal-trees": "^3.0.2",
-        "@casual-simulation/crypto": "^3.0.0",
-        "@casual-simulation/error-stack-parser": "^2.0.7",
-        "@casual-simulation/expect": "^3.0.5-alpha.2222886363",
-=======
         "@casual-simulation/aux-records": "^3.0.5",
         "@casual-simulation/causal-trees": "^3.0.2",
         "@casual-simulation/crypto": "^3.0.0",
         "@casual-simulation/error-stack-parser": "^2.0.7",
         "@casual-simulation/expect": "^3.0.5",
->>>>>>> 219d5c2b
         "@casual-simulation/fast-json-stable-stringify": "^3.0.0",
         "@casual-simulation/stacktrace": "^3.0.0",
         "@casual-simulation/three": "^0.139.5",
