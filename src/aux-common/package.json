{
    "name": "@casual-simulation/aux-common",
<<<<<<< HEAD
    "version": "1.4.7-alpha.33",
=======
    "version": "1.4.7",
>>>>>>> 667aee6c
    "description": "Common library for AUX projects",
    "main": "index.js",
    "types": "index.d.ts",
    "module": "index.js",
    "scripts": {
        "watch": "tsc --build --watch",
        "watch:player": "npm run watch",
        "build": "echo \"Nothing to do.\"",
        "build:docs": "typedoc --mode file --excludeNotExported --out ../../api-docs/aux-common .",
        "test": "jest",
        "test:watch": "jest --watchAll"
    },
    "repository": {
        "type": "git",
        "url": "git+https://github.com/casual-simulation/casualos.git"
    },
    "keywords": [
        "aux",
        "so4",
        "realtime",
        "crdt"
    ],
    "author": "Casual Simulation, Inc.",
    "license": "MIT",
    "bugs": {
        "url": "https://github.com/casual-simulation/casualos/issues"
    },
    "homepage": "https://github.com/casual-simulation/casualos#readme",
    "publishConfig": {
        "access": "public"
    },
    "dependencies": {
<<<<<<< HEAD
        "@casual-simulation/causal-trees": "^1.4.7-alpha.33",
        "@casual-simulation/crypto": "^1.4.7-alpha.33",
=======
        "@casual-simulation/causal-trees": "^1.4.4",
        "@casual-simulation/crypto": "^1.4.4",
        "@casual-simulation/three": "^0.125.4",
>>>>>>> 667aee6c
        "@tweenjs/tween.js": "18.6.0",
        "@types/acorn": "^4.0.5",
        "@types/astring": "1.3.0",
        "@types/estraverse": "^5.1.0",
        "@types/uuid": "^8.3.0",
        "acorn": "^8.0.1",
        "astring": "1.6.2",
        "estraverse": "^5.2.0",
        "fast-json-stable-stringify": "2.1.0",
        "hash.js": "1.1.7",
        "lru-cache": "^5.1.1",
        "rxjs": "^6.5.2",
        "uuid": "^8.3.2"
    },
    "devDependencies": {
        "benchmark": "2.1.4",
        "platform": "1.3.5"
    },
    "files": [
        "/README.md",
        "/LICENSE.txt",
        "**/*.js",
        "**/*.js.map",
        "**/*.d.ts",
        "**/*.def"
    ]
}<|MERGE_RESOLUTION|>--- conflicted
+++ resolved
@@ -1,10 +1,6 @@
 {
     "name": "@casual-simulation/aux-common",
-<<<<<<< HEAD
-    "version": "1.4.7-alpha.33",
-=======
     "version": "1.4.7",
->>>>>>> 667aee6c
     "description": "Common library for AUX projects",
     "main": "index.js",
     "types": "index.d.ts",
@@ -37,14 +33,9 @@
         "access": "public"
     },
     "dependencies": {
-<<<<<<< HEAD
-        "@casual-simulation/causal-trees": "^1.4.7-alpha.33",
-        "@casual-simulation/crypto": "^1.4.7-alpha.33",
-=======
         "@casual-simulation/causal-trees": "^1.4.4",
         "@casual-simulation/crypto": "^1.4.4",
         "@casual-simulation/three": "^0.125.4",
->>>>>>> 667aee6c
         "@tweenjs/tween.js": "18.6.0",
         "@types/acorn": "^4.0.5",
         "@types/astring": "1.3.0",
