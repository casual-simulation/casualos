--- conflicted
+++ resolved
@@ -1,10 +1,6 @@
 {
     "name": "@casual-simulation/aux-common",
-<<<<<<< HEAD
-    "version": "3.0.4-alpha.2073086727",
-=======
     "version": "3.0.4",
->>>>>>> 33b82787
     "description": "Common library for AUX projects",
     "main": "index.js",
     "types": "index.d.ts",
