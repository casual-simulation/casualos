--- conflicted
+++ resolved
@@ -134,12 +134,9 @@
     RuntimeBot,
     SET_TAG_MASK_SYMBOL,
     CLEAR_CHANGES_SYMBOL,
-<<<<<<< HEAD
     registerCustomPortal,
-=======
     animateTag,
     showUploadFiles,
->>>>>>> 6a9af17d
 } from '../bots';
 import { types } from 'util';
 import {
@@ -2469,7 +2466,6 @@
             });
         });
 
-<<<<<<< HEAD
         describe('player.registerCustomPortal()', () => {
             it('should return a RegisterCustomPortal action', () => {
                 const promise: any = library.api.player.registerCustomPortal(
@@ -2486,10 +2482,7 @@
             });
         });
 
-        describe('server.setupStory()', () => {
-=======
         describe('server.setupServer()', () => {
->>>>>>> 6a9af17d
             it('should send a SetupChannelAction in a RemoteAction', () => {
                 uuidMock.mockReturnValueOnce('task1');
                 bot1.tags.abc = true;
