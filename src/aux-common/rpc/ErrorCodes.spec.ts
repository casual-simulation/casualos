/* CasualOS is a set of web-based tools designed to facilitate the creation of real-time, multi-user, context-aware interactive experiences.
 *
 * Copyright (c) 2019-2025 Casual Simulation, Inc.
 *
 * This program is free software: you can redistribute it and/or modify
 * it under the terms of the GNU Affero General Public License as
 * published by the Free Software Foundation, either version 3 of the
 * License, or (at your option) any later version.
 *
 * This program is distributed in the hope that it will be useful,
 * but WITHOUT ANY WARRANTY; without even the implied warranty of
 * MERCHANTABILITY or FITNESS FOR A PARTICULAR PURPOSE.  See the
 * GNU Affero General Public License for more details.
 *
 * You should have received a copy of the GNU Affero General Public License
 * along with this program.  If not, see <https://www.gnu.org/licenses/>.
 */
import { getStatusCode } from './ErrorCodes';

describe('getStatusCode()', () => {
    it('should return 200 when given a success result', () => {
        expect(getStatusCode({ success: true })).toBe(200);
    });

    const cases = [
        ['not_logged_in', 401] as const,
        ['unauthorized_to_create_record_key', 403] as const,
        ['invalid_policy', 400] as const,
        ['not_supported', 501] as const,
        ['data_not_found', 404] as const,
        ['data_too_large', 400] as const,
        ['record_not_found', 404] as const,
        ['file_not_found', 404] as const,
        ['session_not_found', 404] as const,
        ['session_already_revoked', 200] as const,
        ['invalid_code', 403] as const,
        ['invalid_key', 403] as const,
        ['invalid_record_key', 403] as const,
        ['invalid_request', 403] as const,
        ['session_expired', 401] as const,
        ['unacceptable_address', 400] as const,
        ['unacceptable_user_id', 400] as const,
        ['unacceptable_code', 400] as const,
        ['unacceptable_session_key', 400] as const,
        ['unacceptable_session_id', 400] as const,
        ['unacceptable_request_id', 400] as const,
        ['unacceptable_ip_address', 500] as const,
        ['unacceptable_address_type', 400] as const,
        ['unacceptable_expire_time', 400] as const,
        ['unacceptable_request', 400] as const,
        ['address_type_not_supported', 501] as const,
        ['server_error', 500] as const,
        ['invalid_origin', 403] as const,
        ['operation_not_found', 404] as const,
        ['other', 400] as const,
        ['price_does_not_match', 412] as const,
        ['user_is_banned', 403] as const,
        ['rate_limit_exceeded', 429] as const,
        ['not_authorized', 403] as const,
        ['not_subscribed', 403] as const,
        ['invalid_subscription_tier', 403] as const,
        ['studio_not_found', 404] as const,
        ['user_not_found', 404] as const,
        ['record_already_exists', 403] as const,
        ['subscription_limit_reached', 403] as const,
        ['unacceptable_update', 400] as const,
        ['inst_not_found', 404] as const,
        ['no_session_key', 400] as const,
        ['action_not_supported', 500] as const,
        ['unacceptable_studio_id', 400] as const,
        ['email_already_exists', 400] as const,
        ['parent_email_already_exists', 400] as const,
        ['parent_email_required', 400] as const,
        ['invalid_room_name', 400] as const,
        ['invalid_username', 400] as const,
        ['invalid_update_policy', 400] as const,
        ['invalid_delete_policy', 400] as const,
        ['unacceptable_url', 400] as const,
        ['file_already_exists', 400] as const,
        ['invalid_file_data', 400] as const,
        ['invalid_model', 400] as const,
        ['roles_too_large', 400] as const,
        ['policy_not_found', 404] as const,
        ['policy_too_large', 400] as const,
        ['invalid_policy', 400] as const,
        ['not_completed', 400] as const,
        ['invalid_display_name', 400] as const,
        ['permission_already_exists', 400] as const,
        ['comId_not_found', 404] as const,
        ['comId_already_taken', 409] as const,
        ['permission_not_found', 404] as const,
        ['unacceptable_connection_token', 400] as const,
        ['invalid_token', 400] as const,
        ['unacceptable_connection_id', 400] as const,
        ['message_not_found', 404] as const,
        ['not_found', 404] as const,
        ['invalid_connection_state', 500] as const,
        ['user_already_exists', 400] as const,
        ['session_is_not_revokable', 400] as const,
        ['hume_api_error', 500] as const,
        ['invalid_webhook_target', 501] as const,
        ['took_too_long', 504] as const,
        ['parent_not_found', 400] as const,
<<<<<<< HEAD
        ['item_already_purchased', 400] as const,
        ['item_not_found', 404] as const,
        ['store_disabled', 400] as const,
        ['currency_not_supported', 400] as const,
        ['invalid_user', 400] as const,
=======
        ['service_unavailable', 503] as const,
>>>>>>> 4b906d24
    ];

    it.each(cases)('should map error code %s to %s', (code, expectedStatus) => {
        expect(
            getStatusCode({
                success: false,
                errorCode: code as any,
            })
        ).toBe(expectedStatus);
    });
});<|MERGE_RESOLUTION|>--- conflicted
+++ resolved
@@ -101,15 +101,12 @@
         ['invalid_webhook_target', 501] as const,
         ['took_too_long', 504] as const,
         ['parent_not_found', 400] as const,
-<<<<<<< HEAD
+        ['service_unavailable', 503] as const,
         ['item_already_purchased', 400] as const,
         ['item_not_found', 404] as const,
         ['store_disabled', 400] as const,
         ['currency_not_supported', 400] as const,
         ['invalid_user', 400] as const,
-=======
-        ['service_unavailable', 503] as const,
->>>>>>> 4b906d24
     ];
 
     it.each(cases)('should map error code %s to %s', (code, expectedStatus) => {
