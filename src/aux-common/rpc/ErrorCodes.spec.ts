/* CasualOS is a set of web-based tools designed to facilitate the creation of real-time, multi-user, context-aware interactive experiences.
 *
 * Copyright (c) 2019-2025 Casual Simulation, Inc.
 *
 * This program is free software: you can redistribute it and/or modify
 * it under the terms of the GNU Affero General Public License as
 * published by the Free Software Foundation, either version 3 of the
 * License, or (at your option) any later version.
 *
 * This program is distributed in the hope that it will be useful,
 * but WITHOUT ANY WARRANTY; without even the implied warranty of
 * MERCHANTABILITY or FITNESS FOR A PARTICULAR PURPOSE.  See the
 * GNU Affero General Public License for more details.
 *
 * You should have received a copy of the GNU Affero General Public License
 * along with this program.  If not, see <https://www.gnu.org/licenses/>.
 */
import { getStatusCode } from './ErrorCodes';

describe('getStatusCode()', () => {
    it('should return 200 when given a success result', () => {
        expect(getStatusCode({ success: true })).toBe(200);
    });

    const cases = [
        ['not_logged_in', 401] as const,
        ['unauthorized_to_create_record_key', 403] as const,
        ['invalid_policy', 400] as const,
        ['not_supported', 501] as const,
        ['data_not_found', 404] as const,
        ['data_too_large', 400] as const,
        ['record_not_found', 404] as const,
        ['file_not_found', 404] as const,
        ['session_not_found', 404] as const,
        ['session_already_revoked', 200] as const,
        ['invalid_code', 403] as const,
        ['invalid_key', 403] as const,
        ['invalid_record_key', 403] as const,
        ['invalid_request', 403] as const,
        ['session_expired', 401] as const,
        ['unacceptable_address', 400] as const,
        ['unacceptable_user_id', 400] as const,
        ['unacceptable_code', 400] as const,
        ['unacceptable_session_key', 400] as const,
        ['unacceptable_session_id', 400] as const,
        ['unacceptable_request_id', 400] as const,
        ['unacceptable_ip_address', 500] as const,
        ['unacceptable_address_type', 400] as const,
        ['unacceptable_expire_time', 400] as const,
        ['unacceptable_request', 400] as const,
        ['address_type_not_supported', 501] as const,
        ['server_error', 500] as const,
        ['invalid_origin', 403] as const,
        ['operation_not_found', 404] as const,
        ['other', 400] as const,
        ['price_does_not_match', 412] as const,
        ['user_is_banned', 403] as const,
        ['rate_limit_exceeded', 429] as const,
        ['not_authorized', 403] as const,
        ['not_subscribed', 403] as const,
        ['invalid_subscription_tier', 403] as const,
        ['studio_not_found', 404] as const,
        ['user_not_found', 404] as const,
        ['record_already_exists', 403] as const,
        ['subscription_limit_reached', 403] as const,
        ['unacceptable_update', 400] as const,
        ['inst_not_found', 404] as const,
        ['no_session_key', 400] as const,
        ['action_not_supported', 500] as const,
        ['unacceptable_studio_id', 400] as const,
        ['email_already_exists', 400] as const,
        ['parent_email_already_exists', 400] as const,
        ['parent_email_required', 400] as const,
        ['invalid_room_name', 400] as const,
        ['invalid_username', 400] as const,
        ['invalid_update_policy', 400] as const,
        ['invalid_delete_policy', 400] as const,
        ['unacceptable_url', 400] as const,
        ['file_already_exists', 400] as const,
        ['invalid_file_data', 400] as const,
        ['invalid_model', 400] as const,
        ['roles_too_large', 400] as const,
        ['policy_not_found', 404] as const,
        ['policy_too_large', 400] as const,
        ['invalid_policy', 400] as const,
        ['not_completed', 400] as const,
        ['invalid_display_name', 400] as const,
        ['permission_already_exists', 400] as const,
        ['comId_not_found', 404] as const,
        ['comId_already_taken', 409] as const,
        ['permission_not_found', 404] as const,
        ['unacceptable_connection_token', 400] as const,
        ['invalid_token', 400] as const,
        ['unacceptable_connection_id', 400] as const,
        ['message_not_found', 404] as const,
        ['not_found', 404] as const,
        ['invalid_connection_state', 500] as const,
        ['user_already_exists', 400] as const,
        ['session_is_not_revokable', 400] as const,
<<<<<<< HEAD
        ['hume_api_error', 500] as const,
        ['invalid_webhook_target', 501] as const,
        ['took_too_long', 504] as const,
        ['parent_not_found', 400] as const,
=======
        ['item_already_purchased', 400] as const,
        ['item_not_found', 404] as const,
        ['store_disabled', 400] as const,
        ['currency_not_supported', 400] as const,
>>>>>>> c918ffd1
    ];

    it.each(cases)('should map error code %s to %s', (code, expectedStatus) => {
        expect(
            getStatusCode({
                success: false,
                errorCode: code as any,
            })
        ).toBe(expectedStatus);
    });
});<|MERGE_RESOLUTION|>--- conflicted
+++ resolved
@@ -97,17 +97,14 @@
         ['invalid_connection_state', 500] as const,
         ['user_already_exists', 400] as const,
         ['session_is_not_revokable', 400] as const,
-<<<<<<< HEAD
         ['hume_api_error', 500] as const,
         ['invalid_webhook_target', 501] as const,
         ['took_too_long', 504] as const,
         ['parent_not_found', 400] as const,
-=======
         ['item_already_purchased', 400] as const,
         ['item_not_found', 404] as const,
         ['store_disabled', 400] as const,
         ['currency_not_supported', 400] as const,
->>>>>>> c918ffd1
     ];
 
     it.each(cases)('should map error code %s to %s', (code, expectedStatus) => {
