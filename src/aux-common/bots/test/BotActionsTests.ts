--- conflicted
+++ resolved
@@ -2522,6 +2522,34 @@
             });
         });
 
+        describe('player.replaceDragBot()', () => {
+            it('should send a replace_drag_bot event', () => {
+                const state: BotsState = {
+                    thisBot: {
+                        id: 'thisBot',
+                        tags: {
+                            abc: true,
+                            'test()': 'player.replaceDragBot(this)',
+                        },
+                    },
+                };
+
+                // specify the UUID to use next
+                const botAction = action('test', ['thisBot']);
+                const result = calculateActionEvents(
+                    state,
+                    botAction,
+                    createSandbox
+                );
+
+                expect(result.hasUserDefinedEvents).toBe(true);
+
+                expect(result.events).toEqual([
+                    replaceDragBot(state['thisBot']),
+                ]);
+            });
+        });
+
         describe('addToMenuDiff()', () => {
             it('should add the given bot to the users menu', () => {
                 const state: BotsState = {
@@ -3079,41 +3107,8 @@
             });
         });
 
-<<<<<<< HEAD
-        describe('player.replaceDragBot()', () => {
-            it('should send a replace_drag_bot event', () => {
-                const state: BotsState = {
-                    thisBot: {
-                        id: 'thisBot',
-                        tags: {
-                            abc: true,
-                            'test()': 'player.replaceDragBot(this)',
-                        },
-                    },
-                };
-
-                // specify the UUID to use next
-                const botAction = action('test', ['thisBot']);
-                const result = calculateActionEvents(
-                    state,
-                    botAction,
-                    createSandbox
-                );
-
-                expect(result.hasUserDefinedEvents).toBe(true);
-
-                expect(result.events).toEqual([
-                    replaceDragBot(state['thisBot']),
-                ]);
-            });
-        });
-
-        describe('addToMenuDiff()', () => {
-            it('should add the given bot to the users menu', () => {
-=======
         describe('toast()', () => {
             it('should emit a ShowToastAction', () => {
->>>>>>> 90b15deb
                 const state: BotsState = {
                     thisBot: {
                         id: 'thisBot',
@@ -5258,621 +5253,6 @@
 
             expect(bots).toEqual([state['thisBot'], state['thatBot']]);
         });
-    });
-
-    describe('resolveRejectedActions()', () => {
-        it('should remove an action if it has been rejected after it was issued', () => {
-            let toastAction = toast('abc');
-            let actions = [toastAction, reject(toastAction)];
-
-            const final = resolveRejectedActions(actions);
-
-            expect(final).toEqual([]);
-        });
-
-        it('should keep an action if it has been rejected before it was issued', () => {
-            let toastAction = toast('abc');
-            let actions = [reject(toastAction), toastAction];
-
-            const final = resolveRejectedActions(actions);
-
-            expect(final).toEqual([toast('abc')]);
-        });
-
-        it('should be able to remove a rejection', () => {
-            let toastAction = toast('abc');
-            let rejection = reject(toastAction);
-            let actions = [toastAction, rejection, reject(rejection)];
-
-            const final = resolveRejectedActions(actions);
-
-            expect(final).toEqual([toast('abc')]);
-        });
-
-        it('should preserve the order of the original actions', () => {
-            let actions = [toast('abc'), toast('def')];
-
-            const final = resolveRejectedActions(actions);
-
-            expect(final).toEqual([toast('abc'), toast('def')]);
-        });
-
-        it('should handle rejecting an action twice', () => {
-            let toastAction = toast('abc');
-            let actions = [
-                toastAction,
-                reject(toastAction),
-                reject(toastAction),
-            ];
-
-            const final = resolveRejectedActions(actions);
-
-            expect(final).toEqual([]);
-        });
-
-        it('should remove duplicate actions', () => {
-            let toastAction = toast('abc');
-            let actions = [toastAction, toastAction];
-
-            const final = resolveRejectedActions(actions);
-
-            expect(final).toEqual([toastAction]);
-        });
-
-        it('should allow an action if it is re-added after it is rejected', () => {
-            let toastAction = toast('abc');
-            let actions = [toastAction, reject(toastAction), toastAction];
-
-            const final = resolveRejectedActions(actions);
-
-            expect(final).toEqual([toastAction]);
-        });
-    });
-
-    function createBotTests(name: string, id: string, expectedId: string = id) {
-        describe(`${name}()`, () => {
-            it('should create a new bot with aux.creator set to the original id', () => {
-                const state: BotsState = {
-                    thisBot: {
-                        id: 'thisBot',
-                        tags: {
-                            'test()': `${name}(this, { abc: "def" })`,
-                        },
-                    },
-                };
-                // specify the UUID to use next
-                uuidMock.mockReturnValue(id);
-                const botAction = action('test', ['thisBot']);
-                const result = calculateActionEvents(
-                    state,
-                    botAction,
-                    createSandbox
-                );
-                expect(result.hasUserDefinedEvents).toBe(true);
-                expect(result.events).toEqual([
-                    botAdded({
-                        id: expectedId,
-                        tags: {
-                            abc: 'def',
-                            'aux.creator': 'thisBot',
-                        },
-                    }),
-                ]);
-            });
-            it('should create a new bot with aux.creator set to the given id', () => {
-                const state: BotsState = {
-                    thisBot: {
-                        id: 'thisBot',
-                        tags: {
-                            'test()': `${name}("thisBot", { abc: "def" })`,
-                        },
-                    },
-                };
-                // specify the UUID to use next
-                uuidMock.mockReturnValue(id);
-                const botAction = action('test', ['thisBot']);
-                const result = calculateActionEvents(
-                    state,
-                    botAction,
-                    createSandbox
-                );
-                expect(result.hasUserDefinedEvents).toBe(true);
-                expect(result.events).toEqual([
-                    botAdded({
-                        id: expectedId,
-                        tags: {
-                            abc: 'def',
-                            'aux.creator': 'thisBot',
-                        },
-                    }),
-                ]);
-            });
-            it('should not allow overriding aux.creator', () => {
-                const state: BotsState = {
-                    thisBot: {
-                        id: 'thisBot',
-                        tags: {
-                            'test()': `${name}("thisBot", { "aux.creator": "def" })`,
-                        },
-                    },
-                };
-                // specify the UUID to use next
-                uuidMock.mockReturnValue(id);
-                const botAction = action('test', ['thisBot']);
-                const result = calculateActionEvents(
-                    state,
-                    botAction,
-                    createSandbox
-                );
-                expect(result.hasUserDefinedEvents).toBe(true);
-                expect(result.events).toEqual([
-                    botAdded({
-                        id: expectedId,
-                        tags: {
-                            'aux.creator': 'thisBot',
-                        },
-                    }),
-                ]);
-            });
-            it('should support multiple arguments', () => {
-                const state: BotsState = {
-                    thisBot: {
-                        id: 'thisBot',
-                        tags: {
-                            'test()': `${name}("thisBot", { abc: "def" }, { ghi: 123 })`,
-                        },
-                    },
-                };
-                // specify the UUID to use next
-                uuidMock.mockReturnValue(id);
-                const botAction = action('test', ['thisBot']);
-                const result = calculateActionEvents(
-                    state,
-                    botAction,
-                    createSandbox
-                );
-                expect(result.hasUserDefinedEvents).toBe(true);
-                expect(result.events).toEqual([
-                    botAdded({
-                        id: expectedId,
-                        tags: {
-                            abc: 'def',
-                            ghi: 123,
-                            'aux.creator': 'thisBot',
-                        },
-                    }),
-                ]);
-            });
-            it('should support bots as arguments', () => {
-                const state: BotsState = {
-                    thisBot: {
-                        id: 'thisBot',
-                        tags: {
-                            'test()': `${name}("thisBot", getBots("name", "that"))`,
-                        },
-                    },
-                    thatBot: {
-                        id: 'thatBot',
-                        tags: {
-                            name: 'that',
-                            abc: 'def',
-                            formula: '=this.abc',
-                        },
-                    },
-                };
-                // specify the UUID to use next
-                uuidMock.mockReturnValue(id);
-                const botAction = action('test', ['thisBot']);
-                const result = calculateActionEvents(
-                    state,
-                    botAction,
-                    createSandbox
-                );
-                expect(result.hasUserDefinedEvents).toBe(true);
-                expect(result.events).toEqual([
-                    botAdded({
-                        id: expectedId,
-                        tags: {
-                            abc: 'def',
-                            name: 'that',
-                            formula: '=this.abc',
-                            'aux.creator': 'thisBot',
-                        },
-                    }),
-                ]);
-            });
-            it('should return the created bot', () => {
-                const state: BotsState = {
-                    thisBot: {
-                        id: 'thisBot',
-                        tags: {
-                            'test()': `setTag(this, "#newBotId", ${name}(null, { abc: "def" }).id)`,
-                        },
-                    },
-                };
-                // specify the UUID to use next
-                uuidMock.mockReturnValue(id);
-                const botAction = action('test', ['thisBot']);
-                const result = calculateActionEvents(
-                    state,
-                    botAction,
-                    createSandbox
-                );
-                expect(result.hasUserDefinedEvents).toBe(true);
-                expect(result.events).toEqual([
-                    botAdded({
-                        id: expectedId,
-                        tags: {
-                            abc: 'def',
-                        },
-                    }),
-                    botUpdated('thisBot', {
-                        tags: {
-                            newBotId: expectedId,
-                        },
-                    }),
-                ]);
-            });
-            it('should support modifying the returned bot', () => {
-                const state: BotsState = {
-                    thisBot: {
-                        id: 'thisBot',
-                        tags: {
-                            'test()': `let newBot = ${name}(null, { abc: "def" }); setTag(newBot, "#fun", true); setTag(newBot, "#num", 123);`,
-                        },
-                    },
-                };
-                // specify the UUID to use next
-                uuidMock.mockReturnValue(id);
-                const botAction = action('test', ['thisBot']);
-                const result = calculateActionEvents(
-                    state,
-                    botAction,
-                    createSandbox
-                );
-                expect(result.hasUserDefinedEvents).toBe(true);
-                expect(result.events).toEqual([
-                    botAdded({
-                        id: expectedId,
-                        tags: {
-                            abc: 'def',
-                        },
-                    }),
-                    botUpdated(expectedId, {
-                        tags: {
-                            fun: true,
-                            num: 123,
-                        },
-                    }),
-                ]);
-            });
-            it('should add the new bot to the formulas', () => {
-                const state: BotsState = {
-                    thisBot: {
-                        id: 'thisBot',
-                        tags: {
-                            'test()': `${name}(null, { name: "bob" }); setTag(this, "#botId", getBot("#name", "bob").id)`,
-                        },
-                    },
-                };
-                // specify the UUID to use next
-                uuidMock.mockReturnValue(id);
-                const botAction = action('test', ['thisBot']);
-                const result = calculateActionEvents(
-                    state,
-                    botAction,
-                    createSandbox
-                );
-                expect(result.hasUserDefinedEvents).toBe(true);
-                expect(result.events).toEqual([
-                    botAdded({
-                        id: expectedId,
-                        tags: {
-                            name: 'bob',
-                        },
-                    }),
-                    botUpdated('thisBot', {
-                        tags: {
-                            botId: expectedId,
-                        },
-                    }),
-                ]);
-            });
-            it('should support formulas on the new bot', () => {
-                const state: BotsState = {
-                    thisBot: {
-                        id: 'thisBot',
-                        tags: {
-                            'test()': `let newBot = ${name}(null, { formula: "=getTag(this, \\"#num\\")", num: 100 }); setTag(this, "#result", getTag(newBot, "#formula"));`,
-                        },
-                    },
-                };
-                // specify the UUID to use next
-                uuidMock.mockReturnValue(id);
-                const botAction = action('test', ['thisBot']);
-                const result = calculateActionEvents(
-                    state,
-                    botAction,
-                    createSandbox
-                );
-                expect(result.hasUserDefinedEvents).toBe(true);
-                expect(result.events).toEqual([
-                    botAdded({
-                        id: expectedId,
-                        tags: {
-                            formula: '=getTag(this, "#num")',
-                            num: 100,
-                        },
-                    }),
-                    botUpdated('thisBot', {
-                        tags: {
-                            result: 100,
-                        },
-                    }),
-                ]);
-            });
-            it('should return normal javascript objects', () => {
-                const state: BotsState = {
-                    thisBot: {
-                        id: 'thisBot',
-                        tags: {
-                            num: 100,
-                            'test()': `let newBot = ${name}(this, { abc: getTag(this, "#num") });`,
-                        },
-                    },
-                };
-                // specify the UUID to use next
-                uuidMock.mockReturnValue(id);
-                const botAction = action('test', ['thisBot']);
-                const result = calculateActionEvents(
-                    state,
-                    botAction,
-                    createSandbox
-                );
-                expect(result.hasUserDefinedEvents).toBe(true);
-                expect(result.events).toEqual([
-                    botAdded({
-                        id: expectedId,
-                        tags: {
-                            'aux.creator': 'thisBot',
-                            abc: 100,
-                        },
-                    }),
-                ]);
-            });
-            it('should trigger onCreate() on the created bot.', () => {
-                const state: BotsState = {
-                    thisBot: {
-                        id: 'thisBot',
-                        tags: {
-                            num: 1,
-                            'test()': `${name}(this, { abc: getTag(this, "#num"), "onCreate()": "setTag(this, \\"#num\\", 100)" });`,
-                        },
-                    },
-                };
-                // specify the UUID to use next
-                uuidMock.mockReturnValue(id);
-                const botAction = action('test', ['thisBot']);
-                const result = calculateActionEvents(
-                    state,
-                    botAction,
-                    createSandbox
-                );
-                expect(result.hasUserDefinedEvents).toBe(true);
-                expect(result.events).toEqual([
-                    botAdded({
-                        id: expectedId,
-                        tags: {
-                            'aux.creator': 'thisBot',
-                            abc: 1,
-                            'onCreate()': 'setTag(this, "#num", 100)',
-                        },
-                    }),
-                    botUpdated(expectedId, {
-                        tags: {
-                            num: 100,
-                        },
-                    }),
-                ]);
-            });
-            it('should support arrays of diffs as arguments', () => {
-                const state: BotsState = {
-                    thisBot: {
-                        id: 'thisBot',
-                        tags: {
-                            'test()': `setTag(this, "#num", ${name}("thisBot", [ { hello: true }, { hello: false } ]).length)`,
-                        },
-                    },
-                };
-                // specify the UUID to use next
-                let num = 0;
-                uuidMock.mockImplementation(() => `${id}-${num++}`);
-                const botAction = action('test', ['thisBot']);
-                const result = calculateActionEvents(
-                    state,
-                    botAction,
-                    createSandbox
-                );
-                expect(result.hasUserDefinedEvents).toBe(true);
-                expect(result.events).toEqual([
-                    botAdded({
-                        id: `${expectedId}-0`,
-                        tags: {
-                            'aux.creator': 'thisBot',
-                            hello: true,
-                        },
-                    }),
-                    botAdded({
-                        id: `${expectedId}-1`,
-                        tags: {
-                            'aux.creator': 'thisBot',
-                            hello: false,
-                        },
-                    }),
-                    botUpdated('thisBot', {
-                        tags: {
-                            num: 2,
-                        },
-                    }),
-                ]);
-            });
-            it('should create every combination of diff', () => {
-                const state: BotsState = {
-                    thisBot: {
-                        id: 'thisBot',
-                        tags: {
-                            'test()': `setTag(this, "#num", ${name}("thisBot", [ { hello: true }, { hello: false } ], [ { wow: 1 }, { oh: "haha" }, { test: "a" } ]).length)`,
-                        },
-                    },
-                };
-                // specify the UUID to use next
-                let num = 0;
-                uuidMock.mockImplementation(() => `${id}-${num++}`);
-                const botAction = action('test', ['thisBot']);
-                const result = calculateActionEvents(
-                    state,
-                    botAction,
-                    createSandbox
-                );
-                expect(result.hasUserDefinedEvents).toBe(true);
-                expect(result.events).toEqual([
-                    botAdded({
-                        id: `${expectedId}-0`,
-                        tags: {
-                            'aux.creator': 'thisBot',
-                            hello: true,
-                            wow: 1,
-                        },
-                    }),
-                    botAdded({
-                        id: `${expectedId}-1`,
-                        tags: {
-                            'aux.creator': 'thisBot',
-                            hello: false,
-                            wow: 1,
-                        },
-                    }),
-                    botAdded({
-                        id: `${expectedId}-2`,
-                        tags: {
-                            'aux.creator': 'thisBot',
-                            hello: true,
-                            oh: 'haha',
-                        },
-                    }),
-                    botAdded({
-                        id: `${expectedId}-3`,
-                        tags: {
-                            'aux.creator': 'thisBot',
-                            hello: false,
-                            oh: 'haha',
-                        },
-                    }),
-                    botAdded({
-                        id: `${expectedId}-4`,
-                        tags: {
-                            'aux.creator': 'thisBot',
-                            hello: true,
-                            test: 'a',
-                        },
-                    }),
-                    botAdded({
-                        id: `${expectedId}-5`,
-                        tags: {
-                            'aux.creator': 'thisBot',
-                            hello: false,
-                            test: 'a',
-                        },
-                    }),
-                    botUpdated('thisBot', {
-                        tags: {
-                            num: 6,
-                        },
-                    }),
-                ]);
-            });
-            it('should duplicate each of the bots in the list', () => {
-                const state: BotsState = {
-                    thisBot: {
-                        id: 'thisBot',
-                        tags: {
-                            'test()': `${name}("thisBot", getBots("test", true))`,
-                        },
-                    },
-                    aBot: {
-                        id: 'aBot',
-                        tags: {
-                            test: true,
-                            hello: true,
-                        },
-                    },
-                    bBot: {
-                        id: 'bBot',
-                        tags: {
-                            test: true,
-                            hello: false,
-                        },
-                    },
-<<<<<<< HEAD
-                }),
-            ]);
-        });
-    });
-
-    describe('getBotsForAction()', () => {
-        it('should return the list of bots sorted by ID', () => {
-            const state: BotsState = {
-                thisBot: {
-                    id: 'thisBot',
-                    tags: {},
-                },
-                thatBot: {
-                    id: 'thatBot',
-                    tags: {},
-                },
-            };
-
-            const botAction = action('test', ['thisBot', 'thatBot']);
-            const calc = createCalculationContext(
-                getActiveObjects(state),
-                null,
-                undefined,
-                createSandbox
-            );
-            const { bots } = getBotsForAction(state, botAction, calc);
-
-            expect(bots).toEqual([state['thatBot'], state['thisBot']]);
-        });
-
-        it('should not sort IDs if the action specifies not to', () => {
-            const state: BotsState = {
-                thisBot: {
-                    id: 'thisBot',
-                    tags: {},
-                },
-                thatBot: {
-                    id: 'thatBot',
-                    tags: {},
-                },
-            };
-
-            const botAction = action(
-                'test',
-                ['thisBot', 'thatBot'],
-                undefined,
-                undefined,
-                false
-            );
-            const calc = createCalculationContext(
-                getActiveObjects(state),
-                null,
-                undefined,
-                createSandbox
-            );
-            const { bots } = getBotsForAction(state, botAction, calc);
-
-            expect(bots).toEqual([state['thisBot'], state['thatBot']]);
-        });
 
         it('should filter out bots which are not in the state', () => {
             const state: BotsState = {};
@@ -5956,7 +5336,493 @@
             const final = resolveRejectedActions(actions);
 
             expect(final).toEqual([toastAction]);
-=======
+        });
+    });
+
+    function createBotTests(name: string, id: string, expectedId: string = id) {
+        describe(`${name}()`, () => {
+            it('should create a new bot with aux.creator set to the original id', () => {
+                const state: BotsState = {
+                    thisBot: {
+                        id: 'thisBot',
+                        tags: {
+                            'test()': `${name}(this, { abc: "def" })`,
+                        },
+                    },
+                };
+                // specify the UUID to use next
+                uuidMock.mockReturnValue(id);
+                const botAction = action('test', ['thisBot']);
+                const result = calculateActionEvents(
+                    state,
+                    botAction,
+                    createSandbox
+                );
+                expect(result.hasUserDefinedEvents).toBe(true);
+                expect(result.events).toEqual([
+                    botAdded({
+                        id: expectedId,
+                        tags: {
+                            abc: 'def',
+                            'aux.creator': 'thisBot',
+                        },
+                    }),
+                ]);
+            });
+            it('should create a new bot with aux.creator set to the given id', () => {
+                const state: BotsState = {
+                    thisBot: {
+                        id: 'thisBot',
+                        tags: {
+                            'test()': `${name}("thisBot", { abc: "def" })`,
+                        },
+                    },
+                };
+                // specify the UUID to use next
+                uuidMock.mockReturnValue(id);
+                const botAction = action('test', ['thisBot']);
+                const result = calculateActionEvents(
+                    state,
+                    botAction,
+                    createSandbox
+                );
+                expect(result.hasUserDefinedEvents).toBe(true);
+                expect(result.events).toEqual([
+                    botAdded({
+                        id: expectedId,
+                        tags: {
+                            abc: 'def',
+                            'aux.creator': 'thisBot',
+                        },
+                    }),
+                ]);
+            });
+            it('should not allow overriding aux.creator', () => {
+                const state: BotsState = {
+                    thisBot: {
+                        id: 'thisBot',
+                        tags: {
+                            'test()': `${name}("thisBot", { "aux.creator": "def" })`,
+                        },
+                    },
+                };
+                // specify the UUID to use next
+                uuidMock.mockReturnValue(id);
+                const botAction = action('test', ['thisBot']);
+                const result = calculateActionEvents(
+                    state,
+                    botAction,
+                    createSandbox
+                );
+                expect(result.hasUserDefinedEvents).toBe(true);
+                expect(result.events).toEqual([
+                    botAdded({
+                        id: expectedId,
+                        tags: {
+                            'aux.creator': 'thisBot',
+                        },
+                    }),
+                ]);
+            });
+            it('should support multiple arguments', () => {
+                const state: BotsState = {
+                    thisBot: {
+                        id: 'thisBot',
+                        tags: {
+                            'test()': `${name}("thisBot", { abc: "def" }, { ghi: 123 })`,
+                        },
+                    },
+                };
+                // specify the UUID to use next
+                uuidMock.mockReturnValue(id);
+                const botAction = action('test', ['thisBot']);
+                const result = calculateActionEvents(
+                    state,
+                    botAction,
+                    createSandbox
+                );
+                expect(result.hasUserDefinedEvents).toBe(true);
+                expect(result.events).toEqual([
+                    botAdded({
+                        id: expectedId,
+                        tags: {
+                            abc: 'def',
+                            ghi: 123,
+                            'aux.creator': 'thisBot',
+                        },
+                    }),
+                ]);
+            });
+            it('should support bots as arguments', () => {
+                const state: BotsState = {
+                    thisBot: {
+                        id: 'thisBot',
+                        tags: {
+                            'test()': `${name}("thisBot", getBots("name", "that"))`,
+                        },
+                    },
+                    thatBot: {
+                        id: 'thatBot',
+                        tags: {
+                            name: 'that',
+                            abc: 'def',
+                            formula: '=this.abc',
+                        },
+                    },
+                };
+                // specify the UUID to use next
+                uuidMock.mockReturnValue(id);
+                const botAction = action('test', ['thisBot']);
+                const result = calculateActionEvents(
+                    state,
+                    botAction,
+                    createSandbox
+                );
+                expect(result.hasUserDefinedEvents).toBe(true);
+                expect(result.events).toEqual([
+                    botAdded({
+                        id: expectedId,
+                        tags: {
+                            abc: 'def',
+                            name: 'that',
+                            formula: '=this.abc',
+                            'aux.creator': 'thisBot',
+                        },
+                    }),
+                ]);
+            });
+            it('should return the created bot', () => {
+                const state: BotsState = {
+                    thisBot: {
+                        id: 'thisBot',
+                        tags: {
+                            'test()': `setTag(this, "#newBotId", ${name}(null, { abc: "def" }).id)`,
+                        },
+                    },
+                };
+                // specify the UUID to use next
+                uuidMock.mockReturnValue(id);
+                const botAction = action('test', ['thisBot']);
+                const result = calculateActionEvents(
+                    state,
+                    botAction,
+                    createSandbox
+                );
+                expect(result.hasUserDefinedEvents).toBe(true);
+                expect(result.events).toEqual([
+                    botAdded({
+                        id: expectedId,
+                        tags: {
+                            abc: 'def',
+                        },
+                    }),
+                    botUpdated('thisBot', {
+                        tags: {
+                            newBotId: expectedId,
+                        },
+                    }),
+                ]);
+            });
+            it('should support modifying the returned bot', () => {
+                const state: BotsState = {
+                    thisBot: {
+                        id: 'thisBot',
+                        tags: {
+                            'test()': `let newBot = ${name}(null, { abc: "def" }); setTag(newBot, "#fun", true); setTag(newBot, "#num", 123);`,
+                        },
+                    },
+                };
+                // specify the UUID to use next
+                uuidMock.mockReturnValue(id);
+                const botAction = action('test', ['thisBot']);
+                const result = calculateActionEvents(
+                    state,
+                    botAction,
+                    createSandbox
+                );
+                expect(result.hasUserDefinedEvents).toBe(true);
+                expect(result.events).toEqual([
+                    botAdded({
+                        id: expectedId,
+                        tags: {
+                            abc: 'def',
+                        },
+                    }),
+                    botUpdated(expectedId, {
+                        tags: {
+                            fun: true,
+                            num: 123,
+                        },
+                    }),
+                ]);
+            });
+            it('should add the new bot to the formulas', () => {
+                const state: BotsState = {
+                    thisBot: {
+                        id: 'thisBot',
+                        tags: {
+                            'test()': `${name}(null, { name: "bob" }); setTag(this, "#botId", getBot("#name", "bob").id)`,
+                        },
+                    },
+                };
+                // specify the UUID to use next
+                uuidMock.mockReturnValue(id);
+                const botAction = action('test', ['thisBot']);
+                const result = calculateActionEvents(
+                    state,
+                    botAction,
+                    createSandbox
+                );
+                expect(result.hasUserDefinedEvents).toBe(true);
+                expect(result.events).toEqual([
+                    botAdded({
+                        id: expectedId,
+                        tags: {
+                            name: 'bob',
+                        },
+                    }),
+                    botUpdated('thisBot', {
+                        tags: {
+                            botId: expectedId,
+                        },
+                    }),
+                ]);
+            });
+            it('should support formulas on the new bot', () => {
+                const state: BotsState = {
+                    thisBot: {
+                        id: 'thisBot',
+                        tags: {
+                            'test()': `let newBot = ${name}(null, { formula: "=getTag(this, \\"#num\\")", num: 100 }); setTag(this, "#result", getTag(newBot, "#formula"));`,
+                        },
+                    },
+                };
+                // specify the UUID to use next
+                uuidMock.mockReturnValue(id);
+                const botAction = action('test', ['thisBot']);
+                const result = calculateActionEvents(
+                    state,
+                    botAction,
+                    createSandbox
+                );
+                expect(result.hasUserDefinedEvents).toBe(true);
+                expect(result.events).toEqual([
+                    botAdded({
+                        id: expectedId,
+                        tags: {
+                            formula: '=getTag(this, "#num")',
+                            num: 100,
+                        },
+                    }),
+                    botUpdated('thisBot', {
+                        tags: {
+                            result: 100,
+                        },
+                    }),
+                ]);
+            });
+            it('should return normal javascript objects', () => {
+                const state: BotsState = {
+                    thisBot: {
+                        id: 'thisBot',
+                        tags: {
+                            num: 100,
+                            'test()': `let newBot = ${name}(this, { abc: getTag(this, "#num") });`,
+                        },
+                    },
+                };
+                // specify the UUID to use next
+                uuidMock.mockReturnValue(id);
+                const botAction = action('test', ['thisBot']);
+                const result = calculateActionEvents(
+                    state,
+                    botAction,
+                    createSandbox
+                );
+                expect(result.hasUserDefinedEvents).toBe(true);
+                expect(result.events).toEqual([
+                    botAdded({
+                        id: expectedId,
+                        tags: {
+                            'aux.creator': 'thisBot',
+                            abc: 100,
+                        },
+                    }),
+                ]);
+            });
+            it('should trigger onCreate() on the created bot.', () => {
+                const state: BotsState = {
+                    thisBot: {
+                        id: 'thisBot',
+                        tags: {
+                            num: 1,
+                            'test()': `${name}(this, { abc: getTag(this, "#num"), "onCreate()": "setTag(this, \\"#num\\", 100)" });`,
+                        },
+                    },
+                };
+                // specify the UUID to use next
+                uuidMock.mockReturnValue(id);
+                const botAction = action('test', ['thisBot']);
+                const result = calculateActionEvents(
+                    state,
+                    botAction,
+                    createSandbox
+                );
+                expect(result.hasUserDefinedEvents).toBe(true);
+                expect(result.events).toEqual([
+                    botAdded({
+                        id: expectedId,
+                        tags: {
+                            'aux.creator': 'thisBot',
+                            abc: 1,
+                            'onCreate()': 'setTag(this, "#num", 100)',
+                        },
+                    }),
+                    botUpdated(expectedId, {
+                        tags: {
+                            num: 100,
+                        },
+                    }),
+                ]);
+            });
+            it('should support arrays of diffs as arguments', () => {
+                const state: BotsState = {
+                    thisBot: {
+                        id: 'thisBot',
+                        tags: {
+                            'test()': `setTag(this, "#num", ${name}("thisBot", [ { hello: true }, { hello: false } ]).length)`,
+                        },
+                    },
+                };
+                // specify the UUID to use next
+                let num = 0;
+                uuidMock.mockImplementation(() => `${id}-${num++}`);
+                const botAction = action('test', ['thisBot']);
+                const result = calculateActionEvents(
+                    state,
+                    botAction,
+                    createSandbox
+                );
+                expect(result.hasUserDefinedEvents).toBe(true);
+                expect(result.events).toEqual([
+                    botAdded({
+                        id: `${expectedId}-0`,
+                        tags: {
+                            'aux.creator': 'thisBot',
+                            hello: true,
+                        },
+                    }),
+                    botAdded({
+                        id: `${expectedId}-1`,
+                        tags: {
+                            'aux.creator': 'thisBot',
+                            hello: false,
+                        },
+                    }),
+                    botUpdated('thisBot', {
+                        tags: {
+                            num: 2,
+                        },
+                    }),
+                ]);
+            });
+            it('should create every combination of diff', () => {
+                const state: BotsState = {
+                    thisBot: {
+                        id: 'thisBot',
+                        tags: {
+                            'test()': `setTag(this, "#num", ${name}("thisBot", [ { hello: true }, { hello: false } ], [ { wow: 1 }, { oh: "haha" }, { test: "a" } ]).length)`,
+                        },
+                    },
+                };
+                // specify the UUID to use next
+                let num = 0;
+                uuidMock.mockImplementation(() => `${id}-${num++}`);
+                const botAction = action('test', ['thisBot']);
+                const result = calculateActionEvents(
+                    state,
+                    botAction,
+                    createSandbox
+                );
+                expect(result.hasUserDefinedEvents).toBe(true);
+                expect(result.events).toEqual([
+                    botAdded({
+                        id: `${expectedId}-0`,
+                        tags: {
+                            'aux.creator': 'thisBot',
+                            hello: true,
+                            wow: 1,
+                        },
+                    }),
+                    botAdded({
+                        id: `${expectedId}-1`,
+                        tags: {
+                            'aux.creator': 'thisBot',
+                            hello: false,
+                            wow: 1,
+                        },
+                    }),
+                    botAdded({
+                        id: `${expectedId}-2`,
+                        tags: {
+                            'aux.creator': 'thisBot',
+                            hello: true,
+                            oh: 'haha',
+                        },
+                    }),
+                    botAdded({
+                        id: `${expectedId}-3`,
+                        tags: {
+                            'aux.creator': 'thisBot',
+                            hello: false,
+                            oh: 'haha',
+                        },
+                    }),
+                    botAdded({
+                        id: `${expectedId}-4`,
+                        tags: {
+                            'aux.creator': 'thisBot',
+                            hello: true,
+                            test: 'a',
+                        },
+                    }),
+                    botAdded({
+                        id: `${expectedId}-5`,
+                        tags: {
+                            'aux.creator': 'thisBot',
+                            hello: false,
+                            test: 'a',
+                        },
+                    }),
+                    botUpdated('thisBot', {
+                        tags: {
+                            num: 6,
+                        },
+                    }),
+                ]);
+            });
+            it('should duplicate each of the bots in the list', () => {
+                const state: BotsState = {
+                    thisBot: {
+                        id: 'thisBot',
+                        tags: {
+                            'test()': `${name}("thisBot", getBots("test", true))`,
+                        },
+                    },
+                    aBot: {
+                        id: 'aBot',
+                        tags: {
+                            test: true,
+                            hello: true,
+                        },
+                    },
+                    bBot: {
+                        id: 'bBot',
+                        tags: {
+                            test: true,
+                            hello: false,
+                        },
+                    },
                 };
                 // specify the UUID to use next
                 let num = 0;
@@ -5987,7 +5853,6 @@
                     }),
                 ]);
             });
->>>>>>> 90b15deb
         });
     }
 }