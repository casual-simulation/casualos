--- conflicted
+++ resolved
@@ -46,14 +46,11 @@
 export const NOTIFICATION_RESOURCE_KIND = 'notification';
 export const PACKAGE_RESOURCE_KIND = 'package';
 export const PACKAGE_VERSION_RESOURCE_KIND = 'package.version';
-<<<<<<< HEAD
+export const SEARCH_RESOURCE_KIND = 'search';
+export const DATABASE_RESOURCE_KIND = 'database';
 export const PURCHASABLE_ITEM_RESOURCE_KIND = 'purchasableItem';
 export const CONTRACT_RESOURCE_KIND = 'contract';
 export const INVOICE_RESOURCE_KIND = 'invoice';
-=======
-export const SEARCH_RESOURCE_KIND = 'search';
-export const DATABASE_RESOURCE_KIND = 'database';
->>>>>>> 4b906d24
 
 /**
  * The possible types of resources that can be affected by permissions.
@@ -77,13 +74,10 @@
     | 'ai.sloyd'
     | 'ai.hume'
     | 'ai.openai.realtime'
-<<<<<<< HEAD
+    | 'database'
     | 'purchasableItem'
     | 'contract'
     | 'invoice';
-=======
-    | 'database';
->>>>>>> 4b906d24
 
 export const READ_ACTION = 'read';
 export const CREATE_ACTION = 'create';
@@ -292,7 +286,32 @@
     | 'run';
 
 /**
-<<<<<<< HEAD
+ * The possible types of actions that can be performed on search resources.
+ *
+ * @dochash types/permissions
+ * @docname SearchActionKinds
+ */
+export type SearchActionKinds =
+    | 'create'
+    | 'read'
+    | 'update'
+    | 'delete'
+    | 'list';
+
+/**
+ * The possible types of actions that can be performed on database resources.
+ *
+ * @dochash types/permissions
+ * @docname DatabaseActionKinds
+ */
+export type DatabaseActionKinds =
+    | 'create'
+    | 'read'
+    | 'update'
+    | 'delete'
+    | 'list';
+
+/**
  * The possible types of actions that can be performed on purchasableItem resources.
  *
  * @dochash types/permissions
@@ -335,32 +354,6 @@
     | 'list'
     | 'approve'
     | 'cancel';
-=======
- * The possible types of actions that can be performed on search resources.
- *
- * @dochash types/permissions
- * @docname SearchActionKinds
- */
-export type SearchActionKinds =
-    | 'create'
-    | 'read'
-    | 'update'
-    | 'delete'
-    | 'list';
-
-/**
- * The possible types of actions that can be performed on database resources.
- *
- * @dochash types/permissions
- * @docname DatabaseActionKinds
- */
-export type DatabaseActionKinds =
-    | 'create'
-    | 'read'
-    | 'update'
-    | 'delete'
-    | 'list';
->>>>>>> 4b906d24
 
 /**
  * The possible types of permissions that can be added to policies.
@@ -488,32 +481,37 @@
     RUN_ACTION,
 ]);
 
-<<<<<<< HEAD
-export const PURCHASABLE_ITEM_ACTION_KINDS_VALIDATION = z.enum([
-=======
 export const SEARCH_ACTION_KINDS_VALIDATION = z.enum([
->>>>>>> 4b906d24
     CREATE_ACTION,
     READ_ACTION,
     UPDATE_ACTION,
     DELETE_ACTION,
     LIST_ACTION,
-<<<<<<< HEAD
-    PURCHASE_ACTION,
 ]);
 
-export const CONTRACT_ACTION_KINDS_VALIDATION = z.enum([
-=======
-]);
-
 export const DATABASE_ACTION_KINDS_VALIDATION = z.enum([
->>>>>>> 4b906d24
     CREATE_ACTION,
     READ_ACTION,
     UPDATE_ACTION,
     DELETE_ACTION,
     LIST_ACTION,
-<<<<<<< HEAD
+]);
+
+export const PURCHASABLE_ITEM_ACTION_KINDS_VALIDATION = z.enum([
+    CREATE_ACTION,
+    READ_ACTION,
+    UPDATE_ACTION,
+    DELETE_ACTION,
+    LIST_ACTION,
+    PURCHASE_ACTION,
+]);
+
+export const CONTRACT_ACTION_KINDS_VALIDATION = z.enum([
+    CREATE_ACTION,
+    READ_ACTION,
+    UPDATE_ACTION,
+    DELETE_ACTION,
+    LIST_ACTION,
     PURCHASE_ACTION,
     CANCEL_ACTION,
 ]);
@@ -526,8 +524,6 @@
     LIST_ACTION,
     APPROVE_ACTION,
     CANCEL_ACTION,
-=======
->>>>>>> 4b906d24
 ]);
 
 export const RESOURCE_KIND_VALIDATION = z.enum([
@@ -545,14 +541,11 @@
     NOTIFICATION_RESOURCE_KIND,
     PACKAGE_RESOURCE_KIND,
     PACKAGE_VERSION_RESOURCE_KIND,
-<<<<<<< HEAD
+    SEARCH_RESOURCE_KIND,
+    DATABASE_RESOURCE_KIND,
     PURCHASABLE_ITEM_RESOURCE_KIND,
     CONTRACT_RESOURCE_KIND,
     INVOICE_RESOURCE_KIND,
-=======
-    SEARCH_RESOURCE_KIND,
-    DATABASE_RESOURCE_KIND,
->>>>>>> 4b906d24
 ]);
 
 export const ACTION_KINDS_VALIDATION = z.enum([
@@ -1213,7 +1206,62 @@
 >;
 
 /**
-<<<<<<< HEAD
+ * Defines an interface that describes common options for all permissions that affect search resources.
+ *
+ * @dochash types/permissions
+ * @docname SearchPermission
+ */
+export interface SearchPermission extends Permission {
+    /**
+     * The kind of the permission.
+     */
+    resourceKind: 'search';
+
+    /**
+     * The action that is allowed.
+     * If null, then all actions are allowed.
+     */
+    action: SearchActionKinds | null;
+}
+export const SEARCH_PERMISSION_VALIDATION = PERMISSION_VALIDATION.extend({
+    resourceKind: z.literal(SEARCH_RESOURCE_KIND),
+    action: SEARCH_ACTION_KINDS_VALIDATION.nullable(),
+});
+type ZodSearchPermission = z.infer<typeof SEARCH_PERMISSION_VALIDATION>;
+type ZodSearchPermissionAssertion = HasType<
+    ZodSearchPermission,
+    SearchPermission
+>;
+
+/**
+ * Defines an interface that describes common options for all permissions that affect search resources.
+ *
+ * @dochash types/permissions
+ * @docname DatabasePermission
+ */
+export interface DatabasePermission extends Permission {
+    /**
+     * The kind of the permission.
+     */
+    resourceKind: 'database';
+
+    /**
+     * The action that is allowed.
+     * If null, then all actions are allowed.
+     */
+    action: DatabaseActionKinds | null;
+}
+export const DATABASE_PERMISSION_VALIDATION = PERMISSION_VALIDATION.extend({
+    resourceKind: z.literal(DATABASE_RESOURCE_KIND),
+    action: DATABASE_ACTION_KINDS_VALIDATION.nullable(),
+});
+type ZodDatabasePermission = z.infer<typeof DATABASE_PERMISSION_VALIDATION>;
+type ZodDatabasePermissionAssertion = HasType<
+    ZodDatabasePermission,
+    DatabasePermission
+>;
+
+/**
  * Defines an interface that describes common options for all purchasableItem permissions.
  *
  * @dochash types/permissions
@@ -1304,61 +1352,6 @@
 type ZodInvoicePermissionAssertion = HasType<
     ZodInvoicePermission,
     InvoicePermission
-=======
- * Defines an interface that describes common options for all permissions that affect search resources.
- *
- * @dochash types/permissions
- * @docname SearchPermission
- */
-export interface SearchPermission extends Permission {
-    /**
-     * The kind of the permission.
-     */
-    resourceKind: 'search';
-
-    /**
-     * The action that is allowed.
-     * If null, then all actions are allowed.
-     */
-    action: SearchActionKinds | null;
-}
-export const SEARCH_PERMISSION_VALIDATION = PERMISSION_VALIDATION.extend({
-    resourceKind: z.literal(SEARCH_RESOURCE_KIND),
-    action: SEARCH_ACTION_KINDS_VALIDATION.nullable(),
-});
-type ZodSearchPermission = z.infer<typeof SEARCH_PERMISSION_VALIDATION>;
-type ZodSearchPermissionAssertion = HasType<
-    ZodSearchPermission,
-    SearchPermission
->;
-
-/**
- * Defines an interface that describes common options for all permissions that affect search resources.
- *
- * @dochash types/permissions
- * @docname DatabasePermission
- */
-export interface DatabasePermission extends Permission {
-    /**
-     * The kind of the permission.
-     */
-    resourceKind: 'database';
-
-    /**
-     * The action that is allowed.
-     * If null, then all actions are allowed.
-     */
-    action: DatabaseActionKinds | null;
-}
-export const DATABASE_PERMISSION_VALIDATION = PERMISSION_VALIDATION.extend({
-    resourceKind: z.literal(DATABASE_RESOURCE_KIND),
-    action: DATABASE_ACTION_KINDS_VALIDATION.nullable(),
-});
-type ZodDatabasePermission = z.infer<typeof DATABASE_PERMISSION_VALIDATION>;
-type ZodDatabasePermissionAssertion = HasType<
-    ZodDatabasePermission,
-    DatabasePermission
->>>>>>> 4b906d24
 >;
 
 export const AVAILABLE_PERMISSIONS_VALIDATION = z.discriminatedUnion(
@@ -1378,14 +1371,11 @@
         NOTIFICATION_PERMISSION_VALIDATION,
         PACKAGE_PERMISSION_VALIDATION,
         PACKAGE_VERSION_PERMISSION_VALIDATION,
-<<<<<<< HEAD
+        SEARCH_PERMISSION_VALIDATION,
+        DATABASE_PERMISSION_VALIDATION,
         PURCHASABLE_ITEM_PERMISSION_VALIDATION,
         CONTRACT_PERMISSION_VALIDATION,
         INVOICE_PERMISSION_VALIDATION,
-=======
-        SEARCH_PERMISSION_VALIDATION,
-        DATABASE_PERMISSION_VALIDATION,
->>>>>>> 4b906d24
     ]
 );
 
