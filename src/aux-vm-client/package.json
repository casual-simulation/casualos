--- conflicted
+++ resolved
@@ -39,16 +39,6 @@
         "url": "https://github.com/casual-simulation/casualos/issues"
     },
     "dependencies": {
-<<<<<<< HEAD
-        "@casual-simulation/aux-common": "^3.1.14-alpha.3633552440",
-        "@casual-simulation/aux-vm": "^3.1.14-alpha.3633552440",
-        "@casual-simulation/causal-tree-client-apiary": "^3.1.14-alpha.3633552440",
-        "@casual-simulation/causal-tree-client-websocket": "^3.1.14-alpha.3633552440",
-        "@casual-simulation/causal-trees": "^3.1.14-alpha.3633552440",
-        "@casual-simulation/crypto": "^3.1.14-alpha.3633552440",
-        "@casual-simulation/timesync": "^3.1.14-alpha.3633552440",
-        "@casual-simulation/websocket": "^3.1.14-alpha.3633552440",
-=======
         "@casual-simulation/aux-common": "^3.1.12",
         "@casual-simulation/aux-vm": "^3.1.12",
         "@casual-simulation/causal-tree-client-apiary": "^3.1.11",
@@ -58,7 +48,6 @@
         "@casual-simulation/timesync": "^3.1.11",
         "@casual-simulation/websocket": "^3.1.11",
         "comlink": "^4.0.1",
->>>>>>> dafebccc
         "axios": "0.25.0",
         "lodash": "4.17.21",
         "rxjs": "7.5.7",
