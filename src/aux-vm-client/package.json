--- conflicted
+++ resolved
@@ -1,10 +1,6 @@
 {
     "name": "@casual-simulation/aux-vm-client",
-<<<<<<< HEAD
-    "version": "3.1.11-alpha.3500879217",
-=======
     "version": "3.1.11",
->>>>>>> aad21d16
     "description": "A set of utilities required to securely run an AUX as a client.",
     "keywords": [
         "aux"
@@ -43,16 +39,6 @@
         "url": "https://github.com/casual-simulation/casualos/issues"
     },
     "dependencies": {
-<<<<<<< HEAD
-        "@casual-simulation/aux-common": "^3.1.11-alpha.3500879217",
-        "@casual-simulation/aux-vm": "^3.1.11-alpha.3500879217",
-        "@casual-simulation/causal-tree-client-apiary": "^3.1.11-alpha.3500879217",
-        "@casual-simulation/causal-tree-client-websocket": "^3.1.11-alpha.3500879217",
-        "@casual-simulation/causal-trees": "^3.1.11-alpha.3500879217",
-        "@casual-simulation/crypto": "^3.1.11-alpha.3500879217",
-        "@casual-simulation/timesync": "^3.1.11-alpha.3500879217",
-        "@casual-simulation/websocket": "^3.1.11-alpha.3500879217",
-=======
         "@casual-simulation/aux-common": "^3.1.11",
         "@casual-simulation/aux-vm": "^3.1.11",
         "@casual-simulation/causal-tree-client-apiary": "^3.1.11",
@@ -61,7 +47,6 @@
         "@casual-simulation/crypto": "^3.1.11",
         "@casual-simulation/timesync": "^3.1.11",
         "@casual-simulation/websocket": "^3.1.11",
->>>>>>> aad21d16
         "axios": "0.25.0",
         "lodash": "4.17.21",
         "rxjs": "7.5.7",
