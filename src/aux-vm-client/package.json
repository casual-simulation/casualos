--- conflicted
+++ resolved
@@ -1,10 +1,6 @@
 {
     "name": "@casual-simulation/aux-vm-client",
-<<<<<<< HEAD
-    "version": "3.5.1-alpha.15615897404",
-=======
     "version": "3.5.1",
->>>>>>> aaa0001f
     "description": "A set of utilities required to securely run an AUX as a client.",
     "keywords": [
         "aux"
@@ -43,19 +39,11 @@
         "url": "https://github.com/casual-simulation/casualos/issues"
     },
     "dependencies": {
-<<<<<<< HEAD
-        "@casual-simulation/aux-common": "^3.5.1-alpha.15615897404",
-        "@casual-simulation/aux-runtime": "^3.5.1-alpha.15615897404",
-        "@casual-simulation/aux-vm": "^3.5.1-alpha.15615897404",
-        "@casual-simulation/aux-websocket": "^3.5.1-alpha.15615897404",
-        "@casual-simulation/aux-websocket-aws": "^3.5.1-alpha.15615897404",
-=======
         "@casual-simulation/aux-common": "^3.5.1",
         "@casual-simulation/aux-runtime": "^3.5.1",
         "@casual-simulation/aux-vm": "^3.5.1",
         "@casual-simulation/aux-websocket": "^3.5.1",
         "@casual-simulation/aux-websocket-aws": "^3.5.1",
->>>>>>> aaa0001f
         "@casual-simulation/crypto": "^3.5.0",
         "@casual-simulation/timesync": "^3.5.0",
         "@casual-simulation/websocket": "^3.5.0",
