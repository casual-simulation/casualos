{
    "name": "@casual-simulation/aux-vm-client",
<<<<<<< HEAD
    "version": "3.0.18-alpha.2734086997",
=======
    "version": "3.0.18",
>>>>>>> c02c1e0a
    "description": "A set of utilities required to securely run an AUX as a client.",
    "keywords": [
        "aux"
    ],
    "author": "Casual Simulation, Inc.",
    "homepage": "https://casualsimulation.com/",
    "license": "MIT",
    "main": "index.js",
    "types": "index.d.ts",
    "module": "index",
    "directories": {
        "lib": "."
    },
    "files": [
        "/README.md",
        "/LICENSE.txt",
        "**/*.js",
        "**/*.js.map",
        "**/*.d.ts"
    ],
    "repository": {
        "type": "git",
        "url": "git+https://github.com/casual-simulation/casualos.git"
    },
    "scripts": {
        "watch": "tsc --watch",
        "watch:player": "npm run watch",
        "build": "echo \"Nothing to do.\"",
        "test": "jest",
        "test:watch": "jest --watchAll"
    },
    "publishConfig": {
        "access": "public"
    },
    "bugs": {
        "url": "https://github.com/casual-simulation/casualos/issues"
    },
    "dependencies": {
<<<<<<< HEAD
        "@casual-simulation/aux-common": "^3.0.18-alpha.2734086997",
        "@casual-simulation/aux-vm": "^3.0.18-alpha.2734086997",
=======
        "@casual-simulation/aux-common": "^3.0.18",
        "@casual-simulation/aux-vm": "^3.0.18",
>>>>>>> c02c1e0a
        "@casual-simulation/causal-tree-client-apiary": "^3.0.14",
        "@casual-simulation/causal-tree-client-websocket": "^3.0.14",
        "@casual-simulation/causal-trees": "^3.0.14",
        "@casual-simulation/crypto": "^3.0.14",
        "@casual-simulation/timesync": "^3.0.14",
        "@casual-simulation/websocket": "^3.0.14",
        "axios": "0.25.0",
        "lodash": "4.17.21",
        "rxjs": "^6.5.2",
        "uuid": "^8.3.2"
    }
}<|MERGE_RESOLUTION|>--- conflicted
+++ resolved
@@ -1,10 +1,6 @@
 {
     "name": "@casual-simulation/aux-vm-client",
-<<<<<<< HEAD
-    "version": "3.0.18-alpha.2734086997",
-=======
     "version": "3.0.18",
->>>>>>> c02c1e0a
     "description": "A set of utilities required to securely run an AUX as a client.",
     "keywords": [
         "aux"
@@ -43,13 +39,8 @@
         "url": "https://github.com/casual-simulation/casualos/issues"
     },
     "dependencies": {
-<<<<<<< HEAD
-        "@casual-simulation/aux-common": "^3.0.18-alpha.2734086997",
-        "@casual-simulation/aux-vm": "^3.0.18-alpha.2734086997",
-=======
         "@casual-simulation/aux-common": "^3.0.18",
         "@casual-simulation/aux-vm": "^3.0.18",
->>>>>>> c02c1e0a
         "@casual-simulation/causal-tree-client-apiary": "^3.0.14",
         "@casual-simulation/causal-tree-client-websocket": "^3.0.14",
         "@casual-simulation/causal-trees": "^3.0.14",
