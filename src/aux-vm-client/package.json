--- conflicted
+++ resolved
@@ -1,10 +1,6 @@
 {
     "name": "@casual-simulation/aux-vm-client",
-<<<<<<< HEAD
-    "version": "3.0.0-alpha.1826142686",
-=======
     "version": "3.0.1",
->>>>>>> 96dc15eb
     "description": "A set of utilities required to securely run an AUX as a client.",
     "keywords": [
         "aux"
@@ -44,15 +40,6 @@
         "url": "https://github.com/casual-simulation/casualos/issues"
     },
     "dependencies": {
-<<<<<<< HEAD
-        "@casual-simulation/aux-common": "^3.0.0-alpha.1826142686",
-        "@casual-simulation/aux-vm": "^3.0.0-alpha.1826142686",
-        "@casual-simulation/causal-tree-client-apiary": "^3.0.0-alpha.1826142686",
-        "@casual-simulation/causal-tree-client-websocket": "^3.0.0-alpha.1826142686",
-        "@casual-simulation/causal-trees": "^3.0.0-alpha.1826142686",
-        "@casual-simulation/crypto": "^3.0.0-alpha.1826142686",
-        "@casual-simulation/websocket": "^3.0.0-alpha.1826142686",
-=======
         "@casual-simulation/aux-common": "^3.0.1",
         "@casual-simulation/aux-vm": "^3.0.1",
         "@casual-simulation/causal-tree-client-apiary": "^3.0.0",
@@ -60,7 +47,6 @@
         "@casual-simulation/causal-trees": "^3.0.0",
         "@casual-simulation/crypto": "^3.0.0",
         "@casual-simulation/websocket": "^3.0.0",
->>>>>>> 96dc15eb
         "axios": "0.25.0",
         "lodash": "4.17.21",
         "rxjs": "^6.5.2",
