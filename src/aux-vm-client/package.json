{
    "name": "@casual-simulation/aux-vm-client",
<<<<<<< HEAD
    "version": "2.0.22-alpha.1651045562",
=======
    "version": "2.0.36",
>>>>>>> 62942ba5
    "description": "A set of utilities required to securely run an AUX as a client.",
    "keywords": [
        "aux"
    ],
    "author": "Casual Simulation, Inc.",
    "homepage": "https://casualsimulation.com/",
    "license": "MIT",
    "main": "index.js",
    "types": "index.d.ts",
    "module": "index",
    "directories": {
        "lib": "."
    },
    "files": [
        "/README.md",
        "/LICENSE.txt",
        "**/*.js",
        "**/*.js.map",
        "**/*.d.ts"
    ],
    "repository": {
        "type": "git",
        "url": "git+https://github.com/casual-simulation/casualos.git"
    },
    "scripts": {
        "watch": "tsc --watch",
        "watch:player": "npm run watch",
        "build": "echo \"Nothing to do.\"",
        "build:docs": "typedoc --mode file --excludeNotExported --out ../../api-docs/aux-vm .",
        "test": "jest",
        "test:watch": "jest --watchAll"
    },
    "publishConfig": {
        "access": "public"
    },
    "bugs": {
        "url": "https://github.com/casual-simulation/casualos/issues"
    },
    "dependencies": {
<<<<<<< HEAD
        "@casual-simulation/aux-common": "^2.0.22-alpha.1651045562",
        "@casual-simulation/aux-vm": "^2.0.22-alpha.1651045562",
        "@casual-simulation/causal-tree-client-apiary": "^2.0.22-alpha.1651045562",
        "@casual-simulation/causal-tree-client-socketio": "^2.0.22-alpha.1651045562",
        "@casual-simulation/causal-trees": "^2.0.22-alpha.1651045562",
        "@casual-simulation/crypto": "^2.0.22-alpha.1651045562",
        "axios": "^0.21.2",
=======
        "@casual-simulation/aux-common": "^2.0.36",
        "@casual-simulation/aux-vm": "^2.0.36",
        "@casual-simulation/causal-tree-client-apiary": "^2.0.34",
        "@casual-simulation/causal-tree-client-websocket": "^2.0.30",
        "@casual-simulation/causal-trees": "^2.0.22",
        "@casual-simulation/crypto": "^2.0.22",
        "@casual-simulation/websocket": "^2.0.30",
        "axios": "0.25.0",
>>>>>>> 62942ba5
        "lodash": "4.17.21",
        "rxjs": "^6.5.2",
        "uuid": "^8.3.2"
    }
}<|MERGE_RESOLUTION|>--- conflicted
+++ resolved
@@ -1,10 +1,6 @@
 {
     "name": "@casual-simulation/aux-vm-client",
-<<<<<<< HEAD
-    "version": "2.0.22-alpha.1651045562",
-=======
     "version": "2.0.36",
->>>>>>> 62942ba5
     "description": "A set of utilities required to securely run an AUX as a client.",
     "keywords": [
         "aux"
@@ -44,15 +40,6 @@
         "url": "https://github.com/casual-simulation/casualos/issues"
     },
     "dependencies": {
-<<<<<<< HEAD
-        "@casual-simulation/aux-common": "^2.0.22-alpha.1651045562",
-        "@casual-simulation/aux-vm": "^2.0.22-alpha.1651045562",
-        "@casual-simulation/causal-tree-client-apiary": "^2.0.22-alpha.1651045562",
-        "@casual-simulation/causal-tree-client-socketio": "^2.0.22-alpha.1651045562",
-        "@casual-simulation/causal-trees": "^2.0.22-alpha.1651045562",
-        "@casual-simulation/crypto": "^2.0.22-alpha.1651045562",
-        "axios": "^0.21.2",
-=======
         "@casual-simulation/aux-common": "^2.0.36",
         "@casual-simulation/aux-vm": "^2.0.36",
         "@casual-simulation/causal-tree-client-apiary": "^2.0.34",
@@ -61,7 +48,6 @@
         "@casual-simulation/crypto": "^2.0.22",
         "@casual-simulation/websocket": "^2.0.30",
         "axios": "0.25.0",
->>>>>>> 62942ba5
         "lodash": "4.17.21",
         "rxjs": "^6.5.2",
         "uuid": "^8.3.2"
