{
    "name": "@casual-simulation/undom",
<<<<<<< HEAD
    "version": "3.2.18-alpha.8349491134",
=======
    "version": "3.2.18",
>>>>>>> 560f42c2
    "description": "Minimal DOM implementation",
    "keywords": [],
    "author": "Casual Simulation, Inc.",
    "homepage": "https://github.com/casual-simulation/casualos",
    "license": "MIT",
    "main": "index.js",
    "types": "index.d.ts",
    "module": "index",
    "directories": {
        "lib": "."
    },
    "files": [
        "/README.md",
        "/LICENSE.txt",
        "**/*.js",
        "**/*.js.map",
        "**/*.d.ts"
    ],
    "repository": {
        "type": "git",
        "url": "git+https://github.com/casual-simulation/casualos.git"
    },
    "scripts": {
        "watch": "tsc --watch",
        "watch:player": "npm run watch",
        "build": "echo \"Nothing to do.\"",
        "test": "jest",
        "test:watch": "jest --watchAll"
    },
    "bugs": {
        "url": "https://github.com/casual-simulation/casualos/issues"
    },
    "publishConfig": {
        "access": "public"
    }
}<|MERGE_RESOLUTION|>--- conflicted
+++ resolved
@@ -1,10 +1,6 @@
 {
     "name": "@casual-simulation/undom",
-<<<<<<< HEAD
-    "version": "3.2.18-alpha.8349491134",
-=======
     "version": "3.2.18",
->>>>>>> 560f42c2
     "description": "Minimal DOM implementation",
     "keywords": [],
     "author": "Casual Simulation, Inc.",
