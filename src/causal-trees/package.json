{
    "name": "@casual-simulation/causal-trees",
<<<<<<< HEAD
    "version": "3.1.11-alpha.3500879217",
=======
    "version": "3.1.11",
>>>>>>> aad21d16
    "description": "Create persistent, distributed, realtime, and conflict-free data types.",
    "keywords": [
        "crdt",
        "causal-tree"
    ],
    "author": "Casual Simulation, Inc.",
    "homepage": "https://github.com/casual-simulation/casualos",
    "license": "MIT",
    "main": "index.js",
    "types": "index.d.ts",
    "module": "index",
    "directories": {
        "lib": "."
    },
    "files": [
        "/README.md",
        "/LICENSE.txt",
        "**/*.js",
        "**/*.js.map",
        "**/*.d.ts"
    ],
    "repository": {
        "type": "git",
        "url": "git+https://github.com/casual-simulation/casualos.git"
    },
    "scripts": {
        "watch": "tsc --watch",
        "watch:player": "npm run watch",
        "build": "echo \"Nothing to do.\"",
        "test": "jest",
        "test:watch": "jest --watchAll"
    },
    "publishConfig": {
        "access": "public"
    },
    "bugs": {
        "url": "https://github.com/casual-simulation/casualos/issues"
    },
    "dependencies": {
<<<<<<< HEAD
        "@casual-simulation/crypto": "^3.1.11-alpha.3500879217",
        "@casual-simulation/timesync": "^3.1.11-alpha.3500879217",
=======
        "@casual-simulation/crypto": "^3.1.11",
        "@casual-simulation/timesync": "^3.1.11",
>>>>>>> aad21d16
        "@types/base64-js": "^1.3.0",
        "@types/lodash": "^4.14.176",
        "base64-js": "^1.5.1",
        "lodash": "4.17.21",
        "rxjs": "7.5.7"
    },
    "devDependencies": {
        "benchmark": "2.1.4",
        "platform": "1.3.5"
    }
}<|MERGE_RESOLUTION|>--- conflicted
+++ resolved
@@ -1,10 +1,6 @@
 {
     "name": "@casual-simulation/causal-trees",
-<<<<<<< HEAD
-    "version": "3.1.11-alpha.3500879217",
-=======
     "version": "3.1.11",
->>>>>>> aad21d16
     "description": "Create persistent, distributed, realtime, and conflict-free data types.",
     "keywords": [
         "crdt",
@@ -44,13 +40,8 @@
         "url": "https://github.com/casual-simulation/casualos/issues"
     },
     "dependencies": {
-<<<<<<< HEAD
-        "@casual-simulation/crypto": "^3.1.11-alpha.3500879217",
-        "@casual-simulation/timesync": "^3.1.11-alpha.3500879217",
-=======
         "@casual-simulation/crypto": "^3.1.11",
         "@casual-simulation/timesync": "^3.1.11",
->>>>>>> aad21d16
         "@types/base64-js": "^1.3.0",
         "@types/lodash": "^4.14.176",
         "base64-js": "^1.5.1",
