{
    "name": "@casual-simulation/causal-trees",
<<<<<<< HEAD
    "version": "1.4.0-alpha.31",
=======
    "version": "1.4.4",
>>>>>>> b1bf15ce
    "description": "Create persistent, distributed, realtime, and conflict-free data types.",
    "keywords": [
        "crdt",
        "causal-tree"
    ],
    "author": "Casual Simulation, Inc.",
    "homepage": "https://github.com/casual-simulation/casualos",
    "license": "MIT",
    "main": "index.js",
    "types": "index.d.ts",
    "module": "index.js",
    "directories": {
        "lib": "."
    },
    "files": [
        "/README.md",
        "/LICENSE.txt",
        "**/*.js",
        "**/*.js.map",
        "**/*.d.ts"
    ],
    "repository": {
        "type": "git",
        "url": "git+https://github.com/casual-simulation/casualos.git"
    },
    "scripts": {
        "watch": "tsc --watch",
        "watch:player": "npm run watch",
        "build": "echo \"Nothing to do.\"",
        "build:docs": "typedoc --mode file --excludeNotExported --out ../../api-docs/causal-trees .",
        "test": "jest",
        "test:watch": "jest --watchAll"
    },
    "publishConfig": {
        "access": "public"
    },
    "bugs": {
        "url": "https://github.com/casual-simulation/casualos/issues"
    },
    "dependencies": {
        "@casual-simulation/crypto": "^1.4.4",
        "@types/base64-js": "^1.2.5",
        "@types/lodash": "^4.14.123",
        "base64-js": "^1.3.0",
        "lodash": "4.17.19",
        "rxjs": "^6.5.2"
    },
    "devDependencies": {
        "benchmark": "2.1.4",
        "platform": "1.3.5"
    }
}<|MERGE_RESOLUTION|>--- conflicted
+++ resolved
@@ -1,10 +1,6 @@
 {
     "name": "@casual-simulation/causal-trees",
-<<<<<<< HEAD
-    "version": "1.4.0-alpha.31",
-=======
     "version": "1.4.4",
->>>>>>> b1bf15ce
     "description": "Create persistent, distributed, realtime, and conflict-free data types.",
     "keywords": [
         "crdt",
