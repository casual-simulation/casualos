--- conflicted
+++ resolved
@@ -1,10 +1,6 @@
 {
     "name": "@casual-simulation/causal-trees",
-<<<<<<< HEAD
-    "version": "3.0.14-alpha.2511011009",
-=======
     "version": "3.0.14",
->>>>>>> 223bfe2e
     "description": "Create persistent, distributed, realtime, and conflict-free data types.",
     "keywords": [
         "crdt",
@@ -44,13 +40,8 @@
         "url": "https://github.com/casual-simulation/casualos/issues"
     },
     "dependencies": {
-<<<<<<< HEAD
-        "@casual-simulation/crypto": "^3.0.14-alpha.2511011009",
-        "@casual-simulation/timesync": "^3.0.14-alpha.2511011009",
-=======
         "@casual-simulation/crypto": "^3.0.14",
         "@casual-simulation/timesync": "^3.0.14",
->>>>>>> 223bfe2e
         "@types/base64-js": "^1.3.0",
         "@types/lodash": "^4.14.176",
         "base64-js": "^1.3.0",
