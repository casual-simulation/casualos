{
    "name": "@casual-simulation/aux-vm",
<<<<<<< HEAD
    "version": "3.2.4-alpha.5941338178",
=======
    "version": "3.2.4",
>>>>>>> 6e5c22c4
    "description": "A set of abstractions required to securely run an AUX.",
    "keywords": [
        "aux"
    ],
    "author": "Casual Simulation, Inc.",
    "homepage": "https://casualsimulation.com/",
    "license": "MIT",
    "main": "index.js",
    "types": "index.d.ts",
    "module": "index",
    "directories": {
        "lib": "."
    },
    "files": [
        "/README.md",
        "/LICENSE.txt",
        "**/*.js",
        "**/*.js.map",
        "**/*.d.ts"
    ],
    "repository": {
        "type": "git",
        "url": "git+https://github.com/casual-simulation/casualos.git"
    },
    "scripts": {
        "watch": "tsc --watch",
        "watch:player": "npm run watch",
        "build": "echo \"Nothing to do.\"",
        "test": "jest",
        "test:watch": "jest --watchAll"
    },
    "publishConfig": {
        "access": "public"
    },
    "bugs": {
        "url": "https://github.com/casual-simulation/casualos/issues"
    },
    "dependencies": {
<<<<<<< HEAD
        "@casual-simulation/aux-common": "^3.2.4-alpha.5941338178",
        "@casual-simulation/aux-records": "^3.2.4-alpha.5941338178",
=======
        "@casual-simulation/aux-common": "^3.2.4",
        "@casual-simulation/aux-records": "^3.2.4",
>>>>>>> 6e5c22c4
        "@casual-simulation/causal-trees": "^3.2.0",
        "@casual-simulation/crypto": "^3.2.0",
        "@casual-simulation/fast-json-stable-stringify": "^3.1.11",
        "@casual-simulation/timesync": "^3.1.28",
        "@casual-simulation/undom": "^3.1.22",
        "esbuild": "^0.13.8",
        "esbuild-wasm": "^0.8.43",
        "lodash": "4.17.21",
        "rollup": "^2.39.0",
        "rxjs": "7.5.7",
        "uuid": "^8.3.2"
    }
}<|MERGE_RESOLUTION|>--- conflicted
+++ resolved
@@ -1,10 +1,6 @@
 {
     "name": "@casual-simulation/aux-vm",
-<<<<<<< HEAD
-    "version": "3.2.4-alpha.5941338178",
-=======
     "version": "3.2.4",
->>>>>>> 6e5c22c4
     "description": "A set of abstractions required to securely run an AUX.",
     "keywords": [
         "aux"
@@ -43,13 +39,8 @@
         "url": "https://github.com/casual-simulation/casualos/issues"
     },
     "dependencies": {
-<<<<<<< HEAD
-        "@casual-simulation/aux-common": "^3.2.4-alpha.5941338178",
-        "@casual-simulation/aux-records": "^3.2.4-alpha.5941338178",
-=======
         "@casual-simulation/aux-common": "^3.2.4",
         "@casual-simulation/aux-records": "^3.2.4",
->>>>>>> 6e5c22c4
         "@casual-simulation/causal-trees": "^3.2.0",
         "@casual-simulation/crypto": "^3.2.0",
         "@casual-simulation/fast-json-stable-stringify": "^3.1.11",
