--- conflicted
+++ resolved
@@ -1,10 +1,6 @@
 {
     "name": "@casual-simulation/aux-vm",
-<<<<<<< HEAD
-    "version": "3.4.5-alpha.14538125210",
-=======
     "version": "3.4.5",
->>>>>>> f6226abd
     "description": "A set of abstractions required to securely run an AUX.",
     "keywords": [
         "aux"
