--- conflicted
+++ resolved
@@ -1,10 +1,6 @@
 {
     "name": "@casual-simulation/aux-vm",
-<<<<<<< HEAD
-    "version": "3.5.1-alpha.15615897404",
-=======
     "version": "3.5.1",
->>>>>>> aaa0001f
     "description": "A set of abstractions required to securely run an AUX.",
     "keywords": [
         "aux"
@@ -43,15 +39,9 @@
         "url": "https://github.com/casual-simulation/casualos/issues"
     },
     "dependencies": {
-<<<<<<< HEAD
-        "@casual-simulation/aux-common": "^3.5.1-alpha.15615897404",
-        "@casual-simulation/aux-records": "^3.5.1-alpha.15615897404",
-        "@casual-simulation/aux-runtime": "^3.5.1-alpha.15615897404",
-=======
         "@casual-simulation/aux-common": "^3.5.1",
         "@casual-simulation/aux-records": "^3.5.1",
         "@casual-simulation/aux-runtime": "^3.5.1",
->>>>>>> aaa0001f
         "@casual-simulation/crypto": "^3.5.0",
         "@casual-simulation/fast-json-stable-stringify": "^3.5.0",
         "@casual-simulation/timesync": "^3.5.0",
