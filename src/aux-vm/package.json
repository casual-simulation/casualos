--- conflicted
+++ resolved
@@ -1,10 +1,6 @@
 {
     "name": "@casual-simulation/aux-vm",
-<<<<<<< HEAD
-    "version": "3.3.2-alpha.8882646513",
-=======
     "version": "3.3.2",
->>>>>>> b28ba91c
     "description": "A set of abstractions required to securely run an AUX.",
     "keywords": [
         "aux"
@@ -43,15 +39,9 @@
         "url": "https://github.com/casual-simulation/casualos/issues"
     },
     "dependencies": {
-<<<<<<< HEAD
-        "@casual-simulation/aux-common": "^3.3.2-alpha.8882646513",
-        "@casual-simulation/aux-records": "^3.3.2-alpha.8882646513",
-        "@casual-simulation/aux-runtime": "^3.3.2-alpha.8882646513",
-=======
         "@casual-simulation/aux-common": "^3.3.1",
         "@casual-simulation/aux-records": "^3.3.2",
         "@casual-simulation/aux-runtime": "^3.3.2",
->>>>>>> b28ba91c
         "@casual-simulation/crypto": "^3.2.7",
         "@casual-simulation/fast-json-stable-stringify": "^3.1.11",
         "@casual-simulation/timesync": "^3.2.7",
