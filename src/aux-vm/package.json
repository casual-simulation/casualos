{
    "name": "@casual-simulation/aux-vm",
<<<<<<< HEAD
    "version": "1.5.11-alpha.43",
=======
    "version": "2.0.1",
>>>>>>> 184369e3
    "description": "A set of abstractions required to securely run an AUX.",
    "keywords": [
        "aux"
    ],
    "author": "Casual Simulation, Inc.",
    "homepage": "https://casualsimulation.com/",
    "license": "MIT",
    "main": "index.js",
    "types": "index.d.ts",
    "module": "index.js",
    "directories": {
        "lib": "."
    },
    "files": [
        "/README.md",
        "/LICENSE.txt",
        "**/*.js",
        "**/*.js.map",
        "**/*.d.ts"
    ],
    "repository": {
        "type": "git",
        "url": "git+https://github.com/casual-simulation/casualos.git"
    },
    "scripts": {
        "watch": "tsc --watch",
        "watch:player": "npm run watch",
        "build": "echo \"Nothing to do.\"",
        "build:docs": "typedoc --mode file --excludeNotExported --out ../../api-docs/aux-vm .",
        "test": "jest",
        "test:watch": "jest --watchAll"
    },
    "publishConfig": {
        "access": "public"
    },
    "bugs": {
        "url": "https://github.com/casual-simulation/casualos/issues"
    },
    "dependencies": {
<<<<<<< HEAD
        "@casual-simulation/aux-common": "^1.5.11-alpha.43",
        "@casual-simulation/causal-tree-client-socketio": "^1.5.11-alpha.43",
        "@casual-simulation/causal-trees": "^1.5.11-alpha.43",
        "@casual-simulation/crypto": "^1.5.11-alpha.43",
=======
        "@casual-simulation/aux-common": "^2.0.1",
        "@casual-simulation/causal-tree-client-socketio": "^2.0.0",
        "@casual-simulation/causal-trees": "^2.0.0",
        "@casual-simulation/crypto": "^2.0.0",
>>>>>>> 184369e3
        "esbuild": "^0.8.43",
        "esbuild-wasm": "^0.8.43",
        "lodash": "4.17.21",
        "rollup": "^2.39.0",
        "rxjs": "^6.5.2",
        "uuid": "^8.3.2"
    }
}<|MERGE_RESOLUTION|>--- conflicted
+++ resolved
@@ -1,10 +1,6 @@
 {
     "name": "@casual-simulation/aux-vm",
-<<<<<<< HEAD
-    "version": "1.5.11-alpha.43",
-=======
     "version": "2.0.1",
->>>>>>> 184369e3
     "description": "A set of abstractions required to securely run an AUX.",
     "keywords": [
         "aux"
@@ -44,17 +40,10 @@
         "url": "https://github.com/casual-simulation/casualos/issues"
     },
     "dependencies": {
-<<<<<<< HEAD
-        "@casual-simulation/aux-common": "^1.5.11-alpha.43",
-        "@casual-simulation/causal-tree-client-socketio": "^1.5.11-alpha.43",
-        "@casual-simulation/causal-trees": "^1.5.11-alpha.43",
-        "@casual-simulation/crypto": "^1.5.11-alpha.43",
-=======
         "@casual-simulation/aux-common": "^2.0.1",
         "@casual-simulation/causal-tree-client-socketio": "^2.0.0",
         "@casual-simulation/causal-trees": "^2.0.0",
         "@casual-simulation/crypto": "^2.0.0",
->>>>>>> 184369e3
         "esbuild": "^0.8.43",
         "esbuild-wasm": "^0.8.43",
         "lodash": "4.17.21",
