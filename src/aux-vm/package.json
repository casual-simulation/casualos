--- conflicted
+++ resolved
@@ -1,10 +1,6 @@
 {
     "name": "@casual-simulation/aux-vm",
-<<<<<<< HEAD
-    "version": "3.7.0-alpha.17159032830",
-=======
     "version": "3.7.0",
->>>>>>> 286702db
     "description": "A set of abstractions required to securely run an AUX.",
     "keywords": [
         "aux"
@@ -43,21 +39,12 @@
         "url": "https://github.com/casual-simulation/casualos/issues"
     },
     "dependencies": {
-<<<<<<< HEAD
-        "@casual-simulation/aux-common": "^3.7.0-alpha.17159032830",
-        "@casual-simulation/aux-records": "^3.7.0-alpha.17159032830",
-        "@casual-simulation/aux-runtime": "^3.7.0-alpha.17159032830",
-        "@casual-simulation/crypto": "^3.5.0",
-        "@casual-simulation/fast-json-stable-stringify": "^3.5.0",
-        "@casual-simulation/timesync": "^3.7.0-alpha.17159032830",
-=======
         "@casual-simulation/aux-common": "^3.7.0",
         "@casual-simulation/aux-records": "^3.7.0",
         "@casual-simulation/aux-runtime": "^3.7.0",
         "@casual-simulation/crypto": "^3.5.0",
         "@casual-simulation/fast-json-stable-stringify": "^3.5.0",
         "@casual-simulation/timesync": "^3.7.0",
->>>>>>> 286702db
         "@casual-simulation/undom": "^3.4.0",
         "axios": "1.7.7",
         "comlink": "4.3.1",
