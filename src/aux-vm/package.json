--- conflicted
+++ resolved
@@ -1,10 +1,6 @@
 {
     "name": "@casual-simulation/aux-vm",
-<<<<<<< HEAD
-    "version": "3.1.0-alpha.2980879095",
-=======
     "version": "3.1.1",
->>>>>>> 7c59253f
     "description": "A set of abstractions required to securely run an AUX.",
     "keywords": [
         "aux"
@@ -43,21 +39,13 @@
         "url": "https://github.com/casual-simulation/casualos/issues"
     },
     "dependencies": {
-<<<<<<< HEAD
-        "@casual-simulation/aux-common": "^3.1.0-alpha.2980879095",
-=======
         "@casual-simulation/aux-common": "^3.1.1",
->>>>>>> 7c59253f
         "@casual-simulation/aux-records": "^3.0.18",
         "@casual-simulation/causal-trees": "^3.0.14",
         "@casual-simulation/crypto": "^3.0.14",
         "@casual-simulation/fast-json-stable-stringify": "^3.0.0",
         "@casual-simulation/timesync": "^3.0.14",
-<<<<<<< HEAD
-        "@casual-simulation/undom": "^3.1.0-alpha.2980879095",
-=======
         "@casual-simulation/undom": "^3.1.0",
->>>>>>> 7c59253f
         "esbuild": "^0.13.8",
         "esbuild-wasm": "^0.8.43",
         "lodash": "4.17.21",
