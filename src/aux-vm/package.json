{
    "name": "@casual-simulation/aux-vm",
<<<<<<< HEAD
    "version": "0.9.13",
    "description": "A set of utilities required to security run an AUX in a web browser.",
=======
    "version": "0.9.12",
    "description": "A set of abstractions required to securely run an AUX.",
>>>>>>> 06132f37
    "keywords": [
        "aux"
    ],
    "author": "Casual Simulation, Inc.",
    "homepage": "https://casualsimulation.com/",
    "license": "MIT",
    "main": "index.js",
    "types": "index.d.ts",
    "module": "index.js",
    "directories": {
        "lib": "."
    },
    "files": [
        "/README.md",
        "/LICENSE.txt",
        "**/*.js",
        "**/*.js.map",
        "**/*.d.ts"
    ],
    "repository": {
        "type": "git",
        "url": "git+https://github.com/casual-simulation/aux.git"
    },
    "scripts": {
        "watch": "tsc --watch",
        "watch:player": "npm run watch",
        "build": "echo \"Nothing to do.\"",
        "build:docs": "typedoc --mode file --excludeNotExported --out ../../docs/aux-vm .",
        "test": "jest",
        "test:watch": "jest --watchAll"
    },
    "publishConfig": {
        "access": "public"
    },
    "bugs": {
        "url": "https://github.com/casual-simulation/aux/issues"
    },
    "dependencies": {
        "@casual-simulation/aux-common": "^0.9.13",
        "@casual-simulation/causal-tree-client-socketio": "^0.9.12",
        "@casual-simulation/causal-tree-store-browser": "^0.9.12",
        "@casual-simulation/causal-trees": "^0.9.12",
        "@casual-simulation/crypto": "^0.9.7",
        "lodash": "^4.17.11",
        "rxjs": "^6.5.2",
        "uuid": "^3.3.2"
    },
    "devDependencies": {}
}<|MERGE_RESOLUTION|>--- conflicted
+++ resolved
@@ -1,12 +1,7 @@
 {
     "name": "@casual-simulation/aux-vm",
-<<<<<<< HEAD
     "version": "0.9.13",
-    "description": "A set of utilities required to security run an AUX in a web browser.",
-=======
-    "version": "0.9.12",
     "description": "A set of abstractions required to securely run an AUX.",
->>>>>>> 06132f37
     "keywords": [
         "aux"
     ],
