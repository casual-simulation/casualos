--- conflicted
+++ resolved
@@ -1,10 +1,6 @@
 {
     "name": "@casual-simulation/aux-vm",
-<<<<<<< HEAD
-    "version": "3.0.13-alpha.2430479070",
-=======
     "version": "3.0.13",
->>>>>>> cbde80fd
     "description": "A set of abstractions required to securely run an AUX.",
     "keywords": [
         "aux"
@@ -43,13 +39,8 @@
         "url": "https://github.com/casual-simulation/casualos/issues"
     },
     "dependencies": {
-<<<<<<< HEAD
-        "@casual-simulation/aux-common": "^3.0.13-alpha.2430479070",
-        "@casual-simulation/aux-records": "^3.0.13-alpha.2430479070",
-=======
         "@casual-simulation/aux-common": "^3.0.13",
         "@casual-simulation/aux-records": "^3.0.10",
->>>>>>> cbde80fd
         "@casual-simulation/causal-trees": "^3.0.2",
         "@casual-simulation/crypto": "^3.0.0",
         "@casual-simulation/fast-json-stable-stringify": "^3.0.0",
