{
    "name": "@casual-simulation/aux-vm",
<<<<<<< HEAD
    "version": "3.4.4-alpha.14502478455",
=======
    "version": "3.4.4",
>>>>>>> 468f8467
    "description": "A set of abstractions required to securely run an AUX.",
    "keywords": [
        "aux"
    ],
    "author": "Casual Simulation, Inc.",
    "homepage": "https://casualsimulation.com/",
    "license": "AGPL-3.0-only",
    "main": "index.js",
    "types": "index.d.ts",
    "module": "index",
    "directories": {
        "lib": "."
    },
    "files": [
        "/README.md",
        "/LICENSE.txt",
        "**/*.js",
        "**/*.js.map",
        "**/*.d.ts"
    ],
    "repository": {
        "type": "git",
        "url": "git+https://github.com/casual-simulation/casualos.git"
    },
    "scripts": {
        "watch": "tsc --watch",
        "watch:player": "npm run watch",
        "build": "echo \"Nothing to do.\"",
        "test": "jest",
        "test:watch": "jest --watchAll"
    },
    "publishConfig": {
        "access": "public"
    },
    "bugs": {
        "url": "https://github.com/casual-simulation/casualos/issues"
    },
    "dependencies": {
        "@casual-simulation/aux-common": "^3.4.0",
<<<<<<< HEAD
        "@casual-simulation/aux-records": "^3.4.4-alpha.14502478455",
        "@casual-simulation/aux-runtime": "^3.4.4-alpha.14502478455",
=======
        "@casual-simulation/aux-records": "^3.4.4",
        "@casual-simulation/aux-runtime": "^3.4.4",
>>>>>>> 468f8467
        "@casual-simulation/crypto": "^3.4.0",
        "@casual-simulation/fast-json-stable-stringify": "^3.4.0",
        "@casual-simulation/timesync": "^3.4.0",
        "@casual-simulation/undom": "^3.4.0",
        "axios": "1.7.7",
        "comlink": "4.3.1",
        "hash.js": "1.1.7",
        "htm": "3.1.0",
        "lodash": "4.17.21",
        "luxon": "3.4.4",
        "preact": "10.19.6",
        "rxjs": "8.0.0-alpha.14",
        "uuid": "10.0.0"
    }
}<|MERGE_RESOLUTION|>--- conflicted
+++ resolved
@@ -1,10 +1,6 @@
 {
     "name": "@casual-simulation/aux-vm",
-<<<<<<< HEAD
-    "version": "3.4.4-alpha.14502478455",
-=======
     "version": "3.4.4",
->>>>>>> 468f8467
     "description": "A set of abstractions required to securely run an AUX.",
     "keywords": [
         "aux"
@@ -44,13 +40,8 @@
     },
     "dependencies": {
         "@casual-simulation/aux-common": "^3.4.0",
-<<<<<<< HEAD
-        "@casual-simulation/aux-records": "^3.4.4-alpha.14502478455",
-        "@casual-simulation/aux-runtime": "^3.4.4-alpha.14502478455",
-=======
         "@casual-simulation/aux-records": "^3.4.4",
         "@casual-simulation/aux-runtime": "^3.4.4",
->>>>>>> 468f8467
         "@casual-simulation/crypto": "^3.4.0",
         "@casual-simulation/fast-json-stable-stringify": "^3.4.0",
         "@casual-simulation/timesync": "^3.4.0",
