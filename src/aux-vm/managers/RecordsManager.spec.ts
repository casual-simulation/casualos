--- conflicted
+++ resolved
@@ -116,11 +116,7 @@
             get origin() {
                 return 'http://localhost:3002';
             },
-<<<<<<< HEAD
-            get currentLoginStatus() {
-=======
             get currentLoginStatus(): any {
->>>>>>> 6fe8698d
                 return null;
             },
         };
