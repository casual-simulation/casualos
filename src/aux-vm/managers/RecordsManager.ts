/* CasualOS is a set of web-based tools designed to facilitate the creation of real-time, multi-user, context-aware interactive experiences.
 *
 * Copyright (c) 2019-2025 Casual Simulation, Inc.
 *
 * This program is free software: you can redistribute it and/or modify
 * it under the terms of the GNU Affero General Public License as
 * published by the Free Software Foundation, either version 3 of the
 * License, or (at your option) any later version.
 *
 * This program is distributed in the hope that it will be useful,
 * but WITHOUT ANY WARRANTY; without even the implied warranty of
 * MERCHANTABILITY or FITNESS FOR A PARTICULAR PURPOSE.  See the
 * GNU Affero General Public License for more details.
 *
 * You should have received a copy of the GNU Affero General Public License
 * along with this program.  If not, see <https://www.gnu.org/licenses/>.
 */
import type {
    ConnectionClient,
    RemoteCausalRepoProtocol,
    GenericHttpRequest,
    GetRecordsEndpointAction,
    StoredAux,
    PublicRecordKeyPolicy,
} from '@casual-simulation/aux-common';
import {
    hasValue,
    asyncResult,
    asyncError,
    APPROVED_SYMBOL,
    iterableNext,
    iterableThrow,
    iterableComplete,
    formatVersionNumber,
    remote,
    installAuxFile,
    formatInstId,
    isRecordKey,
    parseRecordKey,
    action,
    ON_PACKAGE_INSTALLED_ACTION_NAME,
} from '@casual-simulation/aux-common';
import type {
    ListRecordDataAction,
    RecordEventAction,
    GetEventCountAction,
    RecordsAction,
    JoinRoomAction,
    LeaveRoomAction,
    RoomOptions,
    SetRoomOptionsAction,
    GetRoomOptionsAction,
    RoomJoinOptions,
    GrantInstAdminPermissionAction,
    GrantRoleAction,
    RevokeRoleAction,
    GetFileAction,
    AIChatAction,
    AIGenerateSkyboxAction,
    AIGenerateImageAction,
    ListUserStudiosAction,
    RecordDataAction,
    GetRecordDataAction,
    RecordFileAction,
    FileRecordedResult,
    EraseRecordDataAction,
    EraseFileAction,
    ListRecordDataByMarkerAction,
    GrantRecordPermissionAction,
    RevokeRecordPermissionAction,
    AIChatStreamAction,
    AIHumeGetAccessTokenAction,
    AISloydGenerateModelAction,
    RecordsCallProcedureAction,
    GrantEntitlementsAction,
    RecordPackageVersionAction,
    InstallPackageAction,
    InstallPackageSuccess,
    ListInstalledPackagesAction,
} from '@casual-simulation/aux-runtime';
import type { AuxConfigParameters } from '../vm/AuxConfig';
import axios from 'axios';
import type { AxiosResponse, AxiosRequestConfig } from 'axios';
import type { BotHelper } from './BotHelper';
import { sha256 } from 'hash.js';
import stringify from '@casual-simulation/fast-json-stable-stringify';
import '@casual-simulation/aux-common/BlobPolyfill';
import type { Observable } from 'rxjs';
import { mergeWith } from 'rxjs';
import {
    ReplaySubject,
    Subject,
    filter,
    firstValueFrom,
    map,
    share,
    takeWhile,
} from 'rxjs';
import { DateTime } from 'luxon';
import type {
    AIChatResponse,
    AIGenerateImageResponse,
    AIGenerateSkyboxResponse,
    AIGetSkyboxResponse,
} from '@casual-simulation/aux-records/AIController';
import type { RuntimeActions } from '@casual-simulation/aux-runtime';
import type {
    RecordsClientActions,
    RecordsClientInputs,
} from '@casual-simulation/aux-records/RecordsClient';

/* eslint-disable casualos/no-non-type-imports */
import { createRecordsClient } from '@casual-simulation/aux-records/RecordsClient';
import type {
    EraseFileResult,
    GetDataResult,
    GrantMarkerPermissionResult,
    GrantResourcePermissionResult,
    GrantRoleResult,
    IssueMeetTokenResult,
    ListDataResult,
    ReadFileFailure,
    ReadFileResult,
    ReadFileSuccess,
    RecordDataResult,
    RecordFileFailure,
    RecordFileResult,
    ReportInstRequest,
    ReportInstResult,
    RevokePermissionResult,
    RevokeRoleResult,
} from '@casual-simulation/aux-records';

/**
 * The list of headers that JavaScript applications are not allowed to set by themselves.
 */
export const UNSAFE_HEADERS = new Set([
    'accept-encoding',
    'referer',
    'sec-fetch-dest',
    'sec-fetch-mode',
    'sec-fetch-site',
    'origin',
    'sec-ch-ua-platform',
    'user-agent',
    'sec-ch-ua-mobile',
    'sec-ch-ua',
    'content-length',
    'connection',
    'host',
]);

/**
 * Whether to use HTTP requests for streaming AI chat.
 * If true, then the client will send HTTP requests for ai_chat_stream requests.
 * If false, then the client will use the WebSocket connection to stream AI chat.
 */
const USE_HTTP_STREAMING = false;

/**
 * Defines an interface that represents info about a records endpoint.
 */
export interface RecordsEndpointInfo {
    /**
     * The HTTP origin that API requests should be made to.
     */
    recordsOrigin: string;

    /**
     * The WebSocket origin that Websocket requests should be made to.
     */
    websocketOrigin?: string;

    /**
     * The protocol that websocket requests should be made over.
     */
    websocketProtocol?: RemoteCausalRepoProtocol;

    /**
     * The headers that should be included in HTTP requests to authenticate the user.
     */
    headers: { [key: string]: string };

    /**
     * The token that should be used for the request.
     * Null if the user isn't logged in.
     */
    token: string | null;

    /**
     * Whether there was an error resolving the info.
     */
    error: boolean;
}

export type GetEndpointInfoFunction = (
    endpoint: string,
    authenticateIfNotLoggedIn: boolean
) => Promise<RecordsEndpointInfo | null>;

export const RECORDS_WS_PROTOCOL = 'casualos.records';

/**
 * Defines a class that provides capabilities for storing and retrieving records.
 */
export class RecordsManager {
    private _config: AuxConfigParameters;
    private _helper: BotHelper;
    private _getEndpointInfo: GetEndpointInfoFunction;
    private _connectionClientFactory: (
        endpoint: string,
        protocol: RemoteCausalRepoProtocol
    ) => ConnectionClient;
    private _connectionClients: Map<string, ConnectionClient> = new Map();

    private _roomJoin: Subject<RoomJoin> = new Subject();
    private _roomLeave: Subject<RoomLeave> = new Subject();
    private _onSetRoomOptions: Subject<SetRoomOptions> = new Subject();
    private _onGetRoomOptions: Subject<GetRoomOptions> = new Subject();
    private _axiosOptions: AxiosRequestConfig<any>;
    private _skipTimers: boolean = false;
    private _httpRequestId: number = 0;
    private _client: ReturnType<typeof createRecordsClient>;

    private _allowedProcedures = new Set<keyof RecordsClientActions>([
        'createRecord',
        'recordWebhook',
        'getWebhook',
        'listWebhooks',
        'eraseWebhook',
        'runWebhook',
        'recordNotification',
        'getNotification',
        'listNotifications',
        'eraseNotification',
        'subscribeToNotification',
        'unsubscribeFromNotification',
        'sendNotification',
        'listNotificationSubscriptions',
        'listUserNotificationSubscriptions',
        'createOpenAIRealtimeSession',
        'erasePackageVersion',
        'listPackageVersions',
        'getPackageVersion',
        'recordPackage',
        'erasePackage',
        'listPackages',
        'getPackage',
        'recordSearchCollection',
        'getSearchCollection',
        'eraseSearchCollection',
        'listSearchCollections',
        'recordSearchDocument',
        'eraseSearchDocument',
        'listRecords',
<<<<<<< HEAD
        'recordDatabase',
        'eraseDatabase',
        'listDatabases',
        'getDatabase',
        'queryDatabase',
=======
        'listPermissions',
>>>>>>> 73707a01
    ]);

    /**
     * Gets an observable that resolves whenever a room_join event has been received.
     */
    get onRoomJoin(): Observable<RoomJoin> {
        return this._roomJoin;
    }

    /**
     * Gets an observable that resolves whenever a room_leave event has been received.
     */
    get onRoomLeave(): Observable<RoomLeave> {
        return this._roomLeave;
    }

    /**
     * Gets an observable that resolves whenever the options for a room should be set.
     */
    get onSetRoomOptions(): Observable<SetRoomOptions> {
        return this._onSetRoomOptions;
    }

    /**
     * Gets an observable that resolves whenever the options for a room should be retrieved.
     */
    get onGetRoomOptions(): Observable<GetRoomOptions> {
        return this._onGetRoomOptions;
    }

    /**
     * Gets a records client that can be used to make records requests.
     */
    get client(): ReturnType<typeof createRecordsClient> {
        return this._client;
    }

    /**
     * Creates a new RecordsManager that is able to consume records events from the AuxLibrary API.
     * @param config The AUX Config that should be used.
     * @param helper The Bot Helper that the simulation is using.
     * @param getEndpointInfo The function that should be used to resolve the info for the given endpoint. Should return null if the endpoint is not supported.
     * @param skipTimers Whether to skip the timers used for skybox requests.
     */
    constructor(
        config: AuxConfigParameters,
        helper: BotHelper,
        getEndpointInfo: GetEndpointInfoFunction,
        skipTimers: boolean = false,
        connectionClientFactory: (
            endpoint: string,
            protocol: RemoteCausalRepoProtocol
        ) => ConnectionClient = null
    ) {
        this._config = config;
        this._helper = helper;
        this._getEndpointInfo = getEndpointInfo;
        this._axiosOptions = {
            validateStatus: (status) => {
                return status < 500;
            },
        };
        this._skipTimers = skipTimers;
        this._connectionClientFactory = connectionClientFactory;
        this._client = createRecordsClient(config.recordsOrigin);
    }

    handleEvents(events: RuntimeActions[]): void {
        for (let event of events) {
            if (event.type === 'record_data') {
                this._recordData(event);
            } else if (event.type === 'get_record_data') {
                this._getRecordData(event);
            } else if (event.type === 'list_record_data') {
                this._listRecordData(event);
            } else if (event.type === 'list_record_data_by_marker') {
                this._listRecordData(event);
            } else if (event.type === 'erase_record_data') {
                this._eraseRecordData(event);
            } else if (event.type === 'record_file') {
                this._recordFile(event);
            } else if (event.type === 'get_file') {
                this._getFile(event);
            } else if (event.type === 'erase_file') {
                this._eraseFile(event);
            } else if (event.type === 'record_event') {
                this._recordEvent(event);
            } else if (event.type === 'get_event_count') {
                this._getEventCount(event);
            } else if (event.type === 'join_room') {
                this._joinRoom(event);
            } else if (event.type === 'leave_room') {
                this._leaveRoom(event);
            } else if (event.type === 'set_room_options') {
                this._setRoomOptions(event);
            } else if (event.type === 'get_room_options') {
                this._getRoomOptions(event);
            } else if (event.type === 'grant_record_permission') {
                this._grantRecordPermission(event);
            } else if (event.type === 'revoke_record_permission') {
                this._revokeRecordPermission(event);
            } else if (event.type === 'grant_inst_admin_permission') {
                this._grantInstAdminPermission(event);
            } else if (event.type === 'grant_role') {
                this._grantRole(event);
            } else if (event.type === 'revoke_role') {
                this._revokeRole(event);
            } else if (event.type === 'ai_chat') {
                this._aiChat(event);
            } else if (event.type === 'ai_chat_stream') {
                this._aiChatStream(event);
            } else if (event.type === 'ai_generate_skybox') {
                this._aiGenerateSkybox(event);
            } else if (event.type === 'ai_generate_image') {
                this._aiGenerateImage(event);
            } else if (event.type === 'ai_hume_get_access_token') {
                this._aiHumeGetAccessToken(event);
            } else if (event.type === 'ai_sloyd_generate_model') {
                this._aiSloydGenerateModel(event);
            } else if (event.type === 'list_user_studios') {
                this._listUserStudios(event);
            } else if (event.type === 'get_records_endpoint') {
                this._getRecordsEndpoint(event);
            } else if (event.type === 'records_call_procedure') {
                this._recordsCallProcedure(event);
            } else if (event.type === 'record_package_version') {
                this._recordPackageVersion(event);
            } else if (event.type === 'install_package') {
                this._installPackage(event);
            } else if (event.type === 'list_installed_packages') {
                this._listInstalledPackages(event);
            }
        }
    }

    async grantEntitlements(event: GrantEntitlementsAction) {
        const info = await this._resolveInfoForEvent(event);

        if (info.error) {
            return;
        }

        let grantIds: string[] = [];

        for (let feature of event.request.features) {
            const result = await this._client.grantEntitlement(
                {
                    packageId: event.request.packageId,
                    feature: feature,
                    scope: event.request.scope,
                    recordName: event.request.recordName,
                    expireTimeMs: event.request.expireTimeMs,
                },
                {
                    sessionKey: info.token,
                    endpoint: info.recordsOrigin,
                }
            );

            if (result.success === false) {
                console.error(
                    '[RecordsManager] Unable to grant entitlement:',
                    result
                );
                if (hasValue(event.taskId)) {
                    await this._helper.transaction(
                        asyncResult(event.taskId, result)
                    );
                }
                return;
            } else {
                grantIds.push(result.grantId);
            }
        }

        if (hasValue(event.taskId)) {
            await this._helper.transaction(
                asyncResult(event.taskId, {
                    success: true,
                    grantIds,
                })
            );
        }
    }

    private _getRecordsEndpoint(event: GetRecordsEndpointAction) {
        if (hasValue(event.taskId)) {
            this._helper.transaction(
                asyncResult(event.taskId, this._config.authOrigin)
            );
        }
    }

    private async _recordsCallProcedure(event: RecordsCallProcedureAction) {
        let name: keyof RecordsClientActions;
        let input: any;
        let query: any;
        for (let key in event.procedure) {
            if (Object.hasOwn(event.procedure, key)) {
                const val = event.procedure[key as keyof RecordsClientActions];
                if (val) {
                    name = key as keyof RecordsClientActions;
                    input = val.input;
                    query = val.query;
                    break;
                }
            }
        }

        if (!name || !this._allowedProcedures.has(name)) {
            console.warn(
                '[RecordsManager] No procedure found in the call procedure event.'
            );

            if (hasValue(event.taskId)) {
                this._helper.transaction(
                    asyncResult(event.taskId, {
                        success: false,
                        errorCode: 'not_found',
                        errorMessage: `The procedure was either not found or not allowed. (name: ${
                            name ?? 'undefined'
                        })`,
                    })
                );
            }
            return;
        }

        const info = await this._resolveInfoForEvent(event);

        if (info.error) {
            return;
        }

        if (hasValue(this._helper.origin)) {
            const instances = this._getInstancesForRequest();
            if (query) {
                query.instances = instances;
            } else {
                input.instances = instances;
            }
        }

        const result = await this._client.callProcedure(
            name,
            input,
            {
                sessionKey: info.token,
                endpoint: info.recordsOrigin,
            },
            query
        );

        if (hasValue(event.taskId)) {
            this._helper.transaction(asyncResult(event.taskId, result));
        }
    }

    /**
     * Reports the given inst to the server.
     * @param request The request to send to the server.
     */
    async reportInst(
        request: Omit<
            ReportInstRequest,
            'reportingUserId' | 'reportingIpAddress'
        >
    ): Promise<ReportInstResult> {
        const info = await this._resolveInfoForEvent(
            { options: {} } as any,
            false
        );
        if (info.error) {
            return;
        }

        const result: AxiosResponse<ReportInstResult> = await axios.post(
            await this._publishUrl(
                info.recordsOrigin,
                '/api/v2/records/insts/report'
            ),
            {
                ...request,
            },
            {
                ...this._axiosOptions,
                headers: info.headers,
            }
        );

        return result.data;
    }

    /**
     * Gets a token that can be used to access loom for the given record.
     * @param recordName The name of the record.
     */
    async getLoomToken(recordName: string): Promise<string> {
        const info = await this._resolveInfoForEvent({ options: {} } as any);

        if (info.error) {
            return;
        }

        const result = await this._client.getLoomAccessToken(
            {
                recordName,
            },
            {
                sessionKey: info.token,
                endpoint: info.recordsOrigin,
            }
        );

        if (result.success === false) {
            console.error('[RecordsManager] Unable to get loom token:', result);
            return null;
        }

        return result.token;
    }

    private async _recordData(event: RecordDataAction) {
        if (event.requiresApproval && !event[APPROVED_SYMBOL]) {
            return;
        }
        try {
            const info = await this._resolveInfoForEvent(event);

            if (info.error) {
                return;
            }

            console.log('[RecordsManager] Recording data...', event);
            let requestData: any = {
                recordKey: event.recordKey,
                address: event.address,
                data: event.data,
            };

            requestData.instances = this._getInstancesForRequest();

            if (hasValue(event.options.markers)) {
                requestData.markers = event.options.markers;
            }

            if (hasValue(event.options.updatePolicy)) {
                requestData.updatePolicy = event.options.updatePolicy;
            }

            if (hasValue(event.options.deletePolicy)) {
                requestData.deletePolicy = event.options.deletePolicy;
            }

            const result: AxiosResponse<RecordDataResult> = await axios.post(
                await this._publishUrl(
                    info.recordsOrigin,
                    !event.requiresApproval
                        ? '/api/v2/records/data'
                        : '/api/v2/records/manual/data'
                ),
                requestData,
                {
                    ...this._axiosOptions,
                    headers: info.headers,
                }
            );

            if (result.data.success) {
                console.log('[RecordsManager] Data recorded!');
            }
            if (hasValue(event.taskId)) {
                this._helper.transaction(
                    asyncResult(event.taskId, result.data)
                );
            }
        } catch (e) {
            console.error('[RecordsManager] Error publishing record:', e);
            if (hasValue(event.taskId)) {
                this._helper.transaction(
                    asyncError(event.taskId, e.toString())
                );
            }
        }
    }

    private async _getRecordData(event: GetRecordDataAction) {
        if (event.requiresApproval && !event[APPROVED_SYMBOL]) {
            return;
        }
        try {
            const info = await this._resolveInfoForEvent(event, false);
            if (info.error) {
                return;
            }

            const instances = this._getInstancesForRequest();

            if (hasValue(event.taskId)) {
                const result: AxiosResponse<GetDataResult> = await axios.get(
                    await this._publishUrl(
                        info.recordsOrigin,
                        !event.requiresApproval
                            ? '/api/v2/records/data'
                            : '/api/v2/records/manual/data',
                        {
                            recordName: event.recordName,
                            address: event.address,
                            instances,
                        }
                    ),
                    {
                        ...this._axiosOptions,
                        headers: info.headers,
                    }
                );

                this._helper.transaction(
                    asyncResult(event.taskId, result.data)
                );
            }
        } catch (e) {
            console.error('[RecordsManager] Error getting record:', e);
            if (hasValue(event.taskId)) {
                this._helper.transaction(
                    asyncError(event.taskId, e.toString())
                );
            }
        }
    }

    private async _listRecordData(
        event: ListRecordDataAction | ListRecordDataByMarkerAction
    ) {
        if (event.requiresApproval && !event[APPROVED_SYMBOL]) {
            return;
        }
        try {
            const info = await this._resolveInfoForEvent(event);
            if (info.error) {
                return;
            }

            if (event.requiresApproval) {
                if (hasValue(event.taskId)) {
                    this._helper.transaction(
                        asyncResult(event.taskId, {
                            success: false,
                            errorCode: 'not_supported',
                            errorMessage:
                                'It is not possible to list manual approval records.',
                        } as ListDataResult)
                    );
                }
                return;
            }

            const instances = this._getInstancesForRequest();

            if (hasValue(event.taskId)) {
                let query: any = {
                    recordName: event.recordName,
                };

                if (event.type === 'list_record_data_by_marker') {
                    query.marker = event.marker;
                }

                query.address = event.startingAddress || null;
                query.instances = instances;

                const result: AxiosResponse<ListDataResult> = await axios.get(
                    await this._publishUrl(
                        info.recordsOrigin,
                        '/api/v2/records/data/list',
                        query
                    ),
                    {
                        ...this._axiosOptions,
                        headers: info.headers,
                    }
                );

                this._helper.transaction(
                    asyncResult(event.taskId, result.data)
                );
            }
        } catch (e) {
            console.error('[RecordsManager] Error listing record:', e);
            if (hasValue(event.taskId)) {
                this._helper.transaction(
                    asyncError(event.taskId, e.toString())
                );
            }
        }
    }

    private async _eraseRecordData(event: EraseRecordDataAction) {
        if (event.requiresApproval && !event[APPROVED_SYMBOL]) {
            return;
        }
        try {
            const info = await this._resolveInfoForEvent(event);
            if (info.error) {
                return;
            }

            console.log('[RecordsManager] Deleting data...', event);

            const instances = this._getInstancesForRequest();

            const result: AxiosResponse<RecordDataResult> = await axios.request(
                {
                    ...this._axiosOptions,
                    method: 'DELETE',
                    url: await this._publishUrl(
                        info.recordsOrigin,
                        !event.requiresApproval
                            ? '/api/v2/records/data'
                            : '/api/v2/records/manual/data'
                    ),
                    data: {
                        recordKey: event.recordKey,
                        address: event.address,
                        instances,
                    },
                    headers: info.headers,
                }
            );

            if (result.data.success) {
                console.log('[RecordsManager] Data deleted!');
            }
            if (hasValue(event.taskId)) {
                this._helper.transaction(
                    asyncResult(event.taskId, result.data)
                );
            }
        } catch (e) {
            console.error('[RecordsManager] Error deleting record:', e);
            if (hasValue(event.taskId)) {
                this._helper.transaction(
                    asyncError(event.taskId, e.toString())
                );
            }
        }
    }

    private async _recordFile(event: RecordFileAction) {
        try {
            const info = await this._resolveInfoForEvent(event);

            if (info.error) {
                return;
            }

            console.log('[RecordsManager] Recording file...', event);

            const fileInfo = await this._resolveRecordFileInfo(
                event.data,
                event.mimeType
            );

            if (fileInfo.success === false) {
                if (hasValue(event.taskId)) {
                    this._helper.transaction(
                        asyncResult(event.taskId, fileInfo)
                    );
                }
                return;
            }

            const { byteLength, hash, mimeType, data } = fileInfo;

            const instances = this._getInstancesForRequest();

            const result: AxiosResponse<RecordFileResult> = await axios.post(
                await this._publishUrl(
                    info.recordsOrigin,
                    '/api/v2/records/file'
                ),
                {
                    recordKey: event.recordKey,
                    fileSha256Hex: hash,
                    fileMimeType: mimeType,
                    fileByteLength: byteLength,
                    fileDescription: event.description,
                    markers: event.options?.markers,
                    instances,
                },
                {
                    ...this._axiosOptions,
                    headers: info.headers,
                }
            );

            const uploadResult = await this._uploadFile(
                result.data,
                data,
                hash
            );

            if (hasValue(event.taskId)) {
                this._helper.transaction(
                    asyncResult(event.taskId, uploadResult)
                );
            }
        } catch (e) {
            console.error('[RecordsManager] Error recording file:', e);
            if (hasValue(event.taskId)) {
                this._helper.transaction(
                    asyncError(event.taskId, e.toString())
                );
            }
        }
    }

    private async _uploadFile(
        result: RecordFileResult,
        data: any,
        hash: string
    ): Promise<FileRecordedResult> {
        if (result.success === false) {
            return result;
        }
        const method = result.uploadMethod;
        const url = result.uploadUrl;
        const headers = { ...result.uploadHeaders };

        for (let name of UNSAFE_HEADERS) {
            delete headers[name];
        }

        const uploadResult = await axios.request({
            ...this._axiosOptions,
            method: method.toLowerCase() as any,
            url: url,
            headers: headers,
            data: data,
        });

        if (uploadResult.status >= 200 && uploadResult.status < 300) {
            console.log('[RecordsManager] File recorded!');

            return {
                success: true,
                url: url,
                sha256Hash: hash,
            };
            // if (hasValue(event.taskId)) {

            //     this._helper.transaction(
            //         asyncResult(event.taskId, {
            //             success: true,
            //             url: url,
            //             sha256Hash: hash,
            //         } as FileRecordedResult)
            //     );
            // }
        } else {
            console.error('[RecordsManager] File upload failed!', uploadResult);
            return {
                success: false,
                errorCode: 'upload_failed',
                errorMessage: 'The file upload failed.',
            };
            // if (hasValue(event.taskId)) {
            //     this._helper.transaction(
            //         asyncResult(event.taskId, {
            //             success: false,
            //             errorCode: 'upload_failed',
            //             errorMessage: 'The file upload failed.',
            //         } as FileRecordedResult)
            //     );
            // }
        }
    }

    private async _resolveRecordFileInfo(
        eventData: any,
        eventMimeType: string
    ): Promise<
        | RecordFileFailure
        | {
              success: true;
              byteLength: number;
              hash: string;
              mimeType: string;
              data: any;
          }
    > {
        let byteLength: number;
        let hash: string;
        let mimeType: string;
        let data: any;

        if (typeof eventData === 'function') {
            // if (hasValue(event.taskId)) {
            //     this._helper.transaction(
            //         asyncResult(event.taskId, {
            //             success: false,
            //             errorCode: 'invalid_file_data',
            //             errorMessage:
            //                 'Function instances cannot be stored in files.',
            //         } as RecordFileResult)
            //     );
            // }
            return {
                success: false,
                errorCode: 'invalid_file_data',
                errorMessage: 'Function instances cannot be stored in files.',
            };
        } else if (typeof eventData === 'undefined' || eventData === null) {
            return {
                success: false,
                errorCode: 'invalid_file_data',
                errorMessage:
                    'Null or undefined values cannot be stored in files.',
            };
        } else if (
            typeof eventData === 'string' ||
            typeof eventData === 'number' ||
            typeof eventData === 'boolean'
        ) {
            const encoder = new TextEncoder();
            data = encoder.encode(eventData.toString());
            byteLength = data.byteLength;
            mimeType = eventMimeType || 'text/plain';
            hash = getHash(data);
        } else if (typeof eventData === 'object') {
            if (eventData instanceof Blob) {
                const buffer = await eventData.arrayBuffer();
                data = new Uint8Array(buffer);
                byteLength = data.byteLength;
                mimeType =
                    eventMimeType ||
                    eventData.type ||
                    'application/octet-stream';
                hash = getHash(data);
            } else if (eventData instanceof ArrayBuffer) {
                data = new Uint8Array(eventData);
                byteLength = data.byteLength;
                mimeType = eventMimeType || 'application/octet-stream';
                hash = getHash(data);
            } else if (ArrayBuffer.isView(eventData)) {
                data = new Uint8Array(eventData.buffer);
                byteLength = data.byteLength;
                mimeType = eventMimeType || 'application/octet-stream';
                hash = getHash(data);
            } else {
                const obj = eventData;
                if (
                    'data' in obj &&
                    'mimeType' in obj &&
                    (obj.data instanceof ArrayBuffer ||
                        typeof obj.data === 'string') &&
                    typeof obj.mimeType === 'string'
                ) {
                    if (typeof obj.data === 'string') {
                        data = new TextEncoder().encode(obj.data);
                    } else {
                        data = new Uint8Array(obj.data);
                    }
                    byteLength = data.byteLength;
                    mimeType =
                        eventMimeType ||
                        obj.mimeType ||
                        (typeof obj.data === 'string'
                            ? 'text/plain'
                            : 'application/octet-stream');
                    hash = getHash(data);
                } else {
                    let json = stringify(eventData);
                    data = new TextEncoder().encode(json);
                    byteLength = data.byteLength;
                    mimeType = eventMimeType || 'application/json';
                    hash = getHash(data);
                }
            }
        }

        return {
            success: true,
            byteLength,
            hash,
            mimeType,
            data,
        };
    }

    private async _getFile(event: GetFileAction) {
        try {
            const info = await this._resolveInfoForEvent(event, false);
            if (info.error) {
                return;
            }

            const instances = this._getInstancesForRequest();

            const result: AxiosResponse<ReadFileResult> = await axios.get(
                await this._publishUrl(
                    info.recordsOrigin,
                    '/api/v2/records/file',
                    {
                        fileUrl: event.fileUrl,
                        instances,
                    }
                ),
                {
                    ...this._axiosOptions,
                    headers: info.headers,
                }
            );

            if (hasValue(event.taskId)) {
                if (result.data.success) {
                    const getResult = await axios.request({
                        ...this._axiosOptions,
                        method: result.data.requestMethod as any,
                        url: result.data.requestUrl,
                        headers: result.data.requestHeaders,
                    });

                    if (getResult.status >= 200 && getResult.status < 300) {
                        this._helper.transaction(
                            asyncResult(event.taskId, getResult.data)
                        );
                    } else {
                        this._helper.transaction(
                            asyncError(event.taskId, {
                                success: false,
                                errorCode:
                                    getResult.status === 404
                                        ? 'file_not_found'
                                        : getResult.status >= 500
                                        ? 'server_error'
                                        : 'not_authorized',
                                errorMessage: 'The file upload failed.',
                            } as ReadFileFailure)
                        );
                    }
                } else {
                    this._helper.transaction(
                        asyncError(event.taskId, result.data)
                    );
                }
            }
        } catch (e) {
            console.error('[RecordsManager] Error getting file:', e);
            if (hasValue(event.taskId)) {
                this._helper.transaction(
                    asyncError(event.taskId, e.toString())
                );
            }
        }
    }

    private async _readFile(result: ReadFileSuccess) {
        const getResult = await axios.request({
            ...this._axiosOptions,
            method: result.requestMethod as any,
            url: result.requestUrl,
            headers: result.requestHeaders,
        });

        if (getResult.status >= 200 && getResult.status < 300) {
            return {
                success: true,
                data: getResult.data,
            } as const;
        } else {
            return {
                success: false,
                errorCode:
                    getResult.status === 404
                        ? 'file_not_found'
                        : getResult.status >= 500
                        ? 'server_error'
                        : 'not_authorized',
                errorMessage:
                    getResult.status === 404
                        ? 'The file was not found.'
                        : 'The file download failed.',
            } as ReadFileFailure;
        }
    }

    private async _eraseFile(event: EraseFileAction) {
        try {
            const info = await this._resolveInfoForEvent(event);
            if (info.error) {
                return;
            }

            console.log('[RecordsManager] Deleting file...', event);

            const instances = this._getInstancesForRequest();

            const result: AxiosResponse<EraseFileResult> = await axios.request({
                ...this._axiosOptions,
                method: 'DELETE',
                url: await this._publishUrl(
                    info.recordsOrigin,
                    '/api/v2/records/file'
                ),
                data: {
                    recordKey: event.recordKey,
                    fileUrl: event.fileUrl,
                    instances,
                },
                headers: info.headers,
            });

            if (result.data.success) {
                console.log('[RecordsManager] File deleted!');
            }
            if (hasValue(event.taskId)) {
                this._helper.transaction(
                    asyncResult(event.taskId, result.data)
                );
            }
        } catch (e) {
            console.error('[RecordsManager] Error deleting file:', e);
            if (hasValue(event.taskId)) {
                this._helper.transaction(
                    asyncError(event.taskId, e.toString())
                );
            }
        }
    }

    private async _recordEvent(event: RecordEventAction) {
        try {
            const info = await this._resolveInfoForEvent(event);
            if (info.error) {
                return;
            }

            console.log('[RecordsManager] Recording event...', event);

            const instances = this._getInstancesForRequest();

            const result: AxiosResponse<RecordDataResult> = await axios.post(
                await this._publishUrl(
                    info.recordsOrigin,
                    '/api/v2/records/events/count'
                ),
                {
                    recordKey: event.recordKey,
                    eventName: event.eventName,
                    count: event.count,
                    instances,
                },
                {
                    ...this._axiosOptions,
                    headers: info.headers,
                }
            );

            if (result.data.success) {
                console.log('[RecordsManager] Event recorded!');
            }
            if (hasValue(event.taskId)) {
                this._helper.transaction(
                    asyncResult(event.taskId, result.data)
                );
            }
        } catch (e) {
            console.error('[RecordsManager] Error recording event:', e);
            if (hasValue(event.taskId)) {
                this._helper.transaction(
                    asyncError(event.taskId, e.toString())
                );
            }
        }
    }

    private async _getEventCount(event: GetEventCountAction) {
        try {
            const info = await this._resolveInfoForEvent(event);
            if (info.error) {
                return;
            }

            if (hasValue(event.taskId)) {
                const instances = this._getInstancesForRequest();
                const result: AxiosResponse<GetDataResult> = await axios.get(
                    await this._publishUrl(
                        info.recordsOrigin,
                        '/api/v2/records/events/count',
                        {
                            recordName: event.recordName,
                            eventName: event.eventName,
                            instances,
                        }
                    ),
                    { ...this._axiosOptions, headers: info.headers }
                );

                this._helper.transaction(
                    asyncResult(event.taskId, result.data)
                );
            }
        } catch (e) {
            console.error('[RecordsManager] Error getting event count:', e);
            if (hasValue(event.taskId)) {
                this._helper.transaction(
                    asyncError(event.taskId, e.toString())
                );
            }
        }
    }

    private async _joinRoom(event: JoinRoomAction) {
        try {
            const info = await this._resolveInfoForEvent(event, false);

            if (info.error) {
                // if (hasValue(event.taskId)) {
                //     this._helper.transaction(
                //         asyncResult(event.taskId, {
                //             success: false,
                //             errorCode: 'not_supported',
                //             errorMessage:
                //                 'Records are not supported on this inst.',
                //         } as IssueMeetTokenResult)
                //     );
                // }
                return;
            }

            if (hasValue(event.taskId)) {
                const userId = this._helper.userId;
                const result: AxiosResponse<IssueMeetTokenResult> =
                    await axios.post(
                        await this._publishUrl(
                            info.recordsOrigin,
                            '/api/v2/meet/token'
                        ),
                        {
                            roomName: event.roomName,
                            userName: userId,
                        },
                        { ...this._axiosOptions }
                    );

                const data = result.data;
                if (data.success) {
                    const join: RoomJoin = {
                        roomName: data.roomName,
                        token: data.token,
                        url: data.url,
                        options: event.options,
                        resolve: (options) => {
                            this._helper.transaction(
                                asyncResult(event.taskId, {
                                    success: true,
                                    roomName: data.roomName,
                                    options,
                                })
                            );
                        },
                        reject: (code, message) => {
                            this._helper.transaction(
                                asyncResult(event.taskId, {
                                    success: false,
                                    roomName: data.roomName,
                                    errorCode: code,
                                    errorMessage: message,
                                })
                            );
                        },
                    };

                    this._roomJoin.next(join);
                } else {
                    this._helper.transaction(asyncResult(event.taskId, data));
                }
            }
        } catch (e) {
            console.error('[RecordsManager] Error joining room:', e);
            if (hasValue(event.taskId)) {
                this._helper.transaction(
                    asyncError(event.taskId, e.toString())
                );
            }
        }
    }

    private async _leaveRoom(event: LeaveRoomAction) {
        try {
            if (hasValue(event.taskId)) {
                const leave: RoomLeave = {
                    roomName: event.roomName,
                    resolve: () => {
                        this._helper.transaction(
                            asyncResult(event.taskId, {
                                success: true,
                                roomName: event.roomName,
                            })
                        );
                    },
                    reject: (code, message) => {
                        this._helper.transaction(
                            asyncResult(event.taskId, {
                                success: false,
                                roomName: event.roomName,
                                errorCode: code,
                                errorMessage: message,
                            })
                        );
                    },
                };

                this._roomLeave.next(leave);
            }
        } catch (e) {
            console.error('[RecordsManager] Error leaving room:', e);
            if (hasValue(event.taskId)) {
                this._helper.transaction(
                    asyncError(event.taskId, e.toString())
                );
            }
        }
    }

    private async _setRoomOptions(event: SetRoomOptionsAction) {
        try {
            if (hasValue(event.taskId)) {
                const leave: SetRoomOptions = {
                    roomName: event.roomName,
                    options: event.options,
                    resolve: (options) => {
                        this._helper.transaction(
                            asyncResult(event.taskId, {
                                success: true,
                                roomName: event.roomName,
                                options,
                            })
                        );
                    },
                    reject: (code, message) => {
                        this._helper.transaction(
                            asyncResult(event.taskId, {
                                success: false,
                                roomName: event.roomName,
                                errorCode: code,
                                errorMessage: message,
                            })
                        );
                    },
                };

                this._onSetRoomOptions.next(leave);
            }
        } catch (e) {
            console.error('[RecordsManager] Error setting room options:', e);
            if (hasValue(event.taskId)) {
                this._helper.transaction(
                    asyncError(event.taskId, e.toString())
                );
            }
        }
    }

    private async _getRoomOptions(event: GetRoomOptionsAction) {
        try {
            if (hasValue(event.taskId)) {
                const getRoomOptions: GetRoomOptions = {
                    roomName: event.roomName,
                    resolve: (options) => {
                        this._helper.transaction(
                            asyncResult(event.taskId, {
                                success: true,
                                roomName: event.roomName,
                                options: options,
                            })
                        );
                    },
                    reject: (code, message) => {
                        this._helper.transaction(
                            asyncResult(event.taskId, {
                                success: false,
                                roomName: event.roomName,
                                errorCode: code,
                                errorMessage: message,
                            })
                        );
                    },
                };

                this._onGetRoomOptions.next(getRoomOptions);
            }
        } catch (e) {
            console.error('[RecordsManager] Error setting room options:', e);
            if (hasValue(event.taskId)) {
                this._helper.transaction(
                    asyncError(event.taskId, e.toString())
                );
            }
        }
    }

    private async _grantRecordPermission(event: GrantRecordPermissionAction) {
        try {
            const info = await this._resolveInfoForEvent(event);

            if (info.error) {
                return;
            }

            console.log(
                '[RecordsManager] Granting policy permission...',
                event
            );
            const instances = this._getInstancesForRequest();

            let requestData: any = {
                recordName: event.recordName,
                permission: event.permission,
                instances,
            };

            const result: AxiosResponse<
                GrantMarkerPermissionResult | GrantResourcePermissionResult
            > = await axios.post(
                await this._publishUrl(
                    info.recordsOrigin,
                    '/api/v2/records/permissions'
                ),
                requestData,
                {
                    ...this._axiosOptions,
                    headers: info.headers,
                }
            );

            if (result.data.success) {
                console.log('[RecordsManager] Permission granted!');
            }
            if (hasValue(event.taskId)) {
                this._helper.transaction(
                    asyncResult(event.taskId, result.data)
                );
            }
        } catch (e) {
            console.error(
                '[RecordsManager] Error granting record permission:',
                e
            );
            if (hasValue(event.taskId)) {
                this._helper.transaction(
                    asyncError(event.taskId, e.toString())
                );
            }
        }
    }

    private async _revokeRecordPermission(event: RevokeRecordPermissionAction) {
        try {
            const info = await this._resolveInfoForEvent(event);

            if (info.error) {
                return;
            }

            console.log(
                '[RecordsManager] Revoking policy permission...',
                event
            );
            const instances = this._getInstancesForRequest();

            let requestData: any = {
                recordName: event.recordName,
                permissionId: event.permissionId,
                instances,
            };

            const result: AxiosResponse<RevokePermissionResult> =
                await axios.post(
                    await this._publishUrl(
                        info.recordsOrigin,
                        '/api/v2/records/permissions/revoke'
                    ),
                    requestData,
                    {
                        ...this._axiosOptions,
                        headers: info.headers,
                    }
                );

            if (result.data.success) {
                console.log('[RecordsManager] Permission revoked!');
            }
            if (hasValue(event.taskId)) {
                this._helper.transaction(
                    asyncResult(event.taskId, result.data)
                );
            }
        } catch (e) {
            console.error(
                '[RecordsManager] Error revoking policy permission:',
                e
            );
            if (hasValue(event.taskId)) {
                this._helper.transaction(
                    asyncError(event.taskId, e.toString())
                );
            }
        }
    }

    private async _grantInstAdminPermission(
        event: GrantInstAdminPermissionAction
    ) {
        if (!event[APPROVED_SYMBOL]) {
            return;
        }
        try {
            if (!hasValue(this._helper.origin)) {
                if (hasValue(event.taskId)) {
                    this._helper.transaction(
                        asyncError(
                            event.taskId,
                            'Unable to grant inst admin permission with no simulation origin!'
                        )
                    );
                }
                return;
            }

            if (this._helper.origin.isStatic) {
                if (hasValue(event.taskId)) {
                    this._helper.transaction(
                        asyncError(
                            event.taskId,
                            'Unable to grant inst admin permission to static insts.'
                        )
                    );
                }
                return;
            }

            const info = await this._resolveInfoForEvent(event);

            if (info.error) {
                return;
            }

            const now = DateTime.now();
            const plusOneDay = now.plus({ day: 1 });
            const startOfNextDay = plusOneDay.set({
                hour: 0,
                minute: 0,
                second: 0,
                millisecond: 0,
            });

            console.log('[RecordsManager] Granting inst admin role...', event);
            let requestData: any = {
                recordName: event.recordName,
                inst: formatInstId(
                    this._helper.origin.recordName,
                    this._helper.origin.inst
                ),
                role: 'admin',
                expireTimeMs: startOfNextDay.toMillis(),
            };

            const result: AxiosResponse<GrantRoleResult> = await axios.post(
                await this._publishUrl(
                    info.recordsOrigin,
                    '/api/v2/records/role/grant'
                ),
                requestData,
                {
                    ...this._axiosOptions,
                    headers: info.headers,
                }
            );

            if (result.data.success) {
                console.log('[RecordsManager] Role granted!');
            }
            if (hasValue(event.taskId)) {
                this._helper.transaction(
                    asyncResult(event.taskId, result.data)
                );
            }
        } catch (e) {
            console.error(
                '[RecordsManager] Error granting inst admin role:',
                e
            );
            if (hasValue(event.taskId)) {
                this._helper.transaction(
                    asyncError(event.taskId, e.toString())
                );
            }
        }
    }

    private async _grantRole(event: GrantRoleAction) {
        try {
            const info = await this._resolveInfoForEvent(event);

            if (info.error) {
                return;
            }

            console.log('[RecordsManager] Granting role...', event);

            const instances = this._getInstancesForRequest();

            let requestData: any = {
                recordName: event.recordName,
                userId: event.userId,
                inst: event.inst,
                role: event.role,
                expireTimeMs: event.expireTimeMs,
                instances,
            };

            const result: AxiosResponse<GrantRoleResult> = await axios.post(
                await this._publishUrl(
                    info.recordsOrigin,
                    '/api/v2/records/role/grant'
                ),
                requestData,
                {
                    ...this._axiosOptions,
                    headers: info.headers,
                }
            );

            if (result.data.success) {
                console.log('[RecordsManager] Role granted!');
            }
            if (hasValue(event.taskId)) {
                this._helper.transaction(
                    asyncResult(event.taskId, result.data)
                );
            }
        } catch (e) {
            console.error('[RecordsManager] Error granting role:', e);
            if (hasValue(event.taskId)) {
                this._helper.transaction(
                    asyncError(event.taskId, e.toString())
                );
            }
        }
    }

    private async _revokeRole(event: RevokeRoleAction) {
        try {
            const info = await this._resolveInfoForEvent(event);

            if (info.error) {
                return;
            }

            const instances = this._getInstancesForRequest();

            console.log('[RecordsManager] Revoking role...', event);
            let requestData: any = {
                recordName: event.recordName,
                userId: event.userId,
                inst: event.inst,
                role: event.role,
                instances,
            };

            const result: AxiosResponse<RevokeRoleResult> = await axios.post(
                await this._publishUrl(
                    info.recordsOrigin,
                    '/api/v2/records/role/revoke'
                ),
                requestData,
                {
                    ...this._axiosOptions,
                    headers: info.headers,
                }
            );

            if (result.data.success) {
                console.log('[RecordsManager] Role revoked!');
            }
            if (hasValue(event.taskId)) {
                this._helper.transaction(
                    asyncResult(event.taskId, result.data)
                );
            }
        } catch (e) {
            console.error('[RecordsManager] Error revoking role:', e);
            if (hasValue(event.taskId)) {
                this._helper.transaction(
                    asyncError(event.taskId, e.toString())
                );
            }
        }
    }

    private async _aiChat(event: AIChatAction) {
        try {
            const info = await this._resolveInfoForEvent(event);

            if (info.error) {
                return;
            }

            if (!info.token) {
                if (hasValue(event.taskId)) {
                    this._helper.transaction(
                        asyncResult(event.taskId, {
                            success: false,
                            errorCode: 'not_logged_in',
                            errorMessage: 'The user is not logged in.',
                        })
                    );
                }
                return;
            }

            const { endpoint, preferredModel, ...rest } = event.options;
            let requestData: any = {
                ...rest,
                model: preferredModel,
                messages: event.messages,
            };

            requestData.instances = this._getInstancesForRequest();

            const result: AxiosResponse<AIChatResponse> = await axios.post(
                await this._publishUrl(info.recordsOrigin, '/api/v2/ai/chat'),
                requestData,
                {
                    ...this._axiosOptions,
                    headers: info.headers,
                }
            );
            if (hasValue(event.taskId)) {
                this._helper.transaction(
                    asyncResult(event.taskId, result.data)
                );
            }
        } catch (e) {
            console.error('[RecordsManager] Error sending chat message:', e);
            if (hasValue(event.taskId)) {
                this._helper.transaction(
                    asyncError(event.taskId, e.toString())
                );
            }
        }
    }

    private async _aiChatStream(event: AIChatStreamAction) {
        try {
            const info = await this._resolveInfoForEvent(event);

            if (info.error) {
                return;
            }

            if (!info.token) {
                if (hasValue(event.taskId)) {
                    this._helper.transaction(
                        asyncResult(event.taskId, {
                            success: false,
                            errorCode: 'not_logged_in',
                            errorMessage: 'The user is not logged in.',
                        })
                    );
                }
                return;
            }

            const { endpoint, preferredModel, ...rest } = event.options;
            let requestData: any = {
                ...rest,
                model: preferredModel,
                messages: event.messages,
            };

            requestData.instances = this._getInstancesForRequest();

            if (USE_HTTP_STREAMING) {
                const result = await this._client.aiChatStream(requestData, {
                    sessionKey: info.token,
                    endpoint: info.recordsOrigin,
                });

                if (hasValue(event.taskId)) {
                    if (Symbol.asyncIterator in result) {
                        this._helper.transaction(
                            asyncResult(event.taskId, {
                                success: true,
                            })
                        );

                        try {
                            for await (let data of result) {
                                this._helper.transaction(
                                    iterableNext(event.taskId, data)
                                );
                            }

                            this._helper.transaction(
                                iterableComplete(event.taskId)
                            );
                        } catch (err) {
                            this._helper.transaction(
                                iterableThrow(event.taskId, err)
                            );
                        }
                    } else {
                        this._helper.transaction(
                            asyncResult(event.taskId, result)
                        );
                    }
                }

                return;
            }

            const client = await this._getWebsocketClient(
                info.websocketOrigin,
                info.websocketProtocol
            );
            if (!client) {
                if (hasValue(event.taskId)) {
                    this._helper.transaction(
                        asyncResult(event.taskId, {
                            success: false,
                            errorCode: 'not_supported',
                            errorMessage:
                                'Streaming AI chat is not supported on this inst.',
                        })
                    );
                }
                return;
            }

            const result = await this._sendWebsocketStreamRequest(
                client,
                'POST',
                '/api/v2/ai/chat/stream',
                {},
                requestData,
                info.headers
            );

            if (hasValue(event.taskId)) {
                this._helper.transaction(
                    asyncResult(event.taskId, {
                        success: true,
                    })
                );

                result.subscribe({
                    next: (data) => {
                        this._helper.transaction(
                            iterableNext(event.taskId, data)
                        );
                    },
                    error: (err) => {
                        this._helper.transaction(
                            iterableThrow(event.taskId, err)
                        );
                    },
                    complete: () => {
                        this._helper.transaction(
                            iterableComplete(event.taskId)
                        );
                    },
                });
            }
        } catch (e) {
            console.error('[RecordsManager] Error sending chat message:', e);
            if (hasValue(event.taskId)) {
                this._helper.transaction(
                    asyncError(event.taskId, e.toString())
                );
            }
        }
    }

    private async _aiGenerateSkybox(event: AIGenerateSkyboxAction) {
        try {
            const info = await this._resolveInfoForEvent(event);

            if (info.error) {
                return;
            }

            if (!info.token) {
                if (hasValue(event.taskId)) {
                    this._helper.transaction(
                        asyncResult(event.taskId, {
                            success: false,
                            errorCode: 'not_logged_in',
                            errorMessage: 'The user is not logged in.',
                        })
                    );
                }
                return;
            }

            const { endpoint, blockadeLabs, ...rest } = event.options;
            let requestData: any = {
                prompt: event.prompt,
                negativePrompt: event.negativePrompt,
                blockadeLabs: blockadeLabs,
            };

            const instances = this._getInstancesForRequest();

            const result: AxiosResponse<AIGenerateSkyboxResponse> =
                await axios.post(
                    await this._publishUrl(
                        info.recordsOrigin,
                        '/api/v2/ai/skybox'
                    ),
                    {
                        ...requestData,
                        instances,
                    },
                    {
                        ...this._axiosOptions,
                        headers: info.headers,
                    }
                );

            if (!result.data.success) {
                if (hasValue(event.taskId)) {
                    this._helper.transaction(
                        asyncResult(event.taskId, result.data)
                    );
                }
                return;
            }

            const skyboxId = result.data.skyboxId;
            for (let i = 0; i < 10; i++) {
                if (!this._skipTimers) {
                    const seconds =
                        i === 0
                            ? 1
                            : i === 1
                            ? 4
                            : i === 2
                            ? 4
                            : i === 3
                            ? 8
                            : i === 4
                            ? 16
                            : i === 5
                            ? 32
                            : 32;

                    await wait(seconds);
                }

                const getResult: AxiosResponse<AIGetSkyboxResponse> =
                    await axios.get(
                        await this._publishUrl(
                            info.recordsOrigin,
                            '/api/v2/ai/skybox',
                            {
                                skyboxId: result.data.skyboxId,
                                instances,
                            }
                        ),
                        {
                            ...this._axiosOptions,
                            headers: info.headers,
                        }
                    );

                if (getResult.data.success) {
                    if (getResult.data.status === 'generated') {
                        if (hasValue(event.taskId)) {
                            this._helper.transaction(
                                asyncResult(event.taskId, getResult.data)
                            );
                        }
                        return;
                    }
                }
            }

            if (hasValue(event.taskId)) {
                this._helper.transaction(
                    asyncResult(event.taskId, {
                        success: false,
                        errorCode: 'server_error',
                        errorMessage: 'The request timed out.',
                    })
                );
            }
        } catch (e) {
            console.error('[RecordsManager] Error generating skybox:', e);
            if (hasValue(event.taskId)) {
                this._helper.transaction(
                    asyncError(event.taskId, e.toString())
                );
            }
        }
    }

    private async _aiGenerateImage(event: AIGenerateImageAction) {
        try {
            const info = await this._resolveInfoForEvent(event);

            if (info.error) {
                return;
            }

            if (!info.token) {
                if (hasValue(event.taskId)) {
                    this._helper.transaction(
                        asyncResult(event.taskId, {
                            success: false,
                            errorCode: 'not_logged_in',
                            errorMessage: 'The user is not logged in.',
                        })
                    );
                }
                return;
            }

            const { taskId, type, options, ...rest } = event;
            let requestData: any = {
                ...rest,
            };

            const instances = this._getInstancesForRequest();

            const result =
                await this._sendWebsocketSupportedRequest<AIGenerateImageResponse>(
                    info.recordsOrigin,
                    info.websocketOrigin,
                    info.websocketProtocol,
                    'POST',
                    '/api/v2/ai/image',
                    {},
                    {
                        ...requestData,
                        instances,
                    },
                    info.headers
                );

            if (hasValue(event.taskId)) {
                this._helper.transaction(asyncResult(event.taskId, result));
            }
        } catch (e) {
            console.error('[RecordsManager] Error generating image:', e);
            if (hasValue(event.taskId)) {
                this._helper.transaction(
                    asyncError(event.taskId, e.toString())
                );
            }
        }
    }

    private async _aiHumeGetAccessToken(event: AIHumeGetAccessTokenAction) {
        try {
            const info = await this._resolveInfoForEvent(event);

            if (info.error) {
                return;
            }

            if (!info.token) {
                if (hasValue(event.taskId)) {
                    this._helper.transaction(
                        asyncResult(event.taskId, {
                            success: false,
                            errorCode: 'not_logged_in',
                            errorMessage: 'The user is not logged in.',
                        })
                    );
                }
                return;
            }

            const result = await this._client.getHumeAccessToken(
                {
                    recordName: event.recordName,
                },
                {
                    sessionKey: info.token,
                    endpoint: info.recordsOrigin,
                }
            );

            if (hasValue(event.taskId)) {
                this._helper.transaction(asyncResult(event.taskId, result));
            }
        } catch (e) {
            console.error(
                '[RecordsManager] Error getting Hume access token:',
                e
            );
            if (hasValue(event.taskId)) {
                this._helper.transaction(
                    asyncError(event.taskId, e.toString())
                );
            }
        }
    }

    private async _aiSloydGenerateModel(event: AISloydGenerateModelAction) {
        try {
            const info = await this._resolveInfoForEvent(event);

            if (info.error) {
                return;
            }

            if (!info.token) {
                if (hasValue(event.taskId)) {
                    this._helper.transaction(
                        asyncResult(event.taskId, {
                            success: false,
                            errorCode: 'not_logged_in',
                            errorMessage: 'The user is not logged in.',
                        })
                    );
                }
                return;
            }

            const result = await this._client.createSloydModel(
                {
                    recordName: event.recordName,
                    prompt: event.prompt,
                    baseModelId: event.baseModelId,
                    levelOfDetail: event.levelOfDetail,
                    outputMimeType: event.outputMimeType,
                    thumbnail: event.thumbnail,
                },
                {
                    endpoint: info.recordsOrigin,
                    sessionKey: info.token,
                }
            );

            if (hasValue(event.taskId)) {
                this._helper.transaction(asyncResult(event.taskId, result));
            }
        } catch (e) {
            console.error('[RecordsManager] Error generating Sloyd model:', e);
            if (hasValue(event.taskId)) {
                this._helper.transaction(
                    asyncError(event.taskId, e.toString())
                );
            }
        }
    }

    private async _recordPackageVersion(event: RecordPackageVersionAction) {
        try {
            const info = await this._resolveInfoForEvent(event);

            if (info.error) {
                return;
            }

            const fileInfo = await this._resolveRecordFileInfo(
                event.request.state,
                'application/json'
            );

            if (fileInfo.success === false) {
                if (hasValue(event.taskId)) {
                    this._helper.transaction(
                        asyncResult(event.taskId, fileInfo)
                    );
                }
                return;
            }

            const { byteLength, hash, mimeType, data } = fileInfo;

            const instances = this._getInstancesForRequest();

            const result = await this._client.recordPackageVersion(
                {
                    recordName: event.request.recordName,
                    item: {
                        address: event.request.address,
                        key: event.request.key,
                        description: event.request.description,
                        entitlements: event.request.entitlements,
                        markers: event.request.markers as [string, ...string[]],
                        auxFileRequest: {
                            fileByteLength: byteLength,
                            fileSha256Hex: hash,
                            fileMimeType: mimeType,
                            fileDescription: `${event.request.recordName}/${
                                event.request.address
                            }@${formatVersionNumber(
                                event.request.key.major,
                                event.request.key.minor,
                                event.request.key.patch,
                                event.request.key.tag
                            )}`,
                        },
                    },
                    instances,
                },
                {
                    endpoint: info.recordsOrigin,
                    sessionKey: info.token,
                }
            );

            if (result.success === false) {
                if (hasValue(event.taskId)) {
                    this._helper.transaction(asyncResult(event.taskId, result));
                }
                return;
            }

            const uploadResult = await this._uploadFile(
                result.auxFileResult,
                data,
                hash
            );

            if (uploadResult.success === false) {
                if (hasValue(event.taskId)) {
                    this._helper.transaction(
                        asyncResult(event.taskId, uploadResult)
                    );
                }
                return;
            }

            if (hasValue(event.taskId)) {
                this._helper.transaction(
                    asyncResult(event.taskId, {
                        success: true,
                        recordName: result.recordName,
                        address: result.address,
                        auxFileResult: uploadResult,
                    })
                );
            }
        } catch (e) {
            console.error(
                '[RecordsManager] Error recording package version:',
                e
            );
            if (hasValue(event.taskId)) {
                this._helper.transaction(
                    asyncError(event.taskId, e.toString())
                );
            }
        }
    }

    private async _installPackage(event: InstallPackageAction) {
        try {
            const info = await this._resolveInfoForEvent(event, false);

            if (info.error) {
                return;
            }

            const instances = this._getInstancesForRequest();

            if (this._helper.origin?.isStatic) {
                // static origins need to install packages via fetching the package

                const input: RecordsClientInputs['getPackageVersion'] = {
                    recordName: event.recordName,
                    address: event.address,
                    instances,
                };

                if (event.key) {
                    if (typeof event.key === 'string') {
                        input.key = event.key;
                    } else if (typeof event.key === 'object') {
                        if (event.key.sha256) {
                            input.sha256 = event.key.sha256;
                        } else {
                            input.major = event.key.major;
                            input.minor = event.key.minor;
                            input.patch = event.key.patch;
                            input.tag = event.key.tag;
                        }
                    }
                }

                const result = await this._client.getPackageVersion(input, {
                    sessionKey: info.token,
                    endpoint: info.recordsOrigin,
                });

                if (result.success === false) {
                    if (hasValue(event.taskId)) {
                        this._helper.transaction(
                            asyncResult(event.taskId, result)
                        );
                    }
                    return;
                }
                if (result.auxFile.success === false) {
                    if (hasValue(event.taskId)) {
                        this._helper.transaction(
                            asyncResult(event.taskId, result.auxFile)
                        );
                    }
                    return;
                }

                const fileResult = await this._readFile(result.auxFile);

                if (fileResult.success === false) {
                    if (hasValue(event.taskId)) {
                        this._helper.transaction(
                            asyncResult(event.taskId, fileResult)
                        );
                    }
                    return;
                } else {
                    // get json and apply it
                    const aux: StoredAux = fileResult.data;

                    await this._helper.transaction(
                        remote(installAuxFile(aux, 'default'))
                    );

                    if (hasValue(event.taskId)) {
                        this._helper.transaction(
                            asyncResult(event.taskId, {
                                success: true,
                                packageLoadId: null,
                                package: result.item,
                            } as InstallPackageSuccess),
                            action(
                                ON_PACKAGE_INSTALLED_ACTION_NAME,
                                null,
                                null,
                                {
                                    packageLoadId: null,
                                    package: result.item,
                                }
                            )
                        );
                    }
                }
            } else {
                if (!this._helper.origin) {
                    if (hasValue(event.taskId)) {
                        this._helper.transaction(
                            asyncError(
                                event.taskId,
                                'Unable to install package with no simulation origin!'
                            )
                        );
                    }
                    return;
                }

                // other origins can install via a HTTP request
                const result = await this._client.installPackage(
                    {
                        recordName: this._helper.origin.recordName,
                        inst: this._helper.origin.inst,
                        package: {
                            recordName: event.recordName,
                            address: event.address,
                            key: event.key,
                        },
                        instances,
                    },
                    {
                        sessionKey: info.token,
                        endpoint: info.recordsOrigin,
                    }
                );

                if (hasValue(event.taskId)) {
                    if (result.success === false) {
                        this._helper.transaction(
                            asyncResult(event.taskId, result)
                        );
                    } else {
                        const { success, ...data } = result;
                        this._helper.transaction(
                            asyncResult(event.taskId, result),
                            action(
                                ON_PACKAGE_INSTALLED_ACTION_NAME,
                                null,
                                null,
                                {
                                    ...data,
                                }
                            )
                        );
                    }
                }
            }
        } catch (e) {
            console.error('[RecordsManager] Error installing package:', e);
            if (hasValue(event.taskId)) {
                this._helper.transaction(
                    asyncError(event.taskId, e.toString())
                );
            }
        }
    }

    private async _listInstalledPackages(event: ListInstalledPackagesAction) {
        try {
            const info = await this._resolveInfoForEvent(event, false);

            if (info.error) {
                return;
            }

            const instances = this._getInstancesForRequest();

            if (
                !hasValue(this._helper.origin) ||
                this._helper.origin.isStatic
            ) {
                console.warn(
                    `[RecordsManager] Unable to list packages for local insts.`
                );
                if (hasValue(event.taskId)) {
                    this._helper.transaction(
                        asyncResult(event.taskId, {
                            success: false,
                            errorCode: 'not_supported',
                            errorMessage:
                                'Listing packages is not supported for local insts.',
                        })
                    );
                }
            } else {
                const result = await this._client.listInstalledPackages(
                    {
                        recordName: this._helper.origin.recordName,
                        inst: this._helper.origin.inst,
                        instances,
                    },
                    {
                        sessionKey: info.token,
                        endpoint: info.recordsOrigin,
                    }
                );

                if (hasValue(event.taskId)) {
                    this._helper.transaction(asyncResult(event.taskId, result));
                }
            }
        } catch (e) {
            console.error('[RecordsManager] Error listing packages:', e);
            if (hasValue(event.taskId)) {
                this._helper.transaction(
                    asyncError(event.taskId, e.toString())
                );
            }
        }
    }

    private _getInstancesForRequest() {
        let instances: string[] = undefined;
        if (hasValue(this._helper.origin) && !this._helper.origin.isStatic) {
            instances = [
                formatInstId(
                    this._helper.origin.recordName,
                    this._helper.origin.inst
                ),
            ];
        }
        return instances;
    }

    private async _sendWebsocketSupportedRequest<TResponse>(
        recordsOrigin: string,
        websocketOrigin: string,
        websocketProtocol: RemoteCausalRepoProtocol,
        method: GenericHttpRequest['method'],
        path: string,
        query: any,
        data: any,
        headers: any
    ): Promise<TResponse> {
        const client = this._getConnectionClient(
            websocketOrigin,
            websocketProtocol
        );

        if (!client) {
            const result: AxiosResponse<TResponse> = await axios.request({
                url: await this._publishUrl(recordsOrigin, path, query),
                method,
                ...this._axiosOptions,
                data: data,
                headers,
            });

            return result.data;
        } else {
            await firstValueFrom(
                client.connectionState.pipe(filter((c) => c.connected))
            );

            const disconnected = client.connectionState.pipe(
                filter((c) => !c.connected),
                map(() => {
                    throw new Error('The request encountered an error.');
                })
            );

            const id = this._httpRequestId++;
            const promise = firstValueFrom(
                client.event('http_response').pipe(
                    mergeWith(disconnected),
                    filter((response) => response.id === id)
                )
            );

            client.send({
                type: 'http_request',
                id,
                request: {
                    path,
                    method,
                    headers,
                    pathParams: {},
                    query: query,
                    body: JSON.stringify(data),
                },
            });

            const response = await promise;
            if (response.response.body) {
                return JSON.parse(response.response.body as string);
            }
            return null;
        }
    }

    private async _getWebsocketClient(
        websocketOrigin: string,
        websocketProtocol: RemoteCausalRepoProtocol
    ): Promise<ConnectionClient> {
        const client = this._getConnectionClient(
            websocketOrigin,
            websocketProtocol
        );

        return client;
    }

    private async _sendWebsocketStreamRequest<TResponse>(
        client: ConnectionClient,
        method: GenericHttpRequest['method'],
        path: string,
        query: any,
        data: any,
        headers: any
    ): Promise<Observable<TResponse>> {
        await firstValueFrom(
            client.connectionState.pipe(filter((c) => c.connected))
        );

        const id = this._httpRequestId++;

        const disconnected = client.connectionState.pipe(
            filter((c) => !c.connected),
            map(() => {
                throw new Error('The request encountered an error.');
            })
        );

        const responses = client.event('http_partial_response').pipe(
            mergeWith(disconnected),
            filter((response) => response.id === id),
            takeWhile((response) => !response.final),
            map((response) => {
                if (response.response.body) {
                    return JSON.parse(response.response.body as string);
                }
                return null;
            }),
            share({
                connector: () => new ReplaySubject(),
                resetOnError: false,
                resetOnComplete: false,
                resetOnRefCountZero: false,
            })
        );

        client.send({
            type: 'http_request',
            id,
            request: {
                path,
                method,
                headers,
                pathParams: {},
                query: query,
                body: JSON.stringify(data),
            },
        });

        return responses;
    }

    private _getConnectionClient(
        origin: string,
        protocol: RemoteCausalRepoProtocol
    ): ConnectionClient {
        if (!origin || !protocol || !this._connectionClientFactory) {
            return null;
        }

        let client = this._connectionClients.get(origin);
        if (!client) {
            client = this._connectionClientFactory(origin, protocol);
            if (client) {
                client.connect();
                this._connectionClients.set(origin, client);
            }
        }
        return client;
    }

    private async _listUserStudios(event: ListUserStudiosAction) {
        try {
            const info = await this._resolveInfoForEvent(event);

            if (info.error) {
                return;
            }

            if (!info.token) {
                if (hasValue(event.taskId)) {
                    this._helper.transaction(
                        asyncResult(event.taskId, {
                            success: false,
                            errorCode: 'not_logged_in',
                            errorMessage: 'The user is not logged in.',
                        })
                    );
                }
                return;
            }

            const query: any = {};
            if (this._config.comId) {
                query['comId'] = this._config.comId;
            }

            const result: AxiosResponse<ListUserStudiosAction> =
                await axios.get(
                    await this._publishUrl(
                        info.recordsOrigin,
                        '/api/v2/studios/list',
                        query
                    ),
                    {
                        ...this._axiosOptions,
                        headers: info.headers,
                    }
                );

            if (hasValue(event.taskId)) {
                this._helper.transaction(
                    asyncResult(event.taskId, result.data)
                );
            }
        } catch (e) {
            console.error('[RecordsManager] Error listing studios:', e);
            if (hasValue(event.taskId)) {
                this._helper.transaction(
                    asyncError(event.taskId, e.toString())
                );
            }
        }
    }

    private async _resolveInfoForEvent(
        event:
            | RecordFileAction
            | GetRecordDataAction
            | ListRecordDataAction
            | ListRecordDataByMarkerAction
            | GetFileAction
            | EraseFileAction
            | RecordDataAction
            | EraseRecordDataAction
            | RecordEventAction
            | GetEventCountAction
            | GrantRecordPermissionAction
            | RevokeRecordPermissionAction
            | GrantInstAdminPermissionAction
            | GrantRoleAction
            | RevokeRoleAction
            | AIChatAction
            | AIChatStreamAction
            | AIGenerateSkyboxAction
            | AIGenerateImageAction
            | AIHumeGetAccessTokenAction
            | AISloydGenerateModelAction
            | ListUserStudiosAction
            | RecordsAction,
        authenticateIfNotLoggedIn: boolean = true
    ): Promise<RecordsEndpointInfo> {
        let recordKeyPolicy: PublicRecordKeyPolicy = null;
        if ('recordKey' in event && isRecordKey(event.recordKey)) {
            const parsed = parseRecordKey(event.recordKey);
            if (parsed) {
                const [name, password, policy] = parsed;
                recordKeyPolicy = policy;
                if (recordKeyPolicy === 'subjectless') {
                    authenticateIfNotLoggedIn = false;
                }
            }
        }

        const info = await this._getInfoFromEvent(
            event.options,
            authenticateIfNotLoggedIn
        );

        if (!info) {
            if (hasValue(event.taskId)) {
                this._helper.transaction(
                    asyncResult(event.taskId, {
                        success: false,
                        errorCode: 'not_supported',
                        errorMessage: 'Records are not supported on this inst.',
                    } as RecordDataResult)
                );
            }
            return {
                error: true,
                recordsOrigin: null,
                headers: null,
                token: null,
            };
        }

        if (!hasValue(info.token) && recordKeyPolicy === 'subjectfull') {
            if (hasValue(event.taskId)) {
                this._helper.transaction(
                    asyncResult(event.taskId, {
                        success: false,
                        errorCode: 'not_logged_in',
                        errorMessage: 'The user is not logged in.',
                    } as RecordDataResult)
                );
            }
            return {
                error: true,
                recordsOrigin: null,
                headers: null,
                token: null,
            };
        }

        return info;
    }

    /**
     * Gets the information needed to call an API on the given endpoint.
     * Returns a promise that resolves with the information. Resolves with null if there is no configured endpoint and one is not provided.
     * @param endpoint The endpoint. If not specifed, then the default one will be used.
     * @param authenticateIfNotLoggedIn Whether to authenticate the user if not logged in.
     */
    getInfoForEndpoint(
        endpoint: string | null,
        authenticateIfNotLoggedIn: boolean
    ): Promise<RecordsEndpointInfo | null> {
        if (!endpoint) {
            endpoint = this._config.authOrigin;
            if (!endpoint) {
                return Promise.resolve(null);
            }
        }

        return this._getEndpointInfo(endpoint, authenticateIfNotLoggedIn);
    }

    private _getInfoFromEvent(
        event: {
            endpoint?: string;
        },
        authenticateIfNotLoggedIn: boolean
    ): Promise<RecordsEndpointInfo | null> {
        let endpoint: string = event.endpoint;
        return this.getInfoForEndpoint(endpoint, authenticateIfNotLoggedIn);
    }

    private async _publishUrl(
        recordsOrigin: string,
        path: string,
        queryParams: any = {}
    ): Promise<string> {
        let url = new URL(path, recordsOrigin);

        for (let key in queryParams) {
            const val = queryParams[key];
            if (hasValue(val)) {
                if (Array.isArray(val)) {
                    url.searchParams.set(key, val.join(','));
                } else {
                    url.searchParams.set(key, val as string);
                }
            }
        }

        return url.href;
    }
}

function getHash(buffer: Uint8Array): string {
    return sha256().update(buffer).digest('hex');
}

/**
 * Defines an interface that represents the act of a room being joined.
 */
export interface RoomJoin extends RoomAction<RoomOptions> {
    /**
     * The name of the room that is being joined.
     */
    roomName: string;

    /**
     * The token that authorizes the room to be joined.
     */
    token: string;

    /**
     * The URL that should be connected to.
     */
    url: string;

    /**
     * The options for the room.
     */
    options: Partial<RoomJoinOptions>;
}

/**
 * Defines an interface that represents the act of a room being left.
 */
export interface RoomLeave extends RoomAction<void> {
    /**
     * The name of the room that should be left.
     */
    roomName: string;
}

/**
 * Defines an interface that represents the act of setting a room's options.
 */
export interface SetRoomOptions extends RoomAction<RoomOptions> {
    /**
     * The name of the room.
     */
    roomName: string;

    /**
     * The options that should be used for the room.
     */
    options: Partial<RoomOptions>;
}

/**
 * Defines an interface that represents the act of getting a room's options.
 */
export interface GetRoomOptions extends RoomAction<RoomOptions> {
    /**
     * The name of the room.
     */
    roomName: string;
}

export interface RoomAction<T> {
    /**
     * Resovles the operation as successful.
     */
    resolve(value?: T): void;

    /**
     * Rejects the operation as unsuccessful.
     * @param errorCode The error code.
     * @param errorMessage The error that occurred.
     */
    reject(errorCode: string, errorMessage: string): void;
}

function wait(seconds: number): Promise<void> {
    return new Promise<void>((resolve, reject) => {
        setTimeout(() => {
            resolve();
        }, seconds * 1000);
    });
}<|MERGE_RESOLUTION|>--- conflicted
+++ resolved
@@ -253,15 +253,12 @@
         'recordSearchDocument',
         'eraseSearchDocument',
         'listRecords',
-<<<<<<< HEAD
+        'listPermissions',
         'recordDatabase',
         'eraseDatabase',
         'listDatabases',
         'getDatabase',
         'queryDatabase',
-=======
-        'listPermissions',
->>>>>>> 73707a01
     ]);
 
     /**
