/* CasualOS is a set of web-based tools designed to facilitate the creation of real-time, multi-user, context-aware interactive experiences.
 *
 * Copyright (c) 2019-2025 Casual Simulation, Inc.
 *
 * This program is free software: you can redistribute it and/or modify
 * it under the terms of the GNU Affero General Public License as
 * published by the Free Software Foundation, either version 3 of the
 * License, or (at your option) any later version.
 *
 * This program is distributed in the hope that it will be useful,
 * but WITHOUT ANY WARRANTY; without even the implied warranty of
 * MERCHANTABILITY or FITNESS FOR A PARTICULAR PURPOSE.  See the
 * GNU Affero General Public License for more details.
 *
 * You should have received a copy of the GNU Affero General Public License
 * along with this program.  If not, see <https://www.gnu.org/licenses/>.
 */
import type {
    ConnectionClient,
    RemoteCausalRepoProtocol,
    GenericHttpRequest,
    GetRecordsEndpointAction,
    StoredAux,
    PublicRecordKeyPolicy,
} from '@casual-simulation/aux-common';
import {
    hasValue,
    asyncResult,
    asyncError,
    APPROVED_SYMBOL,
    iterableNext,
    iterableThrow,
    iterableComplete,
    formatVersionNumber,
    remote,
    installAuxFile,
    formatInstId,
    isRecordKey,
    parseRecordKey,
    action,
    ON_PACKAGE_INSTALLED_ACTION_NAME,
} from '@casual-simulation/aux-common';
import type {
    ListRecordDataAction,
    RecordEventAction,
    GetEventCountAction,
    RecordsAction,
    JoinRoomAction,
    LeaveRoomAction,
    RoomOptions,
    SetRoomOptionsAction,
    GetRoomOptionsAction,
    RoomJoinOptions,
    GrantInstAdminPermissionAction,
    GrantRoleAction,
    RevokeRoleAction,
    GetFileAction,
    AIChatAction,
    AIGenerateSkyboxAction,
    AIGenerateImageAction,
    ListUserStudiosAction,
    RecordDataAction,
    GetRecordDataAction,
    RecordFileAction,
    FileRecordedResult,
    EraseRecordDataAction,
    EraseFileAction,
    ListRecordDataByMarkerAction,
    GrantRecordPermissionAction,
    RevokeRecordPermissionAction,
    AIChatStreamAction,
    AIHumeGetAccessTokenAction,
    AISloydGenerateModelAction,
    RecordsCallProcedureAction,
    GrantEntitlementsAction,
    RecordPackageVersionAction,
    InstallPackageAction,
    InstallPackageSuccess,
    ListInstalledPackagesAction,
} from '@casual-simulation/aux-runtime';
import type { AuxConfigParameters } from '../vm/AuxConfig';
import axios from 'axios';
import type { AxiosResponse, AxiosRequestConfig } from 'axios';
import type { BotHelper } from './BotHelper';
import { sha256 } from 'hash.js';
import stringify from '@casual-simulation/fast-json-stable-stringify';
import '@casual-simulation/aux-common/BlobPolyfill';
import type { Observable } from 'rxjs';
import { mergeWith } from 'rxjs';
import {
    ReplaySubject,
    Subject,
    filter,
    firstValueFrom,
    map,
    share,
    takeWhile,
} from 'rxjs';
import { DateTime } from 'luxon';
import type {
    AIChatResponse,
    AIGenerateImageResponse,
    AIGenerateSkyboxResponse,
    AIGetSkyboxResponse,
} from '@casual-simulation/aux-records/AIController';
import type { RuntimeActions } from '@casual-simulation/aux-runtime';
import type {
    RecordsClientActions,
    RecordsClientInputs,
} from '@casual-simulation/aux-records/RecordsClient';

/* eslint-disable casualos/no-non-type-imports */
import { createRecordsClient } from '@casual-simulation/aux-records/RecordsClient';
import type {
    EraseFileResult,
    GetDataResult,
    GrantMarkerPermissionResult,
    GrantResourcePermissionResult,
    GrantRoleResult,
    IssueMeetTokenResult,
    ListDataResult,
    ReadFileFailure,
    ReadFileResult,
    ReadFileSuccess,
    RecordDataResult,
    RecordFileFailure,
    RecordFileResult,
    ReportInstRequest,
    ReportInstResult,
    RevokePermissionResult,
    RevokeRoleResult,
} from '@casual-simulation/aux-records';

/**
 * The list of headers that JavaScript applications are not allowed to set by themselves.
 */
export const UNSAFE_HEADERS = new Set([
    'accept-encoding',
    'referer',
    'sec-fetch-dest',
    'sec-fetch-mode',
    'sec-fetch-site',
    'origin',
    'sec-ch-ua-platform',
    'user-agent',
    'sec-ch-ua-mobile',
    'sec-ch-ua',
    'content-length',
    'connection',
    'host',
]);

/**
 * Whether to use HTTP requests for streaming AI chat.
 * If true, then the client will send HTTP requests for ai_chat_stream requests.
 * If false, then the client will use the WebSocket connection to stream AI chat.
 */
const USE_HTTP_STREAMING = false;

/**
 * Defines an interface that represents info about a records endpoint.
 */
export interface RecordsEndpointInfo {
    /**
     * The HTTP origin that API requests should be made to.
     */
    recordsOrigin: string;

    /**
     * The WebSocket origin that Websocket requests should be made to.
     */
    websocketOrigin?: string;

    /**
     * The protocol that websocket requests should be made over.
     */
    websocketProtocol?: RemoteCausalRepoProtocol;

    /**
     * The headers that should be included in HTTP requests to authenticate the user.
     */
    headers: { [key: string]: string };

    /**
     * The token that should be used for the request.
     * Null if the user isn't logged in.
     */
    token: string | null;

    /**
     * Whether there was an error resolving the info.
     */
    error: boolean;
}

export type GetEndpointInfoFunction = (
    endpoint: string,
    authenticateIfNotLoggedIn: boolean
) => Promise<RecordsEndpointInfo | null>;

export const RECORDS_WS_PROTOCOL = 'casualos.records';

/**
 * Defines a class that provides capabilities for storing and retrieving records.
 */
export class RecordsManager {
    private _config: AuxConfigParameters;
    private _helper: BotHelper;
    private _getEndpointInfo: GetEndpointInfoFunction;
    private _connectionClientFactory: (
        endpoint: string,
        protocol: RemoteCausalRepoProtocol
    ) => ConnectionClient;
    private _connectionClients: Map<string, ConnectionClient> = new Map();

    private _roomJoin: Subject<RoomJoin> = new Subject();
    private _roomLeave: Subject<RoomLeave> = new Subject();
    private _onSetRoomOptions: Subject<SetRoomOptions> = new Subject();
    private _onGetRoomOptions: Subject<GetRoomOptions> = new Subject();
    private _axiosOptions: AxiosRequestConfig<any>;
    private _skipTimers: boolean = false;
    private _httpRequestId: number = 0;
    private _client: ReturnType<typeof createRecordsClient>;

    private _allowedProcedures = new Set<keyof RecordsClientActions>([
        'createRecord',
        'recordWebhook',
        'getWebhook',
        'listWebhooks',
        'eraseWebhook',
        'runWebhook',
        'recordNotification',
        'getNotification',
        'listNotifications',
        'eraseNotification',
        'subscribeToNotification',
        'unsubscribeFromNotification',
        'sendNotification',
        'listNotificationSubscriptions',
        'listUserNotificationSubscriptions',
        'createOpenAIRealtimeSession',
        'erasePackageVersion',
        'listPackageVersions',
        'getPackageVersion',
        'recordPackage',
        'erasePackage',
        'listPackages',
        'getPackage',
        'recordSearchCollection',
        'getSearchCollection',
        'eraseSearchCollection',
        'listSearchCollections',
        'recordSearchDocument',
        'eraseSearchDocument',
<<<<<<< HEAD
        'listInsts',
=======
        'listRecords',
        'listPermissions',
>>>>>>> 73707a01
    ]);

    /**
     * Gets an observable that resolves whenever a room_join event has been received.
     */
    get onRoomJoin(): Observable<RoomJoin> {
        return this._roomJoin;
    }

    /**
     * Gets an observable that resolves whenever a room_leave event has been received.
     */
    get onRoomLeave(): Observable<RoomLeave> {
        return this._roomLeave;
    }

    /**
     * Gets an observable that resolves whenever the options for a room should be set.
     */
    get onSetRoomOptions(): Observable<SetRoomOptions> {
        return this._onSetRoomOptions;
    }

    /**
     * Gets an observable that resolves whenever the options for a room should be retrieved.
     */
    get onGetRoomOptions(): Observable<GetRoomOptions> {
        return this._onGetRoomOptions;
    }

    /**
     * Gets a records client that can be used to make records requests.
     */
    get client(): ReturnType<typeof createRecordsClient> {
        return this._client;
    }

    /**
     * Creates a new RecordsManager that is able to consume records events from the AuxLibrary API.
     * @param config The AUX Config that should be used.
     * @param helper The Bot Helper that the simulation is using.
     * @param getEndpointInfo The function that should be used to resolve the info for the given endpoint. Should return null if the endpoint is not supported.
     * @param skipTimers Whether to skip the timers used for skybox requests.
     */
    constructor(
        config: AuxConfigParameters,
        helper: BotHelper,
        getEndpointInfo: GetEndpointInfoFunction,
        skipTimers: boolean = false,
        connectionClientFactory: (
            endpoint: string,
            protocol: RemoteCausalRepoProtocol
        ) => ConnectionClient = null
    ) {
        this._config = config;
        this._helper = helper;
        this._getEndpointInfo = getEndpointInfo;
        this._axiosOptions = {
            validateStatus: (status) => {
                return status < 500;
            },
        };
        this._skipTimers = skipTimers;
        this._connectionClientFactory = connectionClientFactory;
        this._client = createRecordsClient(config.recordsOrigin);
    }

    handleEvents(events: RuntimeActions[]): void {
        for (let event of events) {
            if (event.type === 'record_data') {
                this._recordData(event);
            } else if (event.type === 'get_record_data') {
                this._getRecordData(event);
            } else if (event.type === 'list_record_data') {
                this._listRecordData(event);
            } else if (event.type === 'list_record_data_by_marker') {
                this._listRecordData(event);
            } else if (event.type === 'erase_record_data') {
                this._eraseRecordData(event);
            } else if (event.type === 'record_file') {
                this._recordFile(event);
            } else if (event.type === 'get_file') {
                this._getFile(event);
            } else if (event.type === 'erase_file') {
                this._eraseFile(event);
            } else if (event.type === 'record_event') {
                this._recordEvent(event);
            } else if (event.type === 'get_event_count') {
                this._getEventCount(event);
            } else if (event.type === 'join_room') {
                this._joinRoom(event);
            } else if (event.type === 'leave_room') {
                this._leaveRoom(event);
            } else if (event.type === 'set_room_options') {
                this._setRoomOptions(event);
            } else if (event.type === 'get_room_options') {
                this._getRoomOptions(event);
            } else if (event.type === 'grant_record_permission') {
                this._grantRecordPermission(event);
            } else if (event.type === 'revoke_record_permission') {
                this._revokeRecordPermission(event);
            } else if (event.type === 'grant_inst_admin_permission') {
                this._grantInstAdminPermission(event);
            } else if (event.type === 'grant_role') {
                this._grantRole(event);
            } else if (event.type === 'revoke_role') {
                this._revokeRole(event);
            } else if (event.type === 'ai_chat') {
                this._aiChat(event);
            } else if (event.type === 'ai_chat_stream') {
                this._aiChatStream(event);
            } else if (event.type === 'ai_generate_skybox') {
                this._aiGenerateSkybox(event);
            } else if (event.type === 'ai_generate_image') {
                this._aiGenerateImage(event);
            } else if (event.type === 'ai_hume_get_access_token') {
                this._aiHumeGetAccessToken(event);
            } else if (event.type === 'ai_sloyd_generate_model') {
                this._aiSloydGenerateModel(event);
            } else if (event.type === 'list_user_studios') {
                this._listUserStudios(event);
            } else if (event.type === 'get_records_endpoint') {
                this._getRecordsEndpoint(event);
            } else if (event.type === 'records_call_procedure') {
                this._recordsCallProcedure(event);
            } else if (event.type === 'record_package_version') {
                this._recordPackageVersion(event);
            } else if (event.type === 'install_package') {
                this._installPackage(event);
            } else if (event.type === 'list_installed_packages') {
                this._listInstalledPackages(event);
            }
        }
    }

    async grantEntitlements(event: GrantEntitlementsAction) {
        const info = await this._resolveInfoForEvent(event);

        if (info.error) {
            return;
        }

        let grantIds: string[] = [];

        for (let feature of event.request.features) {
            const result = await this._client.grantEntitlement(
                {
                    packageId: event.request.packageId,
                    feature: feature,
                    scope: event.request.scope,
                    recordName: event.request.recordName,
                    expireTimeMs: event.request.expireTimeMs,
                },
                {
                    sessionKey: info.token,
                    endpoint: info.recordsOrigin,
                }
            );

            if (result.success === false) {
                console.error(
                    '[RecordsManager] Unable to grant entitlement:',
                    result
                );
                if (hasValue(event.taskId)) {
                    await this._helper.transaction(
                        asyncResult(event.taskId, result)
                    );
                }
                return;
            } else {
                grantIds.push(result.grantId);
            }
        }

        if (hasValue(event.taskId)) {
            await this._helper.transaction(
                asyncResult(event.taskId, {
                    success: true,
                    grantIds,
                })
            );
        }
    }

    private _getRecordsEndpoint(event: GetRecordsEndpointAction) {
        if (hasValue(event.taskId)) {
            this._helper.transaction(
                asyncResult(event.taskId, this._config.authOrigin)
            );
        }
    }

    private async _recordsCallProcedure(event: RecordsCallProcedureAction) {
        let name: keyof RecordsClientActions;
        let input: any;
        let query: any;
        for (let key in event.procedure) {
            if (Object.hasOwn(event.procedure, key)) {
                const val = event.procedure[key as keyof RecordsClientActions];
                if (val) {
                    name = key as keyof RecordsClientActions;
                    input = val.input;
                    query = val.query;
                    break;
                }
            }
        }

        if (!name || !this._allowedProcedures.has(name)) {
            console.warn(
                '[RecordsManager] No procedure found in the call procedure event.'
            );

            if (hasValue(event.taskId)) {
                this._helper.transaction(
                    asyncResult(event.taskId, {
                        success: false,
                        errorCode: 'not_found',
                        errorMessage: `The procedure was either not found or not allowed. (name: ${
                            name ?? 'undefined'
                        })`,
                    })
                );
            }
            return;
        }

        const info = await this._resolveInfoForEvent(event);

        if (info.error) {
            return;
        }

        if (hasValue(this._helper.origin)) {
            const instances = this._getInstancesForRequest();
            if (query) {
                query.instances = instances;
            } else {
                input.instances = instances;
            }
        }

        const result = await this._client.callProcedure(
            name,
            input,
            {
                sessionKey: info.token,
                endpoint: info.recordsOrigin,
            },
            query
        );

        if (hasValue(event.taskId)) {
            this._helper.transaction(asyncResult(event.taskId, result));
        }
    }

    /**
     * Reports the given inst to the server.
     * @param request The request to send to the server.
     */
    async reportInst(
        request: Omit<
            ReportInstRequest,
            'reportingUserId' | 'reportingIpAddress'
        >
    ): Promise<ReportInstResult> {
        const info = await this._resolveInfoForEvent(
            { options: {} } as any,
            false
        );
        if (info.error) {
            return;
        }

        const result: AxiosResponse<ReportInstResult> = await axios.post(
            await this._publishUrl(
                info.recordsOrigin,
                '/api/v2/records/insts/report'
            ),
            {
                ...request,
            },
            {
                ...this._axiosOptions,
                headers: info.headers,
            }
        );

        return result.data;
    }

    /**
     * Gets a token that can be used to access loom for the given record.
     * @param recordName The name of the record.
     */
    async getLoomToken(recordName: string): Promise<string> {
        const info = await this._resolveInfoForEvent({ options: {} } as any);

        if (info.error) {
            return;
        }

        const result = await this._client.getLoomAccessToken(
            {
                recordName,
            },
            {
                sessionKey: info.token,
                endpoint: info.recordsOrigin,
            }
        );

        if (result.success === false) {
            console.error('[RecordsManager] Unable to get loom token:', result);
            return null;
        }

        return result.token;
    }

    private async _recordData(event: RecordDataAction) {
        if (event.requiresApproval && !event[APPROVED_SYMBOL]) {
            return;
        }
        try {
            const info = await this._resolveInfoForEvent(event);

            if (info.error) {
                return;
            }

            console.log('[RecordsManager] Recording data...', event);
            let requestData: any = {
                recordKey: event.recordKey,
                address: event.address,
                data: event.data,
            };

            requestData.instances = this._getInstancesForRequest();

            if (hasValue(event.options.markers)) {
                requestData.markers = event.options.markers;
            }

            if (hasValue(event.options.updatePolicy)) {
                requestData.updatePolicy = event.options.updatePolicy;
            }

            if (hasValue(event.options.deletePolicy)) {
                requestData.deletePolicy = event.options.deletePolicy;
            }

            const result: AxiosResponse<RecordDataResult> = await axios.post(
                await this._publishUrl(
                    info.recordsOrigin,
                    !event.requiresApproval
                        ? '/api/v2/records/data'
                        : '/api/v2/records/manual/data'
                ),
                requestData,
                {
                    ...this._axiosOptions,
                    headers: info.headers,
                }
            );

            if (result.data.success) {
                console.log('[RecordsManager] Data recorded!');
            }
            if (hasValue(event.taskId)) {
                this._helper.transaction(
                    asyncResult(event.taskId, result.data)
                );
            }
        } catch (e) {
            console.error('[RecordsManager] Error publishing record:', e);
            if (hasValue(event.taskId)) {
                this._helper.transaction(
                    asyncError(event.taskId, e.toString())
                );
            }
        }
    }

    private async _getRecordData(event: GetRecordDataAction) {
        if (event.requiresApproval && !event[APPROVED_SYMBOL]) {
            return;
        }
        try {
            const info = await this._resolveInfoForEvent(event, false);
            if (info.error) {
                return;
            }

            const instances = this._getInstancesForRequest();

            if (hasValue(event.taskId)) {
                const result: AxiosResponse<GetDataResult> = await axios.get(
                    await this._publishUrl(
                        info.recordsOrigin,
                        !event.requiresApproval
                            ? '/api/v2/records/data'
                            : '/api/v2/records/manual/data',
                        {
                            recordName: event.recordName,
                            address: event.address,
                            instances,
                        }
                    ),
                    {
                        ...this._axiosOptions,
                        headers: info.headers,
                    }
                );

                this._helper.transaction(
                    asyncResult(event.taskId, result.data)
                );
            }
        } catch (e) {
            console.error('[RecordsManager] Error getting record:', e);
            if (hasValue(event.taskId)) {
                this._helper.transaction(
                    asyncError(event.taskId, e.toString())
                );
            }
        }
    }

    private async _listRecordData(
        event: ListRecordDataAction | ListRecordDataByMarkerAction
    ) {
        if (event.requiresApproval && !event[APPROVED_SYMBOL]) {
            return;
        }
        try {
            const info = await this._resolveInfoForEvent(event);
            if (info.error) {
                return;
            }

            if (event.requiresApproval) {
                if (hasValue(event.taskId)) {
                    this._helper.transaction(
                        asyncResult(event.taskId, {
                            success: false,
                            errorCode: 'not_supported',
                            errorMessage:
                                'It is not possible to list manual approval records.',
                        } as ListDataResult)
                    );
                }
                return;
            }

            const instances = this._getInstancesForRequest();

            if (hasValue(event.taskId)) {
                let query: any = {
                    recordName: event.recordName,
                };

                if (event.type === 'list_record_data_by_marker') {
                    query.marker = event.marker;
                }

                query.address = event.startingAddress || null;
                query.instances = instances;

                const result: AxiosResponse<ListDataResult> = await axios.get(
                    await this._publishUrl(
                        info.recordsOrigin,
                        '/api/v2/records/data/list',
                        query
                    ),
                    {
                        ...this._axiosOptions,
                        headers: info.headers,
                    }
                );

                this._helper.transaction(
                    asyncResult(event.taskId, result.data)
                );
            }
        } catch (e) {
            console.error('[RecordsManager] Error listing record:', e);
            if (hasValue(event.taskId)) {
                this._helper.transaction(
                    asyncError(event.taskId, e.toString())
                );
            }
        }
    }

    private async _eraseRecordData(event: EraseRecordDataAction) {
        if (event.requiresApproval && !event[APPROVED_SYMBOL]) {
            return;
        }
        try {
            const info = await this._resolveInfoForEvent(event);
            if (info.error) {
                return;
            }

            console.log('[RecordsManager] Deleting data...', event);

            const instances = this._getInstancesForRequest();

            const result: AxiosResponse<RecordDataResult> = await axios.request(
                {
                    ...this._axiosOptions,
                    method: 'DELETE',
                    url: await this._publishUrl(
                        info.recordsOrigin,
                        !event.requiresApproval
                            ? '/api/v2/records/data'
                            : '/api/v2/records/manual/data'
                    ),
                    data: {
                        recordKey: event.recordKey,
                        address: event.address,
                        instances,
                    },
                    headers: info.headers,
                }
            );

            if (result.data.success) {
                console.log('[RecordsManager] Data deleted!');
            }
            if (hasValue(event.taskId)) {
                this._helper.transaction(
                    asyncResult(event.taskId, result.data)
                );
            }
        } catch (e) {
            console.error('[RecordsManager] Error deleting record:', e);
            if (hasValue(event.taskId)) {
                this._helper.transaction(
                    asyncError(event.taskId, e.toString())
                );
            }
        }
    }

    private async _recordFile(event: RecordFileAction) {
        try {
            const info = await this._resolveInfoForEvent(event);

            if (info.error) {
                return;
            }

            console.log('[RecordsManager] Recording file...', event);

            const fileInfo = await this._resolveRecordFileInfo(
                event.data,
                event.mimeType
            );

            if (fileInfo.success === false) {
                if (hasValue(event.taskId)) {
                    this._helper.transaction(
                        asyncResult(event.taskId, fileInfo)
                    );
                }
                return;
            }

            const { byteLength, hash, mimeType, data } = fileInfo;

            const instances = this._getInstancesForRequest();

            const result: AxiosResponse<RecordFileResult> = await axios.post(
                await this._publishUrl(
                    info.recordsOrigin,
                    '/api/v2/records/file'
                ),
                {
                    recordKey: event.recordKey,
                    fileSha256Hex: hash,
                    fileMimeType: mimeType,
                    fileByteLength: byteLength,
                    fileDescription: event.description,
                    markers: event.options?.markers,
                    instances,
                },
                {
                    ...this._axiosOptions,
                    headers: info.headers,
                }
            );

            const uploadResult = await this._uploadFile(
                result.data,
                data,
                hash
            );

            if (hasValue(event.taskId)) {
                this._helper.transaction(
                    asyncResult(event.taskId, uploadResult)
                );
            }
        } catch (e) {
            console.error('[RecordsManager] Error recording file:', e);
            if (hasValue(event.taskId)) {
                this._helper.transaction(
                    asyncError(event.taskId, e.toString())
                );
            }
        }
    }

    private async _uploadFile(
        result: RecordFileResult,
        data: any,
        hash: string
    ): Promise<FileRecordedResult> {
        if (result.success === false) {
            return result;
        }
        const method = result.uploadMethod;
        const url = result.uploadUrl;
        const headers = { ...result.uploadHeaders };

        for (let name of UNSAFE_HEADERS) {
            delete headers[name];
        }

        const uploadResult = await axios.request({
            ...this._axiosOptions,
            method: method.toLowerCase() as any,
            url: url,
            headers: headers,
            data: data,
        });

        if (uploadResult.status >= 200 && uploadResult.status < 300) {
            console.log('[RecordsManager] File recorded!');

            return {
                success: true,
                url: url,
                sha256Hash: hash,
            };
            // if (hasValue(event.taskId)) {

            //     this._helper.transaction(
            //         asyncResult(event.taskId, {
            //             success: true,
            //             url: url,
            //             sha256Hash: hash,
            //         } as FileRecordedResult)
            //     );
            // }
        } else {
            console.error('[RecordsManager] File upload failed!', uploadResult);
            return {
                success: false,
                errorCode: 'upload_failed',
                errorMessage: 'The file upload failed.',
            };
            // if (hasValue(event.taskId)) {
            //     this._helper.transaction(
            //         asyncResult(event.taskId, {
            //             success: false,
            //             errorCode: 'upload_failed',
            //             errorMessage: 'The file upload failed.',
            //         } as FileRecordedResult)
            //     );
            // }
        }
    }

    private async _resolveRecordFileInfo(
        eventData: any,
        eventMimeType: string
    ): Promise<
        | RecordFileFailure
        | {
              success: true;
              byteLength: number;
              hash: string;
              mimeType: string;
              data: any;
          }
    > {
        let byteLength: number;
        let hash: string;
        let mimeType: string;
        let data: any;

        if (typeof eventData === 'function') {
            // if (hasValue(event.taskId)) {
            //     this._helper.transaction(
            //         asyncResult(event.taskId, {
            //             success: false,
            //             errorCode: 'invalid_file_data',
            //             errorMessage:
            //                 'Function instances cannot be stored in files.',
            //         } as RecordFileResult)
            //     );
            // }
            return {
                success: false,
                errorCode: 'invalid_file_data',
                errorMessage: 'Function instances cannot be stored in files.',
            };
        } else if (typeof eventData === 'undefined' || eventData === null) {
            return {
                success: false,
                errorCode: 'invalid_file_data',
                errorMessage:
                    'Null or undefined values cannot be stored in files.',
            };
        } else if (
            typeof eventData === 'string' ||
            typeof eventData === 'number' ||
            typeof eventData === 'boolean'
        ) {
            const encoder = new TextEncoder();
            data = encoder.encode(eventData.toString());
            byteLength = data.byteLength;
            mimeType = eventMimeType || 'text/plain';
            hash = getHash(data);
        } else if (typeof eventData === 'object') {
            if (eventData instanceof Blob) {
                const buffer = await eventData.arrayBuffer();
                data = new Uint8Array(buffer);
                byteLength = data.byteLength;
                mimeType =
                    eventMimeType ||
                    eventData.type ||
                    'application/octet-stream';
                hash = getHash(data);
            } else if (eventData instanceof ArrayBuffer) {
                data = new Uint8Array(eventData);
                byteLength = data.byteLength;
                mimeType = eventMimeType || 'application/octet-stream';
                hash = getHash(data);
            } else if (ArrayBuffer.isView(eventData)) {
                data = new Uint8Array(eventData.buffer);
                byteLength = data.byteLength;
                mimeType = eventMimeType || 'application/octet-stream';
                hash = getHash(data);
            } else {
                const obj = eventData;
                if (
                    'data' in obj &&
                    'mimeType' in obj &&
                    (obj.data instanceof ArrayBuffer ||
                        typeof obj.data === 'string') &&
                    typeof obj.mimeType === 'string'
                ) {
                    if (typeof obj.data === 'string') {
                        data = new TextEncoder().encode(obj.data);
                    } else {
                        data = new Uint8Array(obj.data);
                    }
                    byteLength = data.byteLength;
                    mimeType =
                        eventMimeType ||
                        obj.mimeType ||
                        (typeof obj.data === 'string'
                            ? 'text/plain'
                            : 'application/octet-stream');
                    hash = getHash(data);
                } else {
                    let json = stringify(eventData);
                    data = new TextEncoder().encode(json);
                    byteLength = data.byteLength;
                    mimeType = eventMimeType || 'application/json';
                    hash = getHash(data);
                }
            }
        }

        return {
            success: true,
            byteLength,
            hash,
            mimeType,
            data,
        };
    }

    private async _getFile(event: GetFileAction) {
        try {
            const info = await this._resolveInfoForEvent(event, false);
            if (info.error) {
                return;
            }

            const instances = this._getInstancesForRequest();

            const result: AxiosResponse<ReadFileResult> = await axios.get(
                await this._publishUrl(
                    info.recordsOrigin,
                    '/api/v2/records/file',
                    {
                        fileUrl: event.fileUrl,
                        instances,
                    }
                ),
                {
                    ...this._axiosOptions,
                    headers: info.headers,
                }
            );

            if (hasValue(event.taskId)) {
                if (result.data.success) {
                    const getResult = await axios.request({
                        ...this._axiosOptions,
                        method: result.data.requestMethod as any,
                        url: result.data.requestUrl,
                        headers: result.data.requestHeaders,
                    });

                    if (getResult.status >= 200 && getResult.status < 300) {
                        this._helper.transaction(
                            asyncResult(event.taskId, getResult.data)
                        );
                    } else {
                        this._helper.transaction(
                            asyncError(event.taskId, {
                                success: false,
                                errorCode:
                                    getResult.status === 404
                                        ? 'file_not_found'
                                        : getResult.status >= 500
                                        ? 'server_error'
                                        : 'not_authorized',
                                errorMessage: 'The file upload failed.',
                            } as ReadFileFailure)
                        );
                    }
                } else {
                    this._helper.transaction(
                        asyncError(event.taskId, result.data)
                    );
                }
            }
        } catch (e) {
            console.error('[RecordsManager] Error getting file:', e);
            if (hasValue(event.taskId)) {
                this._helper.transaction(
                    asyncError(event.taskId, e.toString())
                );
            }
        }
    }

    private async _readFile(result: ReadFileSuccess) {
        const getResult = await axios.request({
            ...this._axiosOptions,
            method: result.requestMethod as any,
            url: result.requestUrl,
            headers: result.requestHeaders,
        });

        if (getResult.status >= 200 && getResult.status < 300) {
            return {
                success: true,
                data: getResult.data,
            } as const;
        } else {
            return {
                success: false,
                errorCode:
                    getResult.status === 404
                        ? 'file_not_found'
                        : getResult.status >= 500
                        ? 'server_error'
                        : 'not_authorized',
                errorMessage:
                    getResult.status === 404
                        ? 'The file was not found.'
                        : 'The file download failed.',
            } as ReadFileFailure;
        }
    }

    private async _eraseFile(event: EraseFileAction) {
        try {
            const info = await this._resolveInfoForEvent(event);
            if (info.error) {
                return;
            }

            console.log('[RecordsManager] Deleting file...', event);

            const instances = this._getInstancesForRequest();

            const result: AxiosResponse<EraseFileResult> = await axios.request({
                ...this._axiosOptions,
                method: 'DELETE',
                url: await this._publishUrl(
                    info.recordsOrigin,
                    '/api/v2/records/file'
                ),
                data: {
                    recordKey: event.recordKey,
                    fileUrl: event.fileUrl,
                    instances,
                },
                headers: info.headers,
            });

            if (result.data.success) {
                console.log('[RecordsManager] File deleted!');
            }
            if (hasValue(event.taskId)) {
                this._helper.transaction(
                    asyncResult(event.taskId, result.data)
                );
            }
        } catch (e) {
            console.error('[RecordsManager] Error deleting file:', e);
            if (hasValue(event.taskId)) {
                this._helper.transaction(
                    asyncError(event.taskId, e.toString())
                );
            }
        }
    }

    private async _recordEvent(event: RecordEventAction) {
        try {
            const info = await this._resolveInfoForEvent(event);
            if (info.error) {
                return;
            }

            console.log('[RecordsManager] Recording event...', event);

            const instances = this._getInstancesForRequest();

            const result: AxiosResponse<RecordDataResult> = await axios.post(
                await this._publishUrl(
                    info.recordsOrigin,
                    '/api/v2/records/events/count'
                ),
                {
                    recordKey: event.recordKey,
                    eventName: event.eventName,
                    count: event.count,
                    instances,
                },
                {
                    ...this._axiosOptions,
                    headers: info.headers,
                }
            );

            if (result.data.success) {
                console.log('[RecordsManager] Event recorded!');
            }
            if (hasValue(event.taskId)) {
                this._helper.transaction(
                    asyncResult(event.taskId, result.data)
                );
            }
        } catch (e) {
            console.error('[RecordsManager] Error recording event:', e);
            if (hasValue(event.taskId)) {
                this._helper.transaction(
                    asyncError(event.taskId, e.toString())
                );
            }
        }
    }

    private async _getEventCount(event: GetEventCountAction) {
        try {
            const info = await this._resolveInfoForEvent(event);
            if (info.error) {
                return;
            }

            if (hasValue(event.taskId)) {
                const instances = this._getInstancesForRequest();
                const result: AxiosResponse<GetDataResult> = await axios.get(
                    await this._publishUrl(
                        info.recordsOrigin,
                        '/api/v2/records/events/count',
                        {
                            recordName: event.recordName,
                            eventName: event.eventName,
                            instances,
                        }
                    ),
                    { ...this._axiosOptions, headers: info.headers }
                );

                this._helper.transaction(
                    asyncResult(event.taskId, result.data)
                );
            }
        } catch (e) {
            console.error('[RecordsManager] Error getting event count:', e);
            if (hasValue(event.taskId)) {
                this._helper.transaction(
                    asyncError(event.taskId, e.toString())
                );
            }
        }
    }

    private async _joinRoom(event: JoinRoomAction) {
        try {
            const info = await this._resolveInfoForEvent(event, false);

            if (info.error) {
                // if (hasValue(event.taskId)) {
                //     this._helper.transaction(
                //         asyncResult(event.taskId, {
                //             success: false,
                //             errorCode: 'not_supported',
                //             errorMessage:
                //                 'Records are not supported on this inst.',
                //         } as IssueMeetTokenResult)
                //     );
                // }
                return;
            }

            if (hasValue(event.taskId)) {
                const userId = this._helper.userId;
                const result: AxiosResponse<IssueMeetTokenResult> =
                    await axios.post(
                        await this._publishUrl(
                            info.recordsOrigin,
                            '/api/v2/meet/token'
                        ),
                        {
                            roomName: event.roomName,
                            userName: userId,
                        },
                        { ...this._axiosOptions }
                    );

                const data = result.data;
                if (data.success) {
                    const join: RoomJoin = {
                        roomName: data.roomName,
                        token: data.token,
                        url: data.url,
                        options: event.options,
                        resolve: (options) => {
                            this._helper.transaction(
                                asyncResult(event.taskId, {
                                    success: true,
                                    roomName: data.roomName,
                                    options,
                                })
                            );
                        },
                        reject: (code, message) => {
                            this._helper.transaction(
                                asyncResult(event.taskId, {
                                    success: false,
                                    roomName: data.roomName,
                                    errorCode: code,
                                    errorMessage: message,
                                })
                            );
                        },
                    };

                    this._roomJoin.next(join);
                } else {
                    this._helper.transaction(asyncResult(event.taskId, data));
                }
            }
        } catch (e) {
            console.error('[RecordsManager] Error joining room:', e);
            if (hasValue(event.taskId)) {
                this._helper.transaction(
                    asyncError(event.taskId, e.toString())
                );
            }
        }
    }

    private async _leaveRoom(event: LeaveRoomAction) {
        try {
            if (hasValue(event.taskId)) {
                const leave: RoomLeave = {
                    roomName: event.roomName,
                    resolve: () => {
                        this._helper.transaction(
                            asyncResult(event.taskId, {
                                success: true,
                                roomName: event.roomName,
                            })
                        );
                    },
                    reject: (code, message) => {
                        this._helper.transaction(
                            asyncResult(event.taskId, {
                                success: false,
                                roomName: event.roomName,
                                errorCode: code,
                                errorMessage: message,
                            })
                        );
                    },
                };

                this._roomLeave.next(leave);
            }
        } catch (e) {
            console.error('[RecordsManager] Error leaving room:', e);
            if (hasValue(event.taskId)) {
                this._helper.transaction(
                    asyncError(event.taskId, e.toString())
                );
            }
        }
    }

    private async _setRoomOptions(event: SetRoomOptionsAction) {
        try {
            if (hasValue(event.taskId)) {
                const leave: SetRoomOptions = {
                    roomName: event.roomName,
                    options: event.options,
                    resolve: (options) => {
                        this._helper.transaction(
                            asyncResult(event.taskId, {
                                success: true,
                                roomName: event.roomName,
                                options,
                            })
                        );
                    },
                    reject: (code, message) => {
                        this._helper.transaction(
                            asyncResult(event.taskId, {
                                success: false,
                                roomName: event.roomName,
                                errorCode: code,
                                errorMessage: message,
                            })
                        );
                    },
                };

                this._onSetRoomOptions.next(leave);
            }
        } catch (e) {
            console.error('[RecordsManager] Error setting room options:', e);
            if (hasValue(event.taskId)) {
                this._helper.transaction(
                    asyncError(event.taskId, e.toString())
                );
            }
        }
    }

    private async _getRoomOptions(event: GetRoomOptionsAction) {
        try {
            if (hasValue(event.taskId)) {
                const getRoomOptions: GetRoomOptions = {
                    roomName: event.roomName,
                    resolve: (options) => {
                        this._helper.transaction(
                            asyncResult(event.taskId, {
                                success: true,
                                roomName: event.roomName,
                                options: options,
                            })
                        );
                    },
                    reject: (code, message) => {
                        this._helper.transaction(
                            asyncResult(event.taskId, {
                                success: false,
                                roomName: event.roomName,
                                errorCode: code,
                                errorMessage: message,
                            })
                        );
                    },
                };

                this._onGetRoomOptions.next(getRoomOptions);
            }
        } catch (e) {
            console.error('[RecordsManager] Error setting room options:', e);
            if (hasValue(event.taskId)) {
                this._helper.transaction(
                    asyncError(event.taskId, e.toString())
                );
            }
        }
    }

    private async _grantRecordPermission(event: GrantRecordPermissionAction) {
        try {
            const info = await this._resolveInfoForEvent(event);

            if (info.error) {
                return;
            }

            console.log(
                '[RecordsManager] Granting policy permission...',
                event
            );
            const instances = this._getInstancesForRequest();

            let requestData: any = {
                recordName: event.recordName,
                permission: event.permission,
                instances,
            };

            const result: AxiosResponse<
                GrantMarkerPermissionResult | GrantResourcePermissionResult
            > = await axios.post(
                await this._publishUrl(
                    info.recordsOrigin,
                    '/api/v2/records/permissions'
                ),
                requestData,
                {
                    ...this._axiosOptions,
                    headers: info.headers,
                }
            );

            if (result.data.success) {
                console.log('[RecordsManager] Permission granted!');
            }
            if (hasValue(event.taskId)) {
                this._helper.transaction(
                    asyncResult(event.taskId, result.data)
                );
            }
        } catch (e) {
            console.error(
                '[RecordsManager] Error granting record permission:',
                e
            );
            if (hasValue(event.taskId)) {
                this._helper.transaction(
                    asyncError(event.taskId, e.toString())
                );
            }
        }
    }

    private async _revokeRecordPermission(event: RevokeRecordPermissionAction) {
        try {
            const info = await this._resolveInfoForEvent(event);

            if (info.error) {
                return;
            }

            console.log(
                '[RecordsManager] Revoking policy permission...',
                event
            );
            const instances = this._getInstancesForRequest();

            let requestData: any = {
                recordName: event.recordName,
                permissionId: event.permissionId,
                instances,
            };

            const result: AxiosResponse<RevokePermissionResult> =
                await axios.post(
                    await this._publishUrl(
                        info.recordsOrigin,
                        '/api/v2/records/permissions/revoke'
                    ),
                    requestData,
                    {
                        ...this._axiosOptions,
                        headers: info.headers,
                    }
                );

            if (result.data.success) {
                console.log('[RecordsManager] Permission revoked!');
            }
            if (hasValue(event.taskId)) {
                this._helper.transaction(
                    asyncResult(event.taskId, result.data)
                );
            }
        } catch (e) {
            console.error(
                '[RecordsManager] Error revoking policy permission:',
                e
            );
            if (hasValue(event.taskId)) {
                this._helper.transaction(
                    asyncError(event.taskId, e.toString())
                );
            }
        }
    }

    private async _grantInstAdminPermission(
        event: GrantInstAdminPermissionAction
    ) {
        if (!event[APPROVED_SYMBOL]) {
            return;
        }
        try {
            if (!hasValue(this._helper.origin)) {
                if (hasValue(event.taskId)) {
                    this._helper.transaction(
                        asyncError(
                            event.taskId,
                            'Unable to grant inst admin permission with no simulation origin!'
                        )
                    );
                }
                return;
            }

            if (this._helper.origin.isStatic) {
                if (hasValue(event.taskId)) {
                    this._helper.transaction(
                        asyncError(
                            event.taskId,
                            'Unable to grant inst admin permission to static insts.'
                        )
                    );
                }
                return;
            }

            const info = await this._resolveInfoForEvent(event);

            if (info.error) {
                return;
            }

            const now = DateTime.now();
            const plusOneDay = now.plus({ day: 1 });
            const startOfNextDay = plusOneDay.set({
                hour: 0,
                minute: 0,
                second: 0,
                millisecond: 0,
            });

            console.log('[RecordsManager] Granting inst admin role...', event);
            let requestData: any = {
                recordName: event.recordName,
                inst: formatInstId(
                    this._helper.origin.recordName,
                    this._helper.origin.inst
                ),
                role: 'admin',
                expireTimeMs: startOfNextDay.toMillis(),
            };

            const result: AxiosResponse<GrantRoleResult> = await axios.post(
                await this._publishUrl(
                    info.recordsOrigin,
                    '/api/v2/records/role/grant'
                ),
                requestData,
                {
                    ...this._axiosOptions,
                    headers: info.headers,
                }
            );

            if (result.data.success) {
                console.log('[RecordsManager] Role granted!');
            }
            if (hasValue(event.taskId)) {
                this._helper.transaction(
                    asyncResult(event.taskId, result.data)
                );
            }
        } catch (e) {
            console.error(
                '[RecordsManager] Error granting inst admin role:',
                e
            );
            if (hasValue(event.taskId)) {
                this._helper.transaction(
                    asyncError(event.taskId, e.toString())
                );
            }
        }
    }

    private async _grantRole(event: GrantRoleAction) {
        try {
            const info = await this._resolveInfoForEvent(event);

            if (info.error) {
                return;
            }

            console.log('[RecordsManager] Granting role...', event);

            const instances = this._getInstancesForRequest();

            let requestData: any = {
                recordName: event.recordName,
                userId: event.userId,
                inst: event.inst,
                role: event.role,
                expireTimeMs: event.expireTimeMs,
                instances,
            };

            const result: AxiosResponse<GrantRoleResult> = await axios.post(
                await this._publishUrl(
                    info.recordsOrigin,
                    '/api/v2/records/role/grant'
                ),
                requestData,
                {
                    ...this._axiosOptions,
                    headers: info.headers,
                }
            );

            if (result.data.success) {
                console.log('[RecordsManager] Role granted!');
            }
            if (hasValue(event.taskId)) {
                this._helper.transaction(
                    asyncResult(event.taskId, result.data)
                );
            }
        } catch (e) {
            console.error('[RecordsManager] Error granting role:', e);
            if (hasValue(event.taskId)) {
                this._helper.transaction(
                    asyncError(event.taskId, e.toString())
                );
            }
        }
    }

    private async _revokeRole(event: RevokeRoleAction) {
        try {
            const info = await this._resolveInfoForEvent(event);

            if (info.error) {
                return;
            }

            const instances = this._getInstancesForRequest();

            console.log('[RecordsManager] Revoking role...', event);
            let requestData: any = {
                recordName: event.recordName,
                userId: event.userId,
                inst: event.inst,
                role: event.role,
                instances,
            };

            const result: AxiosResponse<RevokeRoleResult> = await axios.post(
                await this._publishUrl(
                    info.recordsOrigin,
                    '/api/v2/records/role/revoke'
                ),
                requestData,
                {
                    ...this._axiosOptions,
                    headers: info.headers,
                }
            );

            if (result.data.success) {
                console.log('[RecordsManager] Role revoked!');
            }
            if (hasValue(event.taskId)) {
                this._helper.transaction(
                    asyncResult(event.taskId, result.data)
                );
            }
        } catch (e) {
            console.error('[RecordsManager] Error revoking role:', e);
            if (hasValue(event.taskId)) {
                this._helper.transaction(
                    asyncError(event.taskId, e.toString())
                );
            }
        }
    }

    private async _aiChat(event: AIChatAction) {
        try {
            const info = await this._resolveInfoForEvent(event);

            if (info.error) {
                return;
            }

            if (!info.token) {
                if (hasValue(event.taskId)) {
                    this._helper.transaction(
                        asyncResult(event.taskId, {
                            success: false,
                            errorCode: 'not_logged_in',
                            errorMessage: 'The user is not logged in.',
                        })
                    );
                }
                return;
            }

            const { endpoint, preferredModel, ...rest } = event.options;
            let requestData: any = {
                ...rest,
                model: preferredModel,
                messages: event.messages,
            };

            requestData.instances = this._getInstancesForRequest();

            const result: AxiosResponse<AIChatResponse> = await axios.post(
                await this._publishUrl(info.recordsOrigin, '/api/v2/ai/chat'),
                requestData,
                {
                    ...this._axiosOptions,
                    headers: info.headers,
                }
            );
            if (hasValue(event.taskId)) {
                this._helper.transaction(
                    asyncResult(event.taskId, result.data)
                );
            }
        } catch (e) {
            console.error('[RecordsManager] Error sending chat message:', e);
            if (hasValue(event.taskId)) {
                this._helper.transaction(
                    asyncError(event.taskId, e.toString())
                );
            }
        }
    }

    private async _aiChatStream(event: AIChatStreamAction) {
        try {
            const info = await this._resolveInfoForEvent(event);

            if (info.error) {
                return;
            }

            if (!info.token) {
                if (hasValue(event.taskId)) {
                    this._helper.transaction(
                        asyncResult(event.taskId, {
                            success: false,
                            errorCode: 'not_logged_in',
                            errorMessage: 'The user is not logged in.',
                        })
                    );
                }
                return;
            }

            const { endpoint, preferredModel, ...rest } = event.options;
            let requestData: any = {
                ...rest,
                model: preferredModel,
                messages: event.messages,
            };

            requestData.instances = this._getInstancesForRequest();

            if (USE_HTTP_STREAMING) {
                const result = await this._client.aiChatStream(requestData, {
                    sessionKey: info.token,
                    endpoint: info.recordsOrigin,
                });

                if (hasValue(event.taskId)) {
                    if (Symbol.asyncIterator in result) {
                        this._helper.transaction(
                            asyncResult(event.taskId, {
                                success: true,
                            })
                        );

                        try {
                            for await (let data of result) {
                                this._helper.transaction(
                                    iterableNext(event.taskId, data)
                                );
                            }

                            this._helper.transaction(
                                iterableComplete(event.taskId)
                            );
                        } catch (err) {
                            this._helper.transaction(
                                iterableThrow(event.taskId, err)
                            );
                        }
                    } else {
                        this._helper.transaction(
                            asyncResult(event.taskId, result)
                        );
                    }
                }

                return;
            }

            const client = await this._getWebsocketClient(
                info.websocketOrigin,
                info.websocketProtocol
            );
            if (!client) {
                if (hasValue(event.taskId)) {
                    this._helper.transaction(
                        asyncResult(event.taskId, {
                            success: false,
                            errorCode: 'not_supported',
                            errorMessage:
                                'Streaming AI chat is not supported on this inst.',
                        })
                    );
                }
                return;
            }

            const result = await this._sendWebsocketStreamRequest(
                client,
                'POST',
                '/api/v2/ai/chat/stream',
                {},
                requestData,
                info.headers
            );

            if (hasValue(event.taskId)) {
                this._helper.transaction(
                    asyncResult(event.taskId, {
                        success: true,
                    })
                );

                result.subscribe({
                    next: (data) => {
                        this._helper.transaction(
                            iterableNext(event.taskId, data)
                        );
                    },
                    error: (err) => {
                        this._helper.transaction(
                            iterableThrow(event.taskId, err)
                        );
                    },
                    complete: () => {
                        this._helper.transaction(
                            iterableComplete(event.taskId)
                        );
                    },
                });
            }
        } catch (e) {
            console.error('[RecordsManager] Error sending chat message:', e);
            if (hasValue(event.taskId)) {
                this._helper.transaction(
                    asyncError(event.taskId, e.toString())
                );
            }
        }
    }

    private async _aiGenerateSkybox(event: AIGenerateSkyboxAction) {
        try {
            const info = await this._resolveInfoForEvent(event);

            if (info.error) {
                return;
            }

            if (!info.token) {
                if (hasValue(event.taskId)) {
                    this._helper.transaction(
                        asyncResult(event.taskId, {
                            success: false,
                            errorCode: 'not_logged_in',
                            errorMessage: 'The user is not logged in.',
                        })
                    );
                }
                return;
            }

            const { endpoint, blockadeLabs, ...rest } = event.options;
            let requestData: any = {
                prompt: event.prompt,
                negativePrompt: event.negativePrompt,
                blockadeLabs: blockadeLabs,
            };

            const instances = this._getInstancesForRequest();

            const result: AxiosResponse<AIGenerateSkyboxResponse> =
                await axios.post(
                    await this._publishUrl(
                        info.recordsOrigin,
                        '/api/v2/ai/skybox'
                    ),
                    {
                        ...requestData,
                        instances,
                    },
                    {
                        ...this._axiosOptions,
                        headers: info.headers,
                    }
                );

            if (!result.data.success) {
                if (hasValue(event.taskId)) {
                    this._helper.transaction(
                        asyncResult(event.taskId, result.data)
                    );
                }
                return;
            }

            const skyboxId = result.data.skyboxId;
            for (let i = 0; i < 10; i++) {
                if (!this._skipTimers) {
                    const seconds =
                        i === 0
                            ? 1
                            : i === 1
                            ? 4
                            : i === 2
                            ? 4
                            : i === 3
                            ? 8
                            : i === 4
                            ? 16
                            : i === 5
                            ? 32
                            : 32;

                    await wait(seconds);
                }

                const getResult: AxiosResponse<AIGetSkyboxResponse> =
                    await axios.get(
                        await this._publishUrl(
                            info.recordsOrigin,
                            '/api/v2/ai/skybox',
                            {
                                skyboxId: result.data.skyboxId,
                                instances,
                            }
                        ),
                        {
                            ...this._axiosOptions,
                            headers: info.headers,
                        }
                    );

                if (getResult.data.success) {
                    if (getResult.data.status === 'generated') {
                        if (hasValue(event.taskId)) {
                            this._helper.transaction(
                                asyncResult(event.taskId, getResult.data)
                            );
                        }
                        return;
                    }
                }
            }

            if (hasValue(event.taskId)) {
                this._helper.transaction(
                    asyncResult(event.taskId, {
                        success: false,
                        errorCode: 'server_error',
                        errorMessage: 'The request timed out.',
                    })
                );
            }
        } catch (e) {
            console.error('[RecordsManager] Error generating skybox:', e);
            if (hasValue(event.taskId)) {
                this._helper.transaction(
                    asyncError(event.taskId, e.toString())
                );
            }
        }
    }

    private async _aiGenerateImage(event: AIGenerateImageAction) {
        try {
            const info = await this._resolveInfoForEvent(event);

            if (info.error) {
                return;
            }

            if (!info.token) {
                if (hasValue(event.taskId)) {
                    this._helper.transaction(
                        asyncResult(event.taskId, {
                            success: false,
                            errorCode: 'not_logged_in',
                            errorMessage: 'The user is not logged in.',
                        })
                    );
                }
                return;
            }

            const { taskId, type, options, ...rest } = event;
            let requestData: any = {
                ...rest,
            };

            const instances = this._getInstancesForRequest();

            const result =
                await this._sendWebsocketSupportedRequest<AIGenerateImageResponse>(
                    info.recordsOrigin,
                    info.websocketOrigin,
                    info.websocketProtocol,
                    'POST',
                    '/api/v2/ai/image',
                    {},
                    {
                        ...requestData,
                        instances,
                    },
                    info.headers
                );

            if (hasValue(event.taskId)) {
                this._helper.transaction(asyncResult(event.taskId, result));
            }
        } catch (e) {
            console.error('[RecordsManager] Error generating image:', e);
            if (hasValue(event.taskId)) {
                this._helper.transaction(
                    asyncError(event.taskId, e.toString())
                );
            }
        }
    }

    private async _aiHumeGetAccessToken(event: AIHumeGetAccessTokenAction) {
        try {
            const info = await this._resolveInfoForEvent(event);

            if (info.error) {
                return;
            }

            if (!info.token) {
                if (hasValue(event.taskId)) {
                    this._helper.transaction(
                        asyncResult(event.taskId, {
                            success: false,
                            errorCode: 'not_logged_in',
                            errorMessage: 'The user is not logged in.',
                        })
                    );
                }
                return;
            }

            const result = await this._client.getHumeAccessToken(
                {
                    recordName: event.recordName,
                },
                {
                    sessionKey: info.token,
                    endpoint: info.recordsOrigin,
                }
            );

            if (hasValue(event.taskId)) {
                this._helper.transaction(asyncResult(event.taskId, result));
            }
        } catch (e) {
            console.error(
                '[RecordsManager] Error getting Hume access token:',
                e
            );
            if (hasValue(event.taskId)) {
                this._helper.transaction(
                    asyncError(event.taskId, e.toString())
                );
            }
        }
    }

    private async _aiSloydGenerateModel(event: AISloydGenerateModelAction) {
        try {
            const info = await this._resolveInfoForEvent(event);

            if (info.error) {
                return;
            }

            if (!info.token) {
                if (hasValue(event.taskId)) {
                    this._helper.transaction(
                        asyncResult(event.taskId, {
                            success: false,
                            errorCode: 'not_logged_in',
                            errorMessage: 'The user is not logged in.',
                        })
                    );
                }
                return;
            }

            const result = await this._client.createSloydModel(
                {
                    recordName: event.recordName,
                    prompt: event.prompt,
                    baseModelId: event.baseModelId,
                    levelOfDetail: event.levelOfDetail,
                    outputMimeType: event.outputMimeType,
                    thumbnail: event.thumbnail,
                },
                {
                    endpoint: info.recordsOrigin,
                    sessionKey: info.token,
                }
            );

            if (hasValue(event.taskId)) {
                this._helper.transaction(asyncResult(event.taskId, result));
            }
        } catch (e) {
            console.error('[RecordsManager] Error generating Sloyd model:', e);
            if (hasValue(event.taskId)) {
                this._helper.transaction(
                    asyncError(event.taskId, e.toString())
                );
            }
        }
    }

    private async _recordPackageVersion(event: RecordPackageVersionAction) {
        try {
            const info = await this._resolveInfoForEvent(event);

            if (info.error) {
                return;
            }

            const fileInfo = await this._resolveRecordFileInfo(
                event.request.state,
                'application/json'
            );

            if (fileInfo.success === false) {
                if (hasValue(event.taskId)) {
                    this._helper.transaction(
                        asyncResult(event.taskId, fileInfo)
                    );
                }
                return;
            }

            const { byteLength, hash, mimeType, data } = fileInfo;

            const instances = this._getInstancesForRequest();

            const result = await this._client.recordPackageVersion(
                {
                    recordName: event.request.recordName,
                    item: {
                        address: event.request.address,
                        key: event.request.key,
                        description: event.request.description,
                        entitlements: event.request.entitlements,
                        markers: event.request.markers as [string, ...string[]],
                        auxFileRequest: {
                            fileByteLength: byteLength,
                            fileSha256Hex: hash,
                            fileMimeType: mimeType,
                            fileDescription: `${event.request.recordName}/${
                                event.request.address
                            }@${formatVersionNumber(
                                event.request.key.major,
                                event.request.key.minor,
                                event.request.key.patch,
                                event.request.key.tag
                            )}`,
                        },
                    },
                    instances,
                },
                {
                    endpoint: info.recordsOrigin,
                    sessionKey: info.token,
                }
            );

            if (result.success === false) {
                if (hasValue(event.taskId)) {
                    this._helper.transaction(asyncResult(event.taskId, result));
                }
                return;
            }

            const uploadResult = await this._uploadFile(
                result.auxFileResult,
                data,
                hash
            );

            if (uploadResult.success === false) {
                if (hasValue(event.taskId)) {
                    this._helper.transaction(
                        asyncResult(event.taskId, uploadResult)
                    );
                }
                return;
            }

            if (hasValue(event.taskId)) {
                this._helper.transaction(
                    asyncResult(event.taskId, {
                        success: true,
                        recordName: result.recordName,
                        address: result.address,
                        auxFileResult: uploadResult,
                    })
                );
            }
        } catch (e) {
            console.error(
                '[RecordsManager] Error recording package version:',
                e
            );
            if (hasValue(event.taskId)) {
                this._helper.transaction(
                    asyncError(event.taskId, e.toString())
                );
            }
        }
    }

    private async _installPackage(event: InstallPackageAction) {
        try {
            const info = await this._resolveInfoForEvent(event, false);

            if (info.error) {
                return;
            }

            const instances = this._getInstancesForRequest();

            if (this._helper.origin?.isStatic) {
                // static origins need to install packages via fetching the package

                const input: RecordsClientInputs['getPackageVersion'] = {
                    recordName: event.recordName,
                    address: event.address,
                    instances,
                };

                if (event.key) {
                    if (typeof event.key === 'string') {
                        input.key = event.key;
                    } else if (typeof event.key === 'object') {
                        if (event.key.sha256) {
                            input.sha256 = event.key.sha256;
                        } else {
                            input.major = event.key.major;
                            input.minor = event.key.minor;
                            input.patch = event.key.patch;
                            input.tag = event.key.tag;
                        }
                    }
                }

                const result = await this._client.getPackageVersion(input, {
                    sessionKey: info.token,
                    endpoint: info.recordsOrigin,
                });

                if (result.success === false) {
                    if (hasValue(event.taskId)) {
                        this._helper.transaction(
                            asyncResult(event.taskId, result)
                        );
                    }
                    return;
                }
                if (result.auxFile.success === false) {
                    if (hasValue(event.taskId)) {
                        this._helper.transaction(
                            asyncResult(event.taskId, result.auxFile)
                        );
                    }
                    return;
                }

                const fileResult = await this._readFile(result.auxFile);

                if (fileResult.success === false) {
                    if (hasValue(event.taskId)) {
                        this._helper.transaction(
                            asyncResult(event.taskId, fileResult)
                        );
                    }
                    return;
                } else {
                    // get json and apply it
                    const aux: StoredAux = fileResult.data;

                    await this._helper.transaction(
                        remote(installAuxFile(aux, 'default'))
                    );

                    if (hasValue(event.taskId)) {
                        this._helper.transaction(
                            asyncResult(event.taskId, {
                                success: true,
                                packageLoadId: null,
                                package: result.item,
                            } as InstallPackageSuccess),
                            action(
                                ON_PACKAGE_INSTALLED_ACTION_NAME,
                                null,
                                null,
                                {
                                    packageLoadId: null,
                                    package: result.item,
                                }
                            )
                        );
                    }
                }
            } else {
                if (!this._helper.origin) {
                    if (hasValue(event.taskId)) {
                        this._helper.transaction(
                            asyncError(
                                event.taskId,
                                'Unable to install package with no simulation origin!'
                            )
                        );
                    }
                    return;
                }

                // other origins can install via a HTTP request
                const result = await this._client.installPackage(
                    {
                        recordName: this._helper.origin.recordName,
                        inst: this._helper.origin.inst,
                        package: {
                            recordName: event.recordName,
                            address: event.address,
                            key: event.key,
                        },
                        instances,
                    },
                    {
                        sessionKey: info.token,
                        endpoint: info.recordsOrigin,
                    }
                );

                if (hasValue(event.taskId)) {
                    if (result.success === false) {
                        this._helper.transaction(
                            asyncResult(event.taskId, result)
                        );
                    } else {
                        const { success, ...data } = result;
                        this._helper.transaction(
                            asyncResult(event.taskId, result),
                            action(
                                ON_PACKAGE_INSTALLED_ACTION_NAME,
                                null,
                                null,
                                {
                                    ...data,
                                }
                            )
                        );
                    }
                }
            }
        } catch (e) {
            console.error('[RecordsManager] Error installing package:', e);
            if (hasValue(event.taskId)) {
                this._helper.transaction(
                    asyncError(event.taskId, e.toString())
                );
            }
        }
    }

    private async _listInstalledPackages(event: ListInstalledPackagesAction) {
        try {
            const info = await this._resolveInfoForEvent(event, false);

            if (info.error) {
                return;
            }

            const instances = this._getInstancesForRequest();

            if (
                !hasValue(this._helper.origin) ||
                this._helper.origin.isStatic
            ) {
                console.warn(
                    `[RecordsManager] Unable to list packages for local insts.`
                );
                if (hasValue(event.taskId)) {
                    this._helper.transaction(
                        asyncResult(event.taskId, {
                            success: false,
                            errorCode: 'not_supported',
                            errorMessage:
                                'Listing packages is not supported for local insts.',
                        })
                    );
                }
            } else {
                const result = await this._client.listInstalledPackages(
                    {
                        recordName: this._helper.origin.recordName,
                        inst: this._helper.origin.inst,
                        instances,
                    },
                    {
                        sessionKey: info.token,
                        endpoint: info.recordsOrigin,
                    }
                );

                if (hasValue(event.taskId)) {
                    this._helper.transaction(asyncResult(event.taskId, result));
                }
            }
        } catch (e) {
            console.error('[RecordsManager] Error listing packages:', e);
            if (hasValue(event.taskId)) {
                this._helper.transaction(
                    asyncError(event.taskId, e.toString())
                );
            }
        }
    }

    private _getInstancesForRequest() {
        let instances: string[] = undefined;
        if (hasValue(this._helper.origin) && !this._helper.origin.isStatic) {
            instances = [
                formatInstId(
                    this._helper.origin.recordName,
                    this._helper.origin.inst
                ),
            ];
        }
        return instances;
    }

    private async _sendWebsocketSupportedRequest<TResponse>(
        recordsOrigin: string,
        websocketOrigin: string,
        websocketProtocol: RemoteCausalRepoProtocol,
        method: GenericHttpRequest['method'],
        path: string,
        query: any,
        data: any,
        headers: any
    ): Promise<TResponse> {
        const client = this._getConnectionClient(
            websocketOrigin,
            websocketProtocol
        );

        if (!client) {
            const result: AxiosResponse<TResponse> = await axios.request({
                url: await this._publishUrl(recordsOrigin, path, query),
                method,
                ...this._axiosOptions,
                data: data,
                headers,
            });

            return result.data;
        } else {
            await firstValueFrom(
                client.connectionState.pipe(filter((c) => c.connected))
            );

            const disconnected = client.connectionState.pipe(
                filter((c) => !c.connected),
                map(() => {
                    throw new Error('The request encountered an error.');
                })
            );

            const id = this._httpRequestId++;
            const promise = firstValueFrom(
                client.event('http_response').pipe(
                    mergeWith(disconnected),
                    filter((response) => response.id === id)
                )
            );

            client.send({
                type: 'http_request',
                id,
                request: {
                    path,
                    method,
                    headers,
                    pathParams: {},
                    query: query,
                    body: JSON.stringify(data),
                },
            });

            const response = await promise;
            if (response.response.body) {
                return JSON.parse(response.response.body as string);
            }
            return null;
        }
    }

    private async _getWebsocketClient(
        websocketOrigin: string,
        websocketProtocol: RemoteCausalRepoProtocol
    ): Promise<ConnectionClient> {
        const client = this._getConnectionClient(
            websocketOrigin,
            websocketProtocol
        );

        return client;
    }

    private async _sendWebsocketStreamRequest<TResponse>(
        client: ConnectionClient,
        method: GenericHttpRequest['method'],
        path: string,
        query: any,
        data: any,
        headers: any
    ): Promise<Observable<TResponse>> {
        await firstValueFrom(
            client.connectionState.pipe(filter((c) => c.connected))
        );

        const id = this._httpRequestId++;

        const disconnected = client.connectionState.pipe(
            filter((c) => !c.connected),
            map(() => {
                throw new Error('The request encountered an error.');
            })
        );

        const responses = client.event('http_partial_response').pipe(
            mergeWith(disconnected),
            filter((response) => response.id === id),
            takeWhile((response) => !response.final),
            map((response) => {
                if (response.response.body) {
                    return JSON.parse(response.response.body as string);
                }
                return null;
            }),
            share({
                connector: () => new ReplaySubject(),
                resetOnError: false,
                resetOnComplete: false,
                resetOnRefCountZero: false,
            })
        );

        client.send({
            type: 'http_request',
            id,
            request: {
                path,
                method,
                headers,
                pathParams: {},
                query: query,
                body: JSON.stringify(data),
            },
        });

        return responses;
    }

    private _getConnectionClient(
        origin: string,
        protocol: RemoteCausalRepoProtocol
    ): ConnectionClient {
        if (!origin || !protocol || !this._connectionClientFactory) {
            return null;
        }

        let client = this._connectionClients.get(origin);
        if (!client) {
            client = this._connectionClientFactory(origin, protocol);
            if (client) {
                client.connect();
                this._connectionClients.set(origin, client);
            }
        }
        return client;
    }

    private async _listUserStudios(event: ListUserStudiosAction) {
        try {
            const info = await this._resolveInfoForEvent(event);

            if (info.error) {
                return;
            }

            if (!info.token) {
                if (hasValue(event.taskId)) {
                    this._helper.transaction(
                        asyncResult(event.taskId, {
                            success: false,
                            errorCode: 'not_logged_in',
                            errorMessage: 'The user is not logged in.',
                        })
                    );
                }
                return;
            }

            const query: any = {};
            if (this._config.comId) {
                query['comId'] = this._config.comId;
            }

            const result: AxiosResponse<ListUserStudiosAction> =
                await axios.get(
                    await this._publishUrl(
                        info.recordsOrigin,
                        '/api/v2/studios/list',
                        query
                    ),
                    {
                        ...this._axiosOptions,
                        headers: info.headers,
                    }
                );

            if (hasValue(event.taskId)) {
                this._helper.transaction(
                    asyncResult(event.taskId, result.data)
                );
            }
        } catch (e) {
            console.error('[RecordsManager] Error listing studios:', e);
            if (hasValue(event.taskId)) {
                this._helper.transaction(
                    asyncError(event.taskId, e.toString())
                );
            }
        }
    }

    private async _resolveInfoForEvent(
        event:
            | RecordFileAction
            | GetRecordDataAction
            | ListRecordDataAction
            | ListRecordDataByMarkerAction
            | GetFileAction
            | EraseFileAction
            | RecordDataAction
            | EraseRecordDataAction
            | RecordEventAction
            | GetEventCountAction
            | GrantRecordPermissionAction
            | RevokeRecordPermissionAction
            | GrantInstAdminPermissionAction
            | GrantRoleAction
            | RevokeRoleAction
            | AIChatAction
            | AIChatStreamAction
            | AIGenerateSkyboxAction
            | AIGenerateImageAction
            | AIHumeGetAccessTokenAction
            | AISloydGenerateModelAction
            | ListUserStudiosAction
            | RecordsAction,
        authenticateIfNotLoggedIn: boolean = true
    ): Promise<RecordsEndpointInfo> {
        let recordKeyPolicy: PublicRecordKeyPolicy = null;
        if ('recordKey' in event && isRecordKey(event.recordKey)) {
            const parsed = parseRecordKey(event.recordKey);
            if (parsed) {
                const [name, password, policy] = parsed;
                recordKeyPolicy = policy;
                if (recordKeyPolicy === 'subjectless') {
                    authenticateIfNotLoggedIn = false;
                }
            }
        }

        const info = await this._getInfoFromEvent(
            event.options,
            authenticateIfNotLoggedIn
        );

        if (!info) {
            if (hasValue(event.taskId)) {
                this._helper.transaction(
                    asyncResult(event.taskId, {
                        success: false,
                        errorCode: 'not_supported',
                        errorMessage: 'Records are not supported on this inst.',
                    } as RecordDataResult)
                );
            }
            return {
                error: true,
                recordsOrigin: null,
                headers: null,
                token: null,
            };
        }

        if (!hasValue(info.token) && recordKeyPolicy === 'subjectfull') {
            if (hasValue(event.taskId)) {
                this._helper.transaction(
                    asyncResult(event.taskId, {
                        success: false,
                        errorCode: 'not_logged_in',
                        errorMessage: 'The user is not logged in.',
                    } as RecordDataResult)
                );
            }
            return {
                error: true,
                recordsOrigin: null,
                headers: null,
                token: null,
            };
        }

        return info;
    }

    /**
     * Gets the information needed to call an API on the given endpoint.
     * Returns a promise that resolves with the information. Resolves with null if there is no configured endpoint and one is not provided.
     * @param endpoint The endpoint. If not specifed, then the default one will be used.
     * @param authenticateIfNotLoggedIn Whether to authenticate the user if not logged in.
     */
    getInfoForEndpoint(
        endpoint: string | null,
        authenticateIfNotLoggedIn: boolean
    ): Promise<RecordsEndpointInfo | null> {
        if (!endpoint) {
            endpoint = this._config.authOrigin;
            if (!endpoint) {
                return Promise.resolve(null);
            }
        }

        return this._getEndpointInfo(endpoint, authenticateIfNotLoggedIn);
    }

    private _getInfoFromEvent(
        event: {
            endpoint?: string;
        },
        authenticateIfNotLoggedIn: boolean
    ): Promise<RecordsEndpointInfo | null> {
        let endpoint: string = event.endpoint;
        return this.getInfoForEndpoint(endpoint, authenticateIfNotLoggedIn);
    }

    private async _publishUrl(
        recordsOrigin: string,
        path: string,
        queryParams: any = {}
    ): Promise<string> {
        let url = new URL(path, recordsOrigin);

        for (let key in queryParams) {
            const val = queryParams[key];
            if (hasValue(val)) {
                if (Array.isArray(val)) {
                    url.searchParams.set(key, val.join(','));
                } else {
                    url.searchParams.set(key, val as string);
                }
            }
        }

        return url.href;
    }
}

function getHash(buffer: Uint8Array): string {
    return sha256().update(buffer).digest('hex');
}

/**
 * Defines an interface that represents the act of a room being joined.
 */
export interface RoomJoin extends RoomAction<RoomOptions> {
    /**
     * The name of the room that is being joined.
     */
    roomName: string;

    /**
     * The token that authorizes the room to be joined.
     */
    token: string;

    /**
     * The URL that should be connected to.
     */
    url: string;

    /**
     * The options for the room.
     */
    options: Partial<RoomJoinOptions>;
}

/**
 * Defines an interface that represents the act of a room being left.
 */
export interface RoomLeave extends RoomAction<void> {
    /**
     * The name of the room that should be left.
     */
    roomName: string;
}

/**
 * Defines an interface that represents the act of setting a room's options.
 */
export interface SetRoomOptions extends RoomAction<RoomOptions> {
    /**
     * The name of the room.
     */
    roomName: string;

    /**
     * The options that should be used for the room.
     */
    options: Partial<RoomOptions>;
}

/**
 * Defines an interface that represents the act of getting a room's options.
 */
export interface GetRoomOptions extends RoomAction<RoomOptions> {
    /**
     * The name of the room.
     */
    roomName: string;
}

export interface RoomAction<T> {
    /**
     * Resovles the operation as successful.
     */
    resolve(value?: T): void;

    /**
     * Rejects the operation as unsuccessful.
     * @param errorCode The error code.
     * @param errorMessage The error that occurred.
     */
    reject(errorCode: string, errorMessage: string): void;
}

function wait(seconds: number): Promise<void> {
    return new Promise<void>((resolve, reject) => {
        setTimeout(() => {
            resolve();
        }, seconds * 1000);
    });
}<|MERGE_RESOLUTION|>--- conflicted
+++ resolved
@@ -252,12 +252,9 @@
         'listSearchCollections',
         'recordSearchDocument',
         'eraseSearchDocument',
-<<<<<<< HEAD
-        'listInsts',
-=======
         'listRecords',
         'listPermissions',
->>>>>>> 73707a01
+        'listInsts',
     ]);
 
     /**
