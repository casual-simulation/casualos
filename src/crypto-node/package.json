--- conflicted
+++ resolved
@@ -1,10 +1,6 @@
 {
     "name": "@casual-simulation/crypto-node",
-<<<<<<< HEAD
-    "version": "3.0.0-alpha.1826142686",
-=======
     "version": "3.0.0",
->>>>>>> 96dc15eb
     "description": "An implementation of the @casual-simulation/crypto package for Node.js",
     "keywords": [
         "crypto"
@@ -44,11 +40,7 @@
         "access": "public"
     },
     "dependencies": {
-<<<<<<< HEAD
-        "@casual-simulation/crypto": "^3.0.0-alpha.1826142686",
-=======
         "@casual-simulation/crypto": "^3.0.0",
->>>>>>> 96dc15eb
         "@types/bn.js": "^5.1.0",
         "asn1.js": "^5.0.1",
         "bn.js": "^4.11.8"
