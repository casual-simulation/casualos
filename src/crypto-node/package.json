--- conflicted
+++ resolved
@@ -1,10 +1,6 @@
 {
     "name": "@casual-simulation/crypto-node",
-<<<<<<< HEAD
-    "version": "1.5.11-alpha.43",
-=======
     "version": "2.0.0",
->>>>>>> 184369e3
     "description": "An implementation of the @casual-simulation/crypto package for Node.js",
     "keywords": [
         "crypto"
@@ -44,11 +40,7 @@
         "access": "public"
     },
     "dependencies": {
-<<<<<<< HEAD
-        "@casual-simulation/crypto": "^1.5.11-alpha.43",
-=======
         "@casual-simulation/crypto": "^2.0.0",
->>>>>>> 184369e3
         "@types/bn.js": "^4.11.4",
         "asn1.js": "^5.0.1",
         "bn.js": "^4.11.8"
