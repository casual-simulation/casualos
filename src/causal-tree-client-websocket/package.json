--- conflicted
+++ resolved
@@ -45,12 +45,7 @@
         "@casual-simulation/causal-trees": "^3.1.2",
         "@casual-simulation/crypto": "^3.0.14",
         "@casual-simulation/crypto-browser": "^3.0.14",
-<<<<<<< HEAD
-        "@casual-simulation/websocket": "^3.1.9-alpha.3372858871",
-        "rxjs": "^6.5.2"
-=======
         "@casual-simulation/websocket": "^3.1.7",
         "rxjs": "7.5.7"
->>>>>>> faf1a451
     }
 }