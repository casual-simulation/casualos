{
    "name": "@casual-simulation/causal-tree-client-websocket",
<<<<<<< HEAD
    "version": "3.1.11-alpha.3500879217",
=======
    "version": "3.1.11",
>>>>>>> aad21d16
    "description": "A set of services that can be used to network with @casual-simulation/causal-tree-server-websocket",
    "keywords": [
        "websocket",
        "crdt",
        "realtime",
        "causal-tree"
    ],
    "author": "Casual Simulation, Inc.",
    "homepage": "https://github.com/casual-simulation/casualos",
    "license": "MIT",
    "main": "index.js",
    "types": "index.d.ts",
    "module": "index",
    "directories": {
        "lib": "."
    },
    "files": [
        "/README.md",
        "/LICENSE.txt",
        "**/*.js",
        "**/*.js.map",
        "**/*.d.ts"
    ],
    "repository": {
        "type": "git",
        "url": "git+https://github.com/casual-simulation/casualos.git"
    },
    "scripts": {
        "watch": "tsc --watch",
        "watch:player": "npm run watch",
        "build": "echo \"Nothing to do.\"",
        "test": "jest",
        "test:watch": "jest --watchAll"
    },
    "publishConfig": {
        "access": "public"
    },
    "bugs": {
        "url": "https://github.com/casual-simulation/casualos/issues"
    },
    "dependencies": {
<<<<<<< HEAD
        "@casual-simulation/causal-trees": "^3.1.11-alpha.3500879217",
        "@casual-simulation/crypto": "^3.1.11-alpha.3500879217",
        "@casual-simulation/crypto-browser": "^3.1.11-alpha.3500879217",
        "@casual-simulation/websocket": "^3.1.11-alpha.3500879217",
=======
        "@casual-simulation/causal-trees": "^3.1.11",
        "@casual-simulation/crypto": "^3.1.11",
        "@casual-simulation/crypto-browser": "^3.1.11",
        "@casual-simulation/websocket": "^3.1.11",
>>>>>>> aad21d16
        "rxjs": "7.5.7"
    }
}<|MERGE_RESOLUTION|>--- conflicted
+++ resolved
@@ -1,10 +1,6 @@
 {
     "name": "@casual-simulation/causal-tree-client-websocket",
-<<<<<<< HEAD
-    "version": "3.1.11-alpha.3500879217",
-=======
     "version": "3.1.11",
->>>>>>> aad21d16
     "description": "A set of services that can be used to network with @casual-simulation/causal-tree-server-websocket",
     "keywords": [
         "websocket",
@@ -46,17 +42,10 @@
         "url": "https://github.com/casual-simulation/casualos/issues"
     },
     "dependencies": {
-<<<<<<< HEAD
-        "@casual-simulation/causal-trees": "^3.1.11-alpha.3500879217",
-        "@casual-simulation/crypto": "^3.1.11-alpha.3500879217",
-        "@casual-simulation/crypto-browser": "^3.1.11-alpha.3500879217",
-        "@casual-simulation/websocket": "^3.1.11-alpha.3500879217",
-=======
         "@casual-simulation/causal-trees": "^3.1.11",
         "@casual-simulation/crypto": "^3.1.11",
         "@casual-simulation/crypto-browser": "^3.1.11",
         "@casual-simulation/websocket": "^3.1.11",
->>>>>>> aad21d16
         "rxjs": "7.5.7"
     }
 }