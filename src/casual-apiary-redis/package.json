{
    "name": "@casual-simulation/casual-apiary-redis",
<<<<<<< HEAD
    "version": "3.2.4-alpha.5941338178",
=======
    "version": "3.2.4",
>>>>>>> 6e5c22c4
    "description": "Redis integrations for Serverless CasualOS",
    "main": "index.js",
    "types": "index.d.ts",
    "module": "index",
    "files": [
        "/README.md",
        "/LICENSE.txt",
        "**/*.js",
        "**/*.js.map",
        "**/*.d.ts"
    ],
    "repository": {
        "type": "git",
        "url": "git+https://github.com/casual-simulation/casualos.git"
    },
    "scripts": {
        "test": "jest --verbose"
    },
    "dependencies": {
<<<<<<< HEAD
        "@casual-simulation/casual-apiary": "^3.2.4-alpha.5941338178",
=======
        "@casual-simulation/casual-apiary": "^3.2.4",
>>>>>>> 6e5c22c4
        "@casual-simulation/causal-trees": "^3.2.0",
        "base64-js": "^1.5.1",
        "lib0": "0.2.49",
        "lodash": "4.17.21",
        "redis": "3.1.2",
        "yjs": "13.5.41"
    },
    "author": "Kallyn Gowdy <kal@casualsimulation.org>",
    "license": "MIT",
    "publishConfig": {
        "access": "public"
    }
}<|MERGE_RESOLUTION|>--- conflicted
+++ resolved
@@ -1,10 +1,6 @@
 {
     "name": "@casual-simulation/casual-apiary-redis",
-<<<<<<< HEAD
-    "version": "3.2.4-alpha.5941338178",
-=======
     "version": "3.2.4",
->>>>>>> 6e5c22c4
     "description": "Redis integrations for Serverless CasualOS",
     "main": "index.js",
     "types": "index.d.ts",
@@ -24,11 +20,7 @@
         "test": "jest --verbose"
     },
     "dependencies": {
-<<<<<<< HEAD
-        "@casual-simulation/casual-apiary": "^3.2.4-alpha.5941338178",
-=======
         "@casual-simulation/casual-apiary": "^3.2.4",
->>>>>>> 6e5c22c4
         "@casual-simulation/causal-trees": "^3.2.0",
         "base64-js": "^1.5.1",
         "lib0": "0.2.49",
