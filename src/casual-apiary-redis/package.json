--- conflicted
+++ resolved
@@ -1,10 +1,6 @@
 {
     "name": "@casual-simulation/casual-apiary-redis",
-<<<<<<< HEAD
-    "version": "3.2.5-alpha.6002126313",
-=======
     "version": "3.2.5",
->>>>>>> a7f51344
     "description": "Redis integrations for Serverless CasualOS",
     "main": "index.js",
     "types": "index.d.ts",
@@ -24,11 +20,7 @@
         "test": "jest --verbose"
     },
     "dependencies": {
-<<<<<<< HEAD
-        "@casual-simulation/casual-apiary": "^3.2.5-alpha.6002126313",
-=======
         "@casual-simulation/casual-apiary": "^3.2.5",
->>>>>>> a7f51344
         "@casual-simulation/causal-trees": "^3.2.0",
         "base64-js": "^1.5.1",
         "lib0": "0.2.49",
