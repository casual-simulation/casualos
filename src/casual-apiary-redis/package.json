{
    "name": "@casual-simulation/casual-apiary-redis",
<<<<<<< HEAD
    "version": "3.1.35-alpha.5426304884",
=======
    "version": "3.2.0",
>>>>>>> 76d6a923
    "description": "Redis integrations for Serverless CasualOS",
    "main": "index.js",
    "types": "index.d.ts",
    "module": "index",
    "files": [
        "/README.md",
        "/LICENSE.txt",
        "**/*.js",
        "**/*.js.map",
        "**/*.d.ts"
    ],
    "repository": {
        "type": "git",
        "url": "git+https://github.com/casual-simulation/casualos.git"
    },
    "scripts": {
        "test": "jest --verbose"
    },
    "dependencies": {
<<<<<<< HEAD
        "@casual-simulation/casual-apiary": "^3.1.35-alpha.5426304884",
        "@casual-simulation/causal-trees": "^3.1.29",
=======
        "@casual-simulation/casual-apiary": "^3.2.0",
        "@casual-simulation/causal-trees": "^3.2.0",
>>>>>>> 76d6a923
        "base64-js": "^1.5.1",
        "lib0": "0.2.49",
        "lodash": "4.17.21",
        "redis": "3.1.2",
        "yjs": "13.5.41"
    },
    "author": "Kallyn Gowdy <kal@casualsimulation.org>",
    "license": "MIT",
    "publishConfig": {
        "access": "public"
    }
}<|MERGE_RESOLUTION|>--- conflicted
+++ resolved
@@ -1,10 +1,6 @@
 {
     "name": "@casual-simulation/casual-apiary-redis",
-<<<<<<< HEAD
-    "version": "3.1.35-alpha.5426304884",
-=======
     "version": "3.2.0",
->>>>>>> 76d6a923
     "description": "Redis integrations for Serverless CasualOS",
     "main": "index.js",
     "types": "index.d.ts",
@@ -24,13 +20,8 @@
         "test": "jest --verbose"
     },
     "dependencies": {
-<<<<<<< HEAD
-        "@casual-simulation/casual-apiary": "^3.1.35-alpha.5426304884",
-        "@casual-simulation/causal-trees": "^3.1.29",
-=======
         "@casual-simulation/casual-apiary": "^3.2.0",
         "@casual-simulation/causal-trees": "^3.2.0",
->>>>>>> 76d6a923
         "base64-js": "^1.5.1",
         "lib0": "0.2.49",
         "lodash": "4.17.21",
