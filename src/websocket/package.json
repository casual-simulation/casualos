{
    "name": "@casual-simulation/websocket",
<<<<<<< HEAD
    "version": "3.3.4-alpha.9291306549",
=======
    "version": "3.3.4",
>>>>>>> 60d7ff7e
    "description": "Minimal WebSocket implementation",
    "keywords": [],
    "author": "Casual Simulation, Inc.",
    "homepage": "https://github.com/casual-simulation/casualos",
    "license": "MIT",
    "main": "index.js",
    "types": "index.d.ts",
    "module": "index",
    "directories": {
        "lib": "."
    },
    "files": [
        "/README.md",
        "/LICENSE.txt",
        "**/*.js",
        "**/*.js.map",
        "**/*.d.ts"
    ],
    "repository": {
        "type": "git",
        "url": "git+https://github.com/casual-simulation/casualos.git"
    },
    "scripts": {
        "watch": "tsc --watch",
        "watch:player": "npm run watch",
        "build": "echo \"Nothing to do.\"",
        "test": "jest",
        "test:watch": "jest --watchAll"
    },
    "bugs": {
        "url": "https://github.com/casual-simulation/casualos/issues"
    },
    "publishConfig": {
        "access": "public"
    },
    "dependencies": {
        "rxjs": "8.0.0-alpha.14"
    }
}<|MERGE_RESOLUTION|>--- conflicted
+++ resolved
@@ -1,10 +1,6 @@
 {
     "name": "@casual-simulation/websocket",
-<<<<<<< HEAD
-    "version": "3.3.4-alpha.9291306549",
-=======
     "version": "3.3.4",
->>>>>>> 60d7ff7e
     "description": "Minimal WebSocket implementation",
     "keywords": [],
     "author": "Casual Simulation, Inc.",
