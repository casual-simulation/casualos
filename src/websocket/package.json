--- conflicted
+++ resolved
@@ -1,10 +1,6 @@
 {
     "name": "@casual-simulation/websocket",
-<<<<<<< HEAD
-    "version": "3.0.14-alpha.2511011009",
-=======
     "version": "3.0.14",
->>>>>>> 223bfe2e
     "description": "Minimal WebSocket implementation",
     "keywords": [],
     "author": "Casual Simulation, Inc.",
