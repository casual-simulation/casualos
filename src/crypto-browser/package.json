{
    "name": "@casual-simulation/crypto-browser",
<<<<<<< HEAD
    "version": "3.4.0-alpha.14204808910",
=======
    "version": "3.4.0",
>>>>>>> e015306b
    "description": "An implemenation of @casual-simulation/crypto for web browsers.",
    "keywords": [
        "crypto"
    ],
    "author": "Casual Simulation, Inc.",
    "homepage": "https://github.com/casual-simulation/casualos",
    "license": "AGPL-3.0-only",
    "main": "index.js",
    "types": "index.d.ts",
    "module": "index",
    "directories": {
        "lib": "."
    },
    "files": [
        "/README.md",
        "/LICENSE.txt",
        "**/*.js",
        "**/*.js.map",
        "**/*.d.ts"
    ],
    "repository": {
        "type": "git",
        "url": "git+https://github.com/casual-simulation/casualos.git"
    },
    "scripts": {
        "watch": "tsc --watch",
        "watch:player": "npm run watch",
        "build": "echo \"Nothing to do.\"",
        "test": "jest",
        "test:watch": "jest --watchAll"
    },
    "bugs": {
        "url": "https://github.com/casual-simulation/casualos/issues"
    },
    "publishConfig": {
        "access": "public"
    },
    "dependencies": {
<<<<<<< HEAD
        "@casual-simulation/crypto": "^3.4.0-alpha.14204808910",
=======
        "@casual-simulation/crypto": "^3.4.0",
>>>>>>> e015306b
        "bowser": "^2.4.0"
    }
}<|MERGE_RESOLUTION|>--- conflicted
+++ resolved
@@ -1,10 +1,6 @@
 {
     "name": "@casual-simulation/crypto-browser",
-<<<<<<< HEAD
-    "version": "3.4.0-alpha.14204808910",
-=======
     "version": "3.4.0",
->>>>>>> e015306b
     "description": "An implemenation of @casual-simulation/crypto for web browsers.",
     "keywords": [
         "crypto"
@@ -43,11 +39,7 @@
         "access": "public"
     },
     "dependencies": {
-<<<<<<< HEAD
-        "@casual-simulation/crypto": "^3.4.0-alpha.14204808910",
-=======
         "@casual-simulation/crypto": "^3.4.0",
->>>>>>> e015306b
         "bowser": "^2.4.0"
     }
 }