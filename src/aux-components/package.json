--- conflicted
+++ resolved
@@ -1,10 +1,6 @@
 {
     "name": "@casual-simulation/aux-components",
-<<<<<<< HEAD
-    "version": "3.0.10-alpha.2282886558",
-=======
     "version": "3.0.12",
->>>>>>> a499bb80
     "description": "Common library for AUX Vue components and Misc",
     "main": "index.js",
     "types": "index.d.ts",
@@ -38,21 +34,12 @@
         "access": "public"
     },
     "dependencies": {
-<<<<<<< HEAD
-        "@casual-simulation/aux-common": "^3.0.10-alpha.2282886558",
-        "@casual-simulation/aux-vm": "^3.0.10-alpha.2282886558",
-        "@casual-simulation/aux-vm-browser": "^3.0.10-alpha.2282886558",
-        "@casual-simulation/aux-vm-client": "^3.0.10-alpha.2282886558",
-        "@casual-simulation/aux-vm-deno": "^3.0.10-alpha.2282886558",
-        "@casual-simulation/aux-vm-node": "^3.0.10-alpha.2282886558",
-=======
         "@casual-simulation/aux-common": "^3.0.12",
         "@casual-simulation/aux-vm": "^3.0.12",
         "@casual-simulation/aux-vm-browser": "^3.0.12",
         "@casual-simulation/aux-vm-client": "^3.0.12",
         "@casual-simulation/aux-vm-deno": "^3.0.12",
         "@casual-simulation/aux-vm-node": "^3.0.12",
->>>>>>> a499bb80
         "@casual-simulation/causal-tree-server": "^3.0.2",
         "@casual-simulation/causal-tree-store-cassandradb": "^3.0.2",
         "@casual-simulation/causal-tree-store-mongodb": "^3.0.2",
