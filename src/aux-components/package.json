--- conflicted
+++ resolved
@@ -1,10 +1,6 @@
 {
     "name": "@casual-simulation/aux-components",
-<<<<<<< HEAD
-    "version": "3.3.11-alpha.11349749950",
-=======
     "version": "3.3.15",
->>>>>>> 75f7091f
     "description": "Common library for AUX Vue components and Misc",
     "main": "index.js",
     "types": "index.d.ts",
@@ -37,30 +33,17 @@
         "access": "public"
     },
     "dependencies": {
-<<<<<<< HEAD
-        "@casual-simulation/aux-common": "^3.3.11-alpha.11349749950",
-        "@casual-simulation/aux-vm": "^3.3.11-alpha.11349749950",
-        "@casual-simulation/aux-vm-browser": "^3.3.11-alpha.11349749950",
-        "@casual-simulation/aux-vm-client": "^3.3.11-alpha.11349749950",
-        "@casual-simulation/aux-vm-deno": "^3.3.11-alpha.11349749950",
-        "@casual-simulation/aux-vm-node": "^3.3.11-alpha.11349749950",
-=======
         "@casual-simulation/aux-common": "^3.3.14",
         "@casual-simulation/aux-vm": "^3.3.15",
         "@casual-simulation/aux-vm-browser": "^3.3.15",
         "@casual-simulation/aux-vm-client": "^3.3.15",
         "@casual-simulation/aux-vm-deno": "^3.3.15",
         "@casual-simulation/aux-vm-node": "^3.3.15",
->>>>>>> 75f7091f
         "@casual-simulation/crypto": "^3.3.8",
         "@casual-simulation/crypto-browser": "^3.3.8",
         "@casual-simulation/crypto-node": "^3.3.8",
         "@casual-simulation/three": "^0.140.3",
-<<<<<<< HEAD
-        "@casual-simulation/tunnel": "^3.3.11-alpha.11349749950",
-=======
         "@casual-simulation/tunnel": "^3.3.13",
->>>>>>> 75f7091f
         "@casual-simulation/vue-shortkey": "^3.2.7",
         "@chenfengyuan/vue-qrcode": "^1.0.0",
         "@juggle/resize-observer": "2.3.0",
