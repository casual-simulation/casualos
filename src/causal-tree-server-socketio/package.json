{
    "name": "@casual-simulation/causal-tree-server-socketio",
<<<<<<< HEAD
    "version": "1.3.3-alpha.19",
=======
    "version": "1.3.3",
>>>>>>> 7686ce70
    "description": "Casual trees served over socket.io.",
    "keywords": [
        "socket.io",
        "crdt",
        "realtime",
        "causal-tree"
    ],
    "author": "Casual Simulation, Inc.",
    "homepage": "https://github.com/casual-simulation/casualos",
    "license": "MIT",
    "main": "index.js",
    "types": "index.d.ts",
    "module": "index.js",
    "directories": {
        "lib": "."
    },
    "files": [
        "/README.md",
        "/LICENSE.txt",
        "**/*.js",
        "**/*.js.map",
        "**/*.d.ts"
    ],
    "repository": {
        "type": "git",
        "url": "git+https://github.com/casual-simulation/casualos.git"
    },
    "scripts": {
        "watch": "tsc --watch",
        "watch:player": "npm run watch",
        "build": "echo \"Nothing to do.\"",
        "build:docs": "typedoc --mode file --excludeNotExported --out ../../api-docs/causal-tree-server-socketio .",
        "test": "jest",
        "test:watch": "jest --watchAll"
    },
    "publishConfig": {
        "access": "public"
    },
    "bugs": {
        "url": "https://github.com/casual-simulation/casualos/issues"
    },
    "dependencies": {
<<<<<<< HEAD
        "@casual-simulation/causal-tree-server": "^1.3.3-alpha.19",
        "@casual-simulation/causal-trees": "^1.3.3-alpha.19",
=======
        "@casual-simulation/causal-tree-server": "^1.3.3",
        "@casual-simulation/causal-trees": "^1.3.3",
>>>>>>> 7686ce70
        "@casual-simulation/crypto": "^1.2.2",
        "@casual-simulation/crypto-node": "^1.2.2",
        "@types/lodash": "^4.14.123",
        "@types/socket.io": "^2.1.2",
        "lodash": "4.17.19",
        "rxjs": "^6.5.2",
        "socket.io": "2.1.1"
    }
}<|MERGE_RESOLUTION|>--- conflicted
+++ resolved
@@ -1,10 +1,6 @@
 {
     "name": "@casual-simulation/causal-tree-server-socketio",
-<<<<<<< HEAD
-    "version": "1.3.3-alpha.19",
-=======
     "version": "1.3.3",
->>>>>>> 7686ce70
     "description": "Casual trees served over socket.io.",
     "keywords": [
         "socket.io",
@@ -47,13 +43,8 @@
         "url": "https://github.com/casual-simulation/casualos/issues"
     },
     "dependencies": {
-<<<<<<< HEAD
-        "@casual-simulation/causal-tree-server": "^1.3.3-alpha.19",
-        "@casual-simulation/causal-trees": "^1.3.3-alpha.19",
-=======
         "@casual-simulation/causal-tree-server": "^1.3.3",
         "@casual-simulation/causal-trees": "^1.3.3",
->>>>>>> 7686ce70
         "@casual-simulation/crypto": "^1.2.2",
         "@casual-simulation/crypto-node": "^1.2.2",
         "@types/lodash": "^4.14.123",
