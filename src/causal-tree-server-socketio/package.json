{
    "name": "@casual-simulation/causal-tree-server-socketio",
<<<<<<< HEAD
    "version": "1.4.0-alpha.31",
=======
    "version": "1.4.4",
>>>>>>> b1bf15ce
    "description": "Casual trees served over socket.io.",
    "keywords": [
        "socket.io",
        "crdt",
        "realtime",
        "causal-tree"
    ],
    "author": "Casual Simulation, Inc.",
    "homepage": "https://github.com/casual-simulation/casualos",
    "license": "MIT",
    "main": "index.js",
    "types": "index.d.ts",
    "module": "index.js",
    "directories": {
        "lib": "."
    },
    "files": [
        "/README.md",
        "/LICENSE.txt",
        "**/*.js",
        "**/*.js.map",
        "**/*.d.ts"
    ],
    "repository": {
        "type": "git",
        "url": "git+https://github.com/casual-simulation/casualos.git"
    },
    "scripts": {
        "watch": "tsc --watch",
        "watch:player": "npm run watch",
        "build": "echo \"Nothing to do.\"",
        "build:docs": "typedoc --mode file --excludeNotExported --out ../../api-docs/causal-tree-server-socketio .",
        "test": "jest",
        "test:watch": "jest --watchAll"
    },
    "publishConfig": {
        "access": "public"
    },
    "bugs": {
        "url": "https://github.com/casual-simulation/casualos/issues"
    },
    "dependencies": {
<<<<<<< HEAD
        "@casual-simulation/causal-tree-server": "^1.4.0-alpha.31",
        "@casual-simulation/causal-trees": "^1.4.0-alpha.31",
        "@casual-simulation/crypto": "^1.2.2",
        "@casual-simulation/crypto-node": "^1.2.2",
=======
        "@casual-simulation/causal-tree-server": "^1.4.4",
        "@casual-simulation/causal-trees": "^1.4.4",
        "@casual-simulation/crypto": "^1.4.4",
        "@casual-simulation/crypto-node": "^1.4.4",
>>>>>>> b1bf15ce
        "@types/lodash": "^4.14.123",
        "@types/socket.io": "^2.1.2",
        "lodash": "4.17.19",
        "rxjs": "^6.5.2",
        "socket.io": "2.1.1"
    }
}<|MERGE_RESOLUTION|>--- conflicted
+++ resolved
@@ -1,10 +1,6 @@
 {
     "name": "@casual-simulation/causal-tree-server-socketio",
-<<<<<<< HEAD
-    "version": "1.4.0-alpha.31",
-=======
     "version": "1.4.4",
->>>>>>> b1bf15ce
     "description": "Casual trees served over socket.io.",
     "keywords": [
         "socket.io",
@@ -47,17 +43,10 @@
         "url": "https://github.com/casual-simulation/casualos/issues"
     },
     "dependencies": {
-<<<<<<< HEAD
-        "@casual-simulation/causal-tree-server": "^1.4.0-alpha.31",
-        "@casual-simulation/causal-trees": "^1.4.0-alpha.31",
-        "@casual-simulation/crypto": "^1.2.2",
-        "@casual-simulation/crypto-node": "^1.2.2",
-=======
         "@casual-simulation/causal-tree-server": "^1.4.4",
         "@casual-simulation/causal-trees": "^1.4.4",
         "@casual-simulation/crypto": "^1.4.4",
         "@casual-simulation/crypto-node": "^1.4.4",
->>>>>>> b1bf15ce
         "@types/lodash": "^4.14.123",
         "@types/socket.io": "^2.1.2",
         "lodash": "4.17.19",
