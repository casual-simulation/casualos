{
    "name": "@casual-simulation/aux-proxy",
    "private": true,
<<<<<<< HEAD
    "version": "3.3.4-alpha.9291306549",
=======
    "version": "3.3.4",
>>>>>>> 60d7ff7e
    "description": "A simple web service that can initiate a reverse-reverse proxy session.",
    "keywords": [
        "aux"
    ],
    "author": "Casual Simulation, Inc.",
    "homepage": "https://casualsimulation.com/",
    "license": "MIT",
    "main": "index.js",
    "types": "index.d.ts",
    "module": "index.js",
    "directories": {
        "lib": "."
    },
    "files": [
        "/README.md",
        "/LICENSE.txt",
        "**/*.js",
        "**/*.js.map",
        "**/*.d.ts"
    ],
    "repository": {
        "type": "git",
        "url": "git+https://github.com/casual-simulation/casualos.git"
    },
    "scripts": {
        "build": "node ./script/build-proxy.mjs",
        "package": "docker build -t casualsimulation/aux-proxy -f Dockerfile .",
        "start": "node dist/main.js"
    },
    "publishConfig": {
        "access": "public"
    },
    "bugs": {
        "url": "https://github.com/casual-simulation/casualos/issues"
    },
    "dependencies": {
<<<<<<< HEAD
        "@casual-simulation/tunnel": "^3.3.4-alpha.9291306549",
=======
        "@casual-simulation/tunnel": "^3.3.4",
>>>>>>> 60d7ff7e
        "body-parser": "1.20.2",
        "express": "^4.16.4",
        "http-proxy": "1.18.1",
        "jsonwebtoken": "9.0.2",
        "sshpk": "1.16.1",
        "uuid": "^8.3.2",
        "ws": "7.4.6"
    }
}<|MERGE_RESOLUTION|>--- conflicted
+++ resolved
@@ -1,11 +1,7 @@
 {
     "name": "@casual-simulation/aux-proxy",
     "private": true,
-<<<<<<< HEAD
-    "version": "3.3.4-alpha.9291306549",
-=======
     "version": "3.3.4",
->>>>>>> 60d7ff7e
     "description": "A simple web service that can initiate a reverse-reverse proxy session.",
     "keywords": [
         "aux"
@@ -42,11 +38,7 @@
         "url": "https://github.com/casual-simulation/casualos/issues"
     },
     "dependencies": {
-<<<<<<< HEAD
-        "@casual-simulation/tunnel": "^3.3.4-alpha.9291306549",
-=======
         "@casual-simulation/tunnel": "^3.3.4",
->>>>>>> 60d7ff7e
         "body-parser": "1.20.2",
         "express": "^4.16.4",
         "http-proxy": "1.18.1",
