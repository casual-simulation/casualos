{
    "name": "@casual-simulation/aux-proxy",
    "private": true,
<<<<<<< HEAD
    "version": "3.3.11-alpha.11349749950",
=======
    "version": "3.3.13",
>>>>>>> 75f7091f
    "description": "A simple web service that can initiate a reverse-reverse proxy session.",
    "keywords": [
        "aux"
    ],
    "author": "Casual Simulation, Inc.",
    "homepage": "https://casualsimulation.com/",
    "license": "MIT",
    "main": "index.js",
    "types": "index.d.ts",
    "module": "index.js",
    "directories": {
        "lib": "."
    },
    "files": [
        "/README.md",
        "/LICENSE.txt",
        "**/*.js",
        "**/*.js.map",
        "**/*.d.ts"
    ],
    "repository": {
        "type": "git",
        "url": "git+https://github.com/casual-simulation/casualos.git"
    },
    "scripts": {
        "build": "node ./script/build-proxy.mjs",
        "package": "docker build -t casualsimulation/aux-proxy -f Dockerfile .",
        "start": "node dist/main.js"
    },
    "publishConfig": {
        "access": "public"
    },
    "bugs": {
        "url": "https://github.com/casual-simulation/casualos/issues"
    },
    "dependencies": {
<<<<<<< HEAD
        "@casual-simulation/tunnel": "^3.3.11-alpha.11349749950",
        "body-parser": "1.20.2",
        "express": "^4.16.4",
=======
        "@casual-simulation/tunnel": "^3.3.13",
        "body-parser": "1.20.3",
        "express": "^4.21.1",
>>>>>>> 75f7091f
        "http-proxy": "1.18.1",
        "jsonwebtoken": "9.0.2",
        "sshpk": "1.16.1",
        "uuid": "10.0.0",
        "ws": "8.18.0"
    }
}<|MERGE_RESOLUTION|>--- conflicted
+++ resolved
@@ -1,11 +1,7 @@
 {
     "name": "@casual-simulation/aux-proxy",
     "private": true,
-<<<<<<< HEAD
-    "version": "3.3.11-alpha.11349749950",
-=======
     "version": "3.3.13",
->>>>>>> 75f7091f
     "description": "A simple web service that can initiate a reverse-reverse proxy session.",
     "keywords": [
         "aux"
@@ -42,15 +38,9 @@
         "url": "https://github.com/casual-simulation/casualos/issues"
     },
     "dependencies": {
-<<<<<<< HEAD
-        "@casual-simulation/tunnel": "^3.3.11-alpha.11349749950",
-        "body-parser": "1.20.2",
-        "express": "^4.16.4",
-=======
         "@casual-simulation/tunnel": "^3.3.13",
         "body-parser": "1.20.3",
         "express": "^4.21.1",
->>>>>>> 75f7091f
         "http-proxy": "1.18.1",
         "jsonwebtoken": "9.0.2",
         "sshpk": "1.16.1",
