{
    "name": "casualos",
<<<<<<< HEAD
    "version": "3.7.0-alpha.17159032830",
=======
    "version": "3.7.0",
>>>>>>> 286702db
    "description": "Command line interface for CasualOS.",
    "main": "./dist/index.js",
    "types": "index.d.ts",
    "module": "./dist/index.js",
    "bin": {
        "casualos": "./dist/cli.js"
    },
    "scripts": {
        "start": "node ./dist/cli.js",
        "dev": "npm run build && npm start",
        "build": "node ./script/build-cli.mjs",
        "test": "jest",
        "test:watch": "jest --watchAll"
    },
    "repository": {
        "type": "git",
        "url": "git+https://github.com/casual-simulation/casualos.git"
    },
    "keywords": [
        "aux",
        "so4",
        "realtime",
        "crdt"
    ],
    "author": "Casual Simulation, Inc.",
    "license": "AGPL-3.0-only",
    "bugs": {
        "url": "https://github.com/casual-simulation/casualos/issues"
    },
    "homepage": "https://github.com/casual-simulation/casualos#readme",
    "publishConfig": {
        "access": "public"
    },
    "dependencies": {
<<<<<<< HEAD
        "@casual-simulation/aux-common": "^3.7.0-alpha.17159032830",
        "@casual-simulation/aux-records": "^3.7.0-alpha.17159032830",
=======
        "@casual-simulation/aux-common": "^3.7.0",
        "@casual-simulation/aux-records": "^3.7.0",
>>>>>>> 286702db
        "@octokit/app": "^15.1.0",
        "@octokit/auth-oauth-device": "^7.1.1",
        "@octokit/core": "^6.1.2",
        "axios": "1.7.7",
        "commander": "12.0.0",
        "conf": "12.0.0",
        "octokit": "^4.0.2",
        "open": "10.1.0",
        "prompts": "2.4.2",
        "simple-git": "^3.24.0",
        "tweetnacl": "1.0.3",
        "uuid": "10.0.0",
        "zod": "3.22.4"
    },
    "devDependencies": {
        "@types/prompts": "^2.4.9"
    },
    "files": [
        "/README.md",
        "/LICENSE.txt",
        "**/*.js",
        "**/*.js.map",
        "**/*.d.ts",
        "**/*.def",
        "templates/**"
    ]
}<|MERGE_RESOLUTION|>--- conflicted
+++ resolved
@@ -1,10 +1,6 @@
 {
     "name": "casualos",
-<<<<<<< HEAD
-    "version": "3.7.0-alpha.17159032830",
-=======
     "version": "3.7.0",
->>>>>>> 286702db
     "description": "Command line interface for CasualOS.",
     "main": "./dist/index.js",
     "types": "index.d.ts",
@@ -39,13 +35,8 @@
         "access": "public"
     },
     "dependencies": {
-<<<<<<< HEAD
-        "@casual-simulation/aux-common": "^3.7.0-alpha.17159032830",
-        "@casual-simulation/aux-records": "^3.7.0-alpha.17159032830",
-=======
         "@casual-simulation/aux-common": "^3.7.0",
         "@casual-simulation/aux-records": "^3.7.0",
->>>>>>> 286702db
         "@octokit/app": "^15.1.0",
         "@octokit/auth-oauth-device": "^7.1.1",
         "@octokit/core": "^6.1.2",
