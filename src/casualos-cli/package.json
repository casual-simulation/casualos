--- conflicted
+++ resolved
@@ -1,10 +1,6 @@
 {
     "name": "casualos",
-<<<<<<< HEAD
-    "version": "3.5.1-alpha.15615897404",
-=======
     "version": "3.5.1",
->>>>>>> aaa0001f
     "description": "Command line interface for CasualOS.",
     "main": "./dist/index.js",
     "types": "index.d.ts",
@@ -39,13 +35,8 @@
         "access": "public"
     },
     "dependencies": {
-<<<<<<< HEAD
-        "@casual-simulation/aux-common": "^3.5.1-alpha.15615897404",
-        "@casual-simulation/aux-records": "^3.5.1-alpha.15615897404",
-=======
         "@casual-simulation/aux-common": "^3.5.1",
         "@casual-simulation/aux-records": "^3.5.1",
->>>>>>> aaa0001f
         "@octokit/app": "^15.1.0",
         "@octokit/auth-oauth-device": "^7.1.1",
         "@octokit/core": "^6.1.2",
