--- conflicted
+++ resolved
@@ -1,10 +1,6 @@
 {
     "name": "casualos",
-<<<<<<< HEAD
-    "version": "3.4.4-alpha.14502478455",
-=======
     "version": "3.4.4",
->>>>>>> 468f8467
     "description": "Command line interface for CasualOS.",
     "main": "./dist/index.js",
     "types": "index.d.ts",
@@ -40,11 +36,7 @@
     },
     "dependencies": {
         "@casual-simulation/aux-common": "^3.4.0",
-<<<<<<< HEAD
-        "@casual-simulation/aux-records": "^3.4.4-alpha.14502478455",
-=======
         "@casual-simulation/aux-records": "^3.4.4",
->>>>>>> 468f8467
         "@octokit/app": "^15.1.0",
         "@octokit/auth-oauth-device": "^7.1.1",
         "@octokit/core": "^6.1.2",
