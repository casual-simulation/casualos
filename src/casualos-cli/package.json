--- conflicted
+++ resolved
@@ -1,10 +1,6 @@
 {
     "name": "casualos",
-<<<<<<< HEAD
-    "version": "3.3.9-alpha.10457223672",
-=======
     "version": "3.3.9",
->>>>>>> 0e1cde66
     "description": "Command line interface for CasualOS.",
     "main": "./dist/index.js",
     "types": "index.d.ts",
@@ -40,11 +36,7 @@
     },
     "dependencies": {
         "@casual-simulation/aux-common": "^3.3.8",
-<<<<<<< HEAD
-        "@casual-simulation/aux-records": "^3.3.9-alpha.10457223672",
-=======
         "@casual-simulation/aux-records": "^3.3.9",
->>>>>>> 0e1cde66
         "axios": "1.6.2",
         "commander": "12.0.0",
         "conf": "12.0.0",
