--- conflicted
+++ resolved
@@ -1,10 +1,6 @@
 {
     "name": "casualos",
-<<<<<<< HEAD
-    "version": "3.3.5-alpha.9323327526",
-=======
     "version": "3.3.5",
->>>>>>> 2e7ec381
     "description": "Command line interface for CasualOS.",
     "main": "./dist/index.js",
     "types": "index.d.ts",
@@ -39,13 +35,8 @@
         "access": "public"
     },
     "dependencies": {
-<<<<<<< HEAD
-        "@casual-simulation/aux-common": "^3.3.5-alpha.9323327526",
-        "@casual-simulation/aux-records": "^3.3.5-alpha.9323327526",
-=======
         "@casual-simulation/aux-common": "^3.3.5",
         "@casual-simulation/aux-records": "^3.3.5",
->>>>>>> 2e7ec381
         "axios": "1.6.2",
         "commander": "12.0.0",
         "conf": "12.0.0",
