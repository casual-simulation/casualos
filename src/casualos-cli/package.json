{
    "name": "casualos",
<<<<<<< HEAD
    "version": "3.4.0-alpha.14204808910",
=======
    "version": "3.4.0",
>>>>>>> e015306b
    "description": "Command line interface for CasualOS.",
    "main": "./dist/index.js",
    "types": "index.d.ts",
    "module": "./dist/index.js",
    "bin": {
        "casualos": "./dist/cli.js"
    },
    "scripts": {
        "start": "node ./dist/cli.js",
        "dev": "npm run build && npm start",
        "build": "node ./script/build-cli.mjs",
        "test": "jest",
        "test:watch": "jest --watchAll"
    },
    "repository": {
        "type": "git",
        "url": "git+https://github.com/casual-simulation/casualos.git"
    },
    "keywords": [
        "aux",
        "so4",
        "realtime",
        "crdt"
    ],
    "author": "Casual Simulation, Inc.",
    "license": "AGPL-3.0-only",
    "bugs": {
        "url": "https://github.com/casual-simulation/casualos/issues"
    },
    "homepage": "https://github.com/casual-simulation/casualos#readme",
    "publishConfig": {
        "access": "public"
    },
    "dependencies": {
<<<<<<< HEAD
        "@casual-simulation/aux-common": "^3.4.0-alpha.14204808910",
        "@casual-simulation/aux-records": "^3.4.0-alpha.14204808910",
=======
        "@casual-simulation/aux-common": "^3.4.0",
        "@casual-simulation/aux-records": "^3.4.0",
>>>>>>> e015306b
        "@octokit/app": "^15.1.0",
        "@octokit/auth-oauth-device": "^7.1.1",
        "@octokit/core": "^6.1.2",
        "axios": "1.7.7",
        "commander": "12.0.0",
        "conf": "12.0.0",
        "octokit": "^4.0.2",
        "open": "10.1.0",
        "prompts": "2.4.2",
        "simple-git": "^3.24.0",
        "tweetnacl": "1.0.3",
        "uuid": "10.0.0",
        "zod": "3.22.4"
    },
    "devDependencies": {
        "@types/prompts": "^2.4.9"
    },
    "files": [
        "/README.md",
        "/LICENSE.txt",
        "**/*.js",
        "**/*.js.map",
        "**/*.d.ts",
        "**/*.def",
        "templates/**"
    ]
}<|MERGE_RESOLUTION|>--- conflicted
+++ resolved
@@ -1,10 +1,6 @@
 {
     "name": "casualos",
-<<<<<<< HEAD
-    "version": "3.4.0-alpha.14204808910",
-=======
     "version": "3.4.0",
->>>>>>> e015306b
     "description": "Command line interface for CasualOS.",
     "main": "./dist/index.js",
     "types": "index.d.ts",
@@ -39,13 +35,8 @@
         "access": "public"
     },
     "dependencies": {
-<<<<<<< HEAD
-        "@casual-simulation/aux-common": "^3.4.0-alpha.14204808910",
-        "@casual-simulation/aux-records": "^3.4.0-alpha.14204808910",
-=======
         "@casual-simulation/aux-common": "^3.4.0",
         "@casual-simulation/aux-records": "^3.4.0",
->>>>>>> e015306b
         "@octokit/app": "^15.1.0",
         "@octokit/auth-oauth-device": "^7.1.1",
         "@octokit/core": "^6.1.2",
