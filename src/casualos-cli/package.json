--- conflicted
+++ resolved
@@ -1,12 +1,7 @@
 {
     "name": "casualos",
-<<<<<<< HEAD
-    "version": "3.3.0-alpha.8545776335",
-    "description": "Common library for AUX Vue components and Misc",
-=======
     "version": "3.2.19",
     "description": "Command line interface for CasualOS.",
->>>>>>> 5f85b2ba
     "main": "./dist/index.js",
     "types": "index.d.ts",
     "module": "./dist/index.js",
