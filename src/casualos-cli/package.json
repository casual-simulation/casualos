{
    "name": "casualos",
<<<<<<< HEAD
    "version": "3.3.6-alpha.9504693793",
=======
    "version": "3.3.6",
>>>>>>> 500fb906
    "description": "Command line interface for CasualOS.",
    "main": "./dist/index.js",
    "types": "index.d.ts",
    "module": "./dist/index.js",
    "bin": {
        "casualos": "./dist/cli.js"
    },
    "scripts": {
        "start": "node ./dist/cli.js",
        "dev": "npm run build && npm start",
        "build": "node ./script/build-cli.mjs",
        "test": "jest",
        "test:watch": "jest --watchAll"
    },
    "repository": {
        "type": "git",
        "url": "git+https://github.com/casual-simulation/casualos.git"
    },
    "keywords": [
        "aux",
        "so4",
        "realtime",
        "crdt"
    ],
    "author": "Casual Simulation, Inc.",
    "license": "MIT",
    "bugs": {
        "url": "https://github.com/casual-simulation/casualos/issues"
    },
    "homepage": "https://github.com/casual-simulation/casualos#readme",
    "publishConfig": {
        "access": "public"
    },
    "dependencies": {
<<<<<<< HEAD
        "@casual-simulation/aux-common": "^3.3.6-alpha.9504693793",
        "@casual-simulation/aux-records": "^3.3.6-alpha.9504693793",
=======
        "@casual-simulation/aux-common": "^3.3.6",
        "@casual-simulation/aux-records": "^3.3.6",
>>>>>>> 500fb906
        "axios": "1.6.2",
        "commander": "12.0.0",
        "conf": "12.0.0",
        "open": "10.1.0",
        "prompts": "2.4.2"
    },
    "devDependencies": {
        "@types/prompts": "^2.4.9"
    },
    "files": [
        "/README.md",
        "/LICENSE.txt",
        "**/*.js",
        "**/*.js.map",
        "**/*.d.ts",
        "**/*.def"
    ]
}<|MERGE_RESOLUTION|>--- conflicted
+++ resolved
@@ -1,10 +1,6 @@
 {
     "name": "casualos",
-<<<<<<< HEAD
-    "version": "3.3.6-alpha.9504693793",
-=======
     "version": "3.3.6",
->>>>>>> 500fb906
     "description": "Command line interface for CasualOS.",
     "main": "./dist/index.js",
     "types": "index.d.ts",
@@ -39,13 +35,8 @@
         "access": "public"
     },
     "dependencies": {
-<<<<<<< HEAD
-        "@casual-simulation/aux-common": "^3.3.6-alpha.9504693793",
-        "@casual-simulation/aux-records": "^3.3.6-alpha.9504693793",
-=======
         "@casual-simulation/aux-common": "^3.3.6",
         "@casual-simulation/aux-records": "^3.3.6",
->>>>>>> 500fb906
         "axios": "1.6.2",
         "commander": "12.0.0",
         "conf": "12.0.0",
