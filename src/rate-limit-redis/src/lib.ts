<<<<<<< HEAD
import { Options as RateLimitConfiguration } from 'express-rate-limit';
=======
import {
    Store,
    ClientRateLimitInfo,
    Options as RateLimitConfiguration,
} from 'express-rate-limit';
>>>>>>> 00a2ee93

import { Options, RedisReply, SendCommandFn } from './types';

import { RateLimiter, RateLimiterIncrementResult } from './RateLimiter';

/**
 * A `Store` for the `express-rate-limit` package that stores hit counts in
 * Redis.
 */
class RedisStore implements RateLimiter {
    /**
     * The function used to send raw commands to Redis.
     */
    sendCommand: SendCommandFn;

    /**
     * The text to prepend to the key in Redis.
     */
    prefix: string;

    /**
     * Whether to reset the expiry for a particular key whenever its hit count
     * changes.
     */
    resetExpiryOnChange: boolean;

    /**
     * Stores the loaded SHA1 of the LUA script for executing the increment operations.
     */
    loadedScriptSha1: Promise<string>;

    /**
     * The number of milliseconds to remember that user's requests.
     */
    windowMs!: number;

    /**
     * @constructor for `RedisStore`.
     *
     * @param options {Options} - The configuration options for the store.
     */
    constructor(options: Options) {
        this.sendCommand = options.sendCommand;
        this.prefix = options.prefix ?? 'rl:';
        this.resetExpiryOnChange = options.resetExpiryOnChange ?? false;

        // So that the script loading can occur non-blocking, this will send
        // the script to be loaded, and will capture the value within the
        // promise return. This way, if increments start being called before
        // the script has finished loading, it will wait until it is loaded
        // before it continues.
        this.loadedScriptSha1 = this.loadScript();
    }

    async loadScript(): Promise<string> {
        const result = await this.sendCommand(
            'SCRIPT',
            'LOAD',
            `
        local count = tonumber(ARGV[3])
        local totalHits = redis.call("INCRBY", KEYS[1], count)
        local timeToExpire = redis.call("PTTL", KEYS[1])
        if timeToExpire <= 0 or ARGV[1] == "1"
        then
            redis.call("PEXPIRE", KEYS[1], tonumber(ARGV[2]))
            timeToExpire = tonumber(ARGV[2])
        end

        return { totalHits, timeToExpire }
    `
                // Ensure that code changes that affect whitespace do not affect
                // the script contents.
                .replace(/^\s+/gm, '')
                .trim()
        );

        if (typeof result !== 'string') {
            throw new TypeError('unexpected reply from redis client');
        }

        return result;
    }

    /**
     * Method to prefix the keys with the given text.
     *
     * @param key {string} - The key.
     *
     * @returns {string} - The text + the key.
     */
    prefixKey(key: string): string {
        return `${this.prefix}${key}`;
    }

    /**
     * Method that actually initializes the store.
     *
     * @param options {RateLimitConfiguration} - The options used to setup the middleware.
     */
    init(options: RateLimitConfiguration) {
        this.windowMs = options.windowMs;
    }

    /**
     * Method to increment a client's hit counter.
     *
     * @param key {string} - The identifier for a client
<<<<<<< HEAD
=======
     *
     * @returns {ClientRateLimitInfo} - The number of hits and reset time for that client
>>>>>>> 00a2ee93
     */
    async increment(
        key: string,
        amount: number = 1
<<<<<<< HEAD
    ): Promise<RateLimiterIncrementResult> {
=======
    ): Promise<ClientRateLimitInfo> {
>>>>>>> 00a2ee93
        const results = await this._runScript(this.prefixKey(key), amount);

        if (!Array.isArray(results)) {
            throw new TypeError('Expected result to be array of values');
        }

        if (results.length !== 2) {
            throw new Error(`Expected 2 replies, got ${results.length}`);
        }

        const totalHits = results[0];
        if (typeof totalHits !== 'number') {
            throw new TypeError('Expected value to be a number');
        }

        const timeToExpire = results[1];
        if (typeof timeToExpire !== 'number') {
            throw new TypeError('Expected value to be a number');
        }

        const resetTimeMs = Date.now() + timeToExpire;
        return {
            totalHits,
            resetTimeMs,
        };
    }

    /**
     * Method to decrement a client's hit counter.
     *
     * @param key {string} - The identifier for a client
     */
    async decrement(key: string, amount: number = 1): Promise<void> {
        await this.sendCommand('DECRBY', this.prefixKey(key), amount);
    }

    /**
     * Method to reset a client's hit counter.
     *
     * @param key {string} - The identifier for a client
     */
    async resetKey(key: string): Promise<void> {
        await this.sendCommand('DEL', this.prefixKey(key));
    }

    private async _runScript(
        key: string,
        amount: number
    ): Promise<RedisReply | RedisReply[]> {
        try {
            return await this.sendCommand(
                'EVALSHA',
                await this.loadedScriptSha1,
                '1',
                key,
                this.resetExpiryOnChange ? '1' : '0',
                this.windowMs.toString(),
                amount
            );
        } catch (e) {
            const errString = e.toString();
            if (errString.includes('NOSCRIPT')) {
                this.loadedScriptSha1 = this.loadScript();
                return await this._runScript(key, amount);
            }
            throw e;
        }
    }
}

export default RedisStore;<|MERGE_RESOLUTION|>--- conflicted
+++ resolved
@@ -1,13 +1,4 @@
-<<<<<<< HEAD
 import { Options as RateLimitConfiguration } from 'express-rate-limit';
-=======
-import {
-    Store,
-    ClientRateLimitInfo,
-    Options as RateLimitConfiguration,
-} from 'express-rate-limit';
->>>>>>> 00a2ee93
-
 import { Options, RedisReply, SendCommandFn } from './types';
 
 import { RateLimiter, RateLimiterIncrementResult } from './RateLimiter';
@@ -114,20 +105,11 @@
      * Method to increment a client's hit counter.
      *
      * @param key {string} - The identifier for a client
-<<<<<<< HEAD
-=======
-     *
-     * @returns {ClientRateLimitInfo} - The number of hits and reset time for that client
->>>>>>> 00a2ee93
      */
     async increment(
         key: string,
         amount: number = 1
-<<<<<<< HEAD
     ): Promise<RateLimiterIncrementResult> {
-=======
-    ): Promise<ClientRateLimitInfo> {
->>>>>>> 00a2ee93
         const results = await this._runScript(this.prefixKey(key), amount);
 
         if (!Array.isArray(results)) {
