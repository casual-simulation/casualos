--- conflicted
+++ resolved
@@ -1,10 +1,6 @@
 {
     "name": "@casual-simulation/js-interpreter",
-<<<<<<< HEAD
-    "version": "3.1.17-alpha.3768131123",
-=======
     "version": "3.1.19",
->>>>>>> 48806e9d
     "description": "A JavaScript interpreter",
     "keywords": [],
     "author": "Casual Simulation, Inc.",
