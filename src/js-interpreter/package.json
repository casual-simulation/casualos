{
    "name": "@casual-simulation/js-interpreter",
<<<<<<< HEAD
    "version": "3.1.11-alpha.3500879217",
=======
    "version": "3.1.11",
>>>>>>> aad21d16
    "description": "A JavaScript interpreter",
    "keywords": [],
    "author": "Casual Simulation, Inc.",
    "homepage": "https://github.com/casual-simulation/casualos",
    "license": "Apache-2.0",
    "main": "index.js",
    "types": "index.d.ts",
    "module": "index",
    "directories": {
        "lib": "."
    },
    "files": [
        "/README.md",
        "/LICENSE.txt",
        "**/*.js",
        "**/*.js.map",
        "**/*.d.ts"
    ],
    "repository": {
        "type": "git",
        "url": "git+https://github.com/casual-simulation/casualos.git"
    },
    "scripts": {
        "watch": "tsc --watch",
        "watch:player": "npm run watch",
        "build": "echo \"Nothing to do.\"",
        "test": "jest",
        "test:watch": "jest --watchAll"
    },
    "bugs": {
        "url": "https://github.com/casual-simulation/casualos/issues"
    },
    "publishConfig": {
        "access": "public"
    },
    "dependencies": {
        "@casual-simulation/engine262": "0.0.1-6fadd673dfc837c2717737a2729a1baf022566a2",
        "@casual-simulation/error-stack-parser": "^2.0.7",
        "@types/acorn": "^4.0.6",
        "@types/estree": "1.0.0",
        "acorn": "^8.0.1"
    }
}<|MERGE_RESOLUTION|>--- conflicted
+++ resolved
@@ -1,10 +1,6 @@
 {
     "name": "@casual-simulation/js-interpreter",
-<<<<<<< HEAD
-    "version": "3.1.11-alpha.3500879217",
-=======
     "version": "3.1.11",
->>>>>>> aad21d16
     "description": "A JavaScript interpreter",
     "keywords": [],
     "author": "Casual Simulation, Inc.",
