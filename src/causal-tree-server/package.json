{
    "name": "@casual-simulation/causal-tree-server",
<<<<<<< HEAD
    "version": "3.1.29-alpha.5050976790",
=======
    "version": "3.1.29",
>>>>>>> 8aebf6e2
    "description": "Abstractions for serving causal trees in Node.js.",
    "keywords": [
        "crdt",
        "realtime",
        "causal-tree"
    ],
    "author": "Casual Simulation, Inc.",
    "homepage": "https://github.com/casual-simulation/casualos",
    "license": "MIT",
    "main": "index.js",
    "types": "index.d.ts",
    "module": "index",
    "directories": {
        "lib": "."
    },
    "files": [
        "/README.md",
        "/LICENSE.txt",
        "**/*.js",
        "**/*.js.map",
        "**/*.d.ts"
    ],
    "repository": {
        "type": "git",
        "url": "git+https://github.com/casual-simulation/casualos.git"
    },
    "scripts": {
        "watch": "tsc --watch",
        "watch:player": "npm run watch",
        "build": "echo \"Nothing to do.\"",
        "test": "jest",
        "test:watch": "jest --watchAll"
    },
    "publishConfig": {
        "access": "public"
    },
    "bugs": {
        "url": "https://github.com/casual-simulation/casualos/issues"
    },
    "dependencies": {
<<<<<<< HEAD
        "@casual-simulation/causal-trees": "^3.1.29-alpha.5050976790",
=======
        "@casual-simulation/causal-trees": "^3.1.29",
>>>>>>> 8aebf6e2
        "@casual-simulation/crypto": "^3.1.23",
        "@casual-simulation/timesync": "^3.1.28",
        "rxjs": "7.5.7"
    }
}<|MERGE_RESOLUTION|>--- conflicted
+++ resolved
@@ -1,10 +1,6 @@
 {
     "name": "@casual-simulation/causal-tree-server",
-<<<<<<< HEAD
-    "version": "3.1.29-alpha.5050976790",
-=======
     "version": "3.1.29",
->>>>>>> 8aebf6e2
     "description": "Abstractions for serving causal trees in Node.js.",
     "keywords": [
         "crdt",
@@ -45,11 +41,7 @@
         "url": "https://github.com/casual-simulation/casualos/issues"
     },
     "dependencies": {
-<<<<<<< HEAD
-        "@casual-simulation/causal-trees": "^3.1.29-alpha.5050976790",
-=======
         "@casual-simulation/causal-trees": "^3.1.29",
->>>>>>> 8aebf6e2
         "@casual-simulation/crypto": "^3.1.23",
         "@casual-simulation/timesync": "^3.1.28",
         "rxjs": "7.5.7"
