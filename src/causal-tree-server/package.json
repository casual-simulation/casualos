--- conflicted
+++ resolved
@@ -1,10 +1,6 @@
 {
     "name": "@casual-simulation/causal-tree-server",
-<<<<<<< HEAD
-    "version": "1.4.0-alpha.31",
-=======
     "version": "1.4.4",
->>>>>>> b1bf15ce
     "description": "Abstractions for serving causal trees in Node.js.",
     "keywords": [
         "crdt",
@@ -46,13 +42,8 @@
         "url": "https://github.com/casual-simulation/casualos/issues"
     },
     "dependencies": {
-<<<<<<< HEAD
-        "@casual-simulation/causal-trees": "^1.4.0-alpha.31",
-        "@casual-simulation/crypto": "^1.2.2",
-=======
         "@casual-simulation/causal-trees": "^1.4.4",
         "@casual-simulation/crypto": "^1.4.4",
->>>>>>> b1bf15ce
         "rxjs": "^6.5.2"
     }
 }