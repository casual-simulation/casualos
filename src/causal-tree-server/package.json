{
    "name": "@casual-simulation/causal-tree-server",
<<<<<<< HEAD
    "version": "3.1.11-alpha.3500879217",
=======
    "version": "3.1.11",
>>>>>>> aad21d16
    "description": "Abstractions for serving causal trees in Node.js.",
    "keywords": [
        "crdt",
        "realtime",
        "causal-tree"
    ],
    "author": "Casual Simulation, Inc.",
    "homepage": "https://github.com/casual-simulation/casualos",
    "license": "MIT",
    "main": "index.js",
    "types": "index.d.ts",
    "module": "index",
    "directories": {
        "lib": "."
    },
    "files": [
        "/README.md",
        "/LICENSE.txt",
        "**/*.js",
        "**/*.js.map",
        "**/*.d.ts"
    ],
    "repository": {
        "type": "git",
        "url": "git+https://github.com/casual-simulation/casualos.git"
    },
    "scripts": {
        "watch": "tsc --watch",
        "watch:player": "npm run watch",
        "build": "echo \"Nothing to do.\"",
        "test": "jest",
        "test:watch": "jest --watchAll"
    },
    "publishConfig": {
        "access": "public"
    },
    "bugs": {
        "url": "https://github.com/casual-simulation/casualos/issues"
    },
    "dependencies": {
<<<<<<< HEAD
        "@casual-simulation/causal-trees": "^3.1.11-alpha.3500879217",
        "@casual-simulation/crypto": "^3.1.11-alpha.3500879217",
        "@casual-simulation/timesync": "^3.1.11-alpha.3500879217",
=======
        "@casual-simulation/causal-trees": "^3.1.11",
        "@casual-simulation/crypto": "^3.1.11",
        "@casual-simulation/timesync": "^3.1.11",
>>>>>>> aad21d16
        "rxjs": "7.5.7"
    }
}<|MERGE_RESOLUTION|>--- conflicted
+++ resolved
@@ -1,10 +1,6 @@
 {
     "name": "@casual-simulation/causal-tree-server",
-<<<<<<< HEAD
-    "version": "3.1.11-alpha.3500879217",
-=======
     "version": "3.1.11",
->>>>>>> aad21d16
     "description": "Abstractions for serving causal trees in Node.js.",
     "keywords": [
         "crdt",
@@ -45,15 +41,9 @@
         "url": "https://github.com/casual-simulation/casualos/issues"
     },
     "dependencies": {
-<<<<<<< HEAD
-        "@casual-simulation/causal-trees": "^3.1.11-alpha.3500879217",
-        "@casual-simulation/crypto": "^3.1.11-alpha.3500879217",
-        "@casual-simulation/timesync": "^3.1.11-alpha.3500879217",
-=======
         "@casual-simulation/causal-trees": "^3.1.11",
         "@casual-simulation/crypto": "^3.1.11",
         "@casual-simulation/timesync": "^3.1.11",
->>>>>>> aad21d16
         "rxjs": "7.5.7"
     }
 }