--- conflicted
+++ resolved
@@ -1,10 +1,6 @@
 {
     "name": "@casual-simulation/multi-streams-mixer",
-<<<<<<< HEAD
-    "version": "3.2.14-alpha.7923657973",
-=======
     "version": "3.2.14",
->>>>>>> ee9df3de
     "author": "Casual Simulation, Inc.",
     "description": "Pass multiple streams (e.g. screen+camera or multiple-cameras) and get single stream.",
     "scripts": {
