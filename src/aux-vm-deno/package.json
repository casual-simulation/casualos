--- conflicted
+++ resolved
@@ -1,10 +1,6 @@
 {
     "name": "@casual-simulation/aux-vm-deno",
-<<<<<<< HEAD
-    "version": "3.2.4-alpha.5941338178",
-=======
     "version": "3.2.4",
->>>>>>> 6e5c22c4
     "description": "A set of utilities required to securely run an AUX in Deno.",
     "keywords": [
         "aux"
@@ -43,15 +39,9 @@
         "url": "https://github.com/casual-simulation/casualos/issues"
     },
     "dependencies": {
-<<<<<<< HEAD
-        "@casual-simulation/aux-common": "^3.2.4-alpha.5941338178",
-        "@casual-simulation/aux-vm": "^3.2.4-alpha.5941338178",
-        "@casual-simulation/aux-vm-client": "^3.2.4-alpha.5941338178",
-=======
         "@casual-simulation/aux-common": "^3.2.4",
         "@casual-simulation/aux-vm": "^3.2.4",
         "@casual-simulation/aux-vm-client": "^3.2.4",
->>>>>>> 6e5c22c4
         "@casual-simulation/causal-trees": "^3.2.0",
         "@casual-simulation/crypto": "^3.2.0",
         "@casual-simulation/crypto-browser": "^3.2.0",
