--- conflicted
+++ resolved
@@ -1,10 +1,6 @@
 {
     "name": "@casual-simulation/aux-vm-deno",
-<<<<<<< HEAD
-    "version": "3.1.22-alpha.4061100283",
-=======
     "version": "3.1.22",
->>>>>>> 10afa99c
     "description": "A set of utilities required to securely run an AUX in Deno.",
     "keywords": [
         "aux"
@@ -43,15 +39,9 @@
         "url": "https://github.com/casual-simulation/casualos/issues"
     },
     "dependencies": {
-<<<<<<< HEAD
-        "@casual-simulation/aux-common": "^3.1.22-alpha.4061100283",
-        "@casual-simulation/aux-vm": "^3.1.22-alpha.4061100283",
-        "@casual-simulation/aux-vm-client": "^3.1.22-alpha.4061100283",
-=======
         "@casual-simulation/aux-common": "^3.1.21",
         "@casual-simulation/aux-vm": "^3.1.22",
         "@casual-simulation/aux-vm-client": "^3.1.22",
->>>>>>> 10afa99c
         "@casual-simulation/causal-trees": "^3.1.11",
         "@casual-simulation/crypto": "^3.1.11",
         "@casual-simulation/crypto-browser": "^3.1.11",
