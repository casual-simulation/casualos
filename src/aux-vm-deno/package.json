{
    "name": "@casual-simulation/aux-vm-deno",
<<<<<<< HEAD
    "version": "2.0.3-alpha.1046404096",
=======
    "version": "2.0.7",
>>>>>>> efb6e564
    "description": "A set of utilities required to securely run an AUX in Deno.",
    "keywords": [
        "aux"
    ],
    "author": "Casual Simulation, Inc.",
    "homepage": "https://casualsimulation.com/",
    "license": "MIT",
    "main": "index.js",
    "types": "index.d.ts",
    "module": "index.js",
    "directories": {
        "lib": "."
    },
    "files": [
        "/README.md",
        "/LICENSE.txt",
        "**/*.js",
        "**/*.js.map",
        "**/*.d.ts"
    ],
    "repository": {
        "type": "git",
        "url": "git+https://github.com/casual-simulation/casualos.git"
    },
    "scripts": {
        "watch": "tsc --watch",
        "watch:player": "npm run watch",
        "build": "echo \"Nothing to do.\"",
        "build:docs": "typedoc --mode file --excludeNotExported --out ../../api-docs/aux-vm .",
        "test": "jest",
        "test:watch": "jest --watchAll"
    },
    "publishConfig": {
        "access": "public"
    },
    "bugs": {
        "url": "https://github.com/casual-simulation/casualos/issues"
    },
    "dependencies": {
<<<<<<< HEAD
        "@casual-simulation/aux-common": "^2.0.3-alpha.1046404096",
        "@casual-simulation/aux-vm": "^2.0.3-alpha.1046404096",
        "@casual-simulation/aux-vm-client": "^2.0.3-alpha.1046404096",
        "@casual-simulation/causal-tree-client-socketio": "^2.0.3-alpha.1046404096",
        "@casual-simulation/causal-trees": "^2.0.3-alpha.1046404096",
=======
        "@casual-simulation/aux-common": "^2.0.7",
        "@casual-simulation/aux-vm": "^2.0.7",
        "@casual-simulation/aux-vm-client": "^2.0.7",
        "@casual-simulation/causal-tree-client-socketio": "^2.0.3",
        "@casual-simulation/causal-trees": "^2.0.3",
>>>>>>> efb6e564
        "@casual-simulation/crypto": "^2.0.0",
        "@casual-simulation/crypto-browser": "^2.0.0",
        "comlink": "^4.0.1",
        "deno-vm": "^0.8.1",
        "lodash": "4.17.21",
        "rxjs": "^6.5.2",
        "uuid": "^8.3.2"
    },
    "devDependencies": {
        "worker-loader": "^3.0.6"
    }
}<|MERGE_RESOLUTION|>--- conflicted
+++ resolved
@@ -1,10 +1,6 @@
 {
     "name": "@casual-simulation/aux-vm-deno",
-<<<<<<< HEAD
-    "version": "2.0.3-alpha.1046404096",
-=======
     "version": "2.0.7",
->>>>>>> efb6e564
     "description": "A set of utilities required to securely run an AUX in Deno.",
     "keywords": [
         "aux"
@@ -44,19 +40,11 @@
         "url": "https://github.com/casual-simulation/casualos/issues"
     },
     "dependencies": {
-<<<<<<< HEAD
-        "@casual-simulation/aux-common": "^2.0.3-alpha.1046404096",
-        "@casual-simulation/aux-vm": "^2.0.3-alpha.1046404096",
-        "@casual-simulation/aux-vm-client": "^2.0.3-alpha.1046404096",
-        "@casual-simulation/causal-tree-client-socketio": "^2.0.3-alpha.1046404096",
-        "@casual-simulation/causal-trees": "^2.0.3-alpha.1046404096",
-=======
         "@casual-simulation/aux-common": "^2.0.7",
         "@casual-simulation/aux-vm": "^2.0.7",
         "@casual-simulation/aux-vm-client": "^2.0.7",
         "@casual-simulation/causal-tree-client-socketio": "^2.0.3",
         "@casual-simulation/causal-trees": "^2.0.3",
->>>>>>> efb6e564
         "@casual-simulation/crypto": "^2.0.0",
         "@casual-simulation/crypto-browser": "^2.0.0",
         "comlink": "^4.0.1",
