--- conflicted
+++ resolved
@@ -1,10 +1,6 @@
 {
     "name": "@casual-simulation/tunnel",
-<<<<<<< HEAD
-    "version": "3.3.4-alpha.9291306549",
-=======
     "version": "3.3.4",
->>>>>>> 60d7ff7e
     "description": "An WebSockets-based TCP tunnel.",
     "keywords": [],
     "author": "Casual Simulation, Inc.",
