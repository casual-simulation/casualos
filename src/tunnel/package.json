{
    "name": "@casual-simulation/tunnel",
<<<<<<< HEAD
    "version": "3.3.11-alpha.11349749950",
=======
    "version": "3.3.13",
>>>>>>> 75f7091f
    "description": "An WebSockets-based TCP tunnel.",
    "keywords": [],
    "author": "Casual Simulation, Inc.",
    "homepage": "https://github.com/casual-simulation/casualos",
    "license": "MIT",
    "main": "index.js",
    "types": "index.d.ts",
    "module": "index",
    "bin": {
        "tunnel": "bin/tunnel.js"
    },
    "directories": {
        "lib": "."
    },
    "files": [
        "/README.md",
        "/LICENSE.txt",
        "**/*.js",
        "**/*.js.map",
        "**/*.d.ts"
    ],
    "repository": {
        "type": "git",
        "url": "git+https://github.com/casual-simulation/casualos.git"
    },
    "scripts": {
        "watch": "tsc --watch",
        "watch:player": "npm run watch",
        "build": "echo \"Nothing to do.\"",
        "test": "jest",
        "test:watch": "jest --watchAll"
    },
    "bugs": {
        "url": "https://github.com/casual-simulation/casualos/issues"
    },
    "publishConfig": {
        "access": "public"
    },
    "dependencies": {
        "commander": "4.0.1",
        "rxjs": "8.0.0-alpha.14",
        "uuid": "10.0.0",
        "ws": "8.18.0"
    }
}<|MERGE_RESOLUTION|>--- conflicted
+++ resolved
@@ -1,10 +1,6 @@
 {
     "name": "@casual-simulation/tunnel",
-<<<<<<< HEAD
-    "version": "3.3.11-alpha.11349749950",
-=======
     "version": "3.3.13",
->>>>>>> 75f7091f
     "description": "An WebSockets-based TCP tunnel.",
     "keywords": [],
     "author": "Casual Simulation, Inc.",
