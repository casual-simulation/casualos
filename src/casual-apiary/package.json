--- conflicted
+++ resolved
@@ -1,10 +1,6 @@
 {
     "name": "@casual-simulation/casual-apiary",
-<<<<<<< HEAD
-    "version": "3.1.32-alpha.5295960103",
-=======
     "version": "3.1.32",
->>>>>>> 9b6d3f22
     "description": "Serverless CasualOS",
     "main": "index.js",
     "types": "index.d.ts",
@@ -24,15 +20,9 @@
         "test": "jest --verbose"
     },
     "dependencies": {
-<<<<<<< HEAD
-        "@casual-simulation/aux-common": "^3.1.32-alpha.5295960103",
-        "@casual-simulation/aux-vm": "^3.1.32-alpha.5295960103",
-        "@casual-simulation/causal-trees": "^3.1.32-alpha.5295960103",
-=======
         "@casual-simulation/aux-common": "^3.1.32",
         "@casual-simulation/aux-vm": "^3.1.32",
         "@casual-simulation/causal-trees": "^3.1.29",
->>>>>>> 9b6d3f22
         "@casual-simulation/fast-json-stable-stringify": "^3.1.11",
         "base64-js": "^1.5.1",
         "lib0": "0.2.49",
