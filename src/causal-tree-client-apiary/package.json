{
    "name": "@casual-simulation/causal-tree-client-apiary",
<<<<<<< HEAD
    "version": "3.1.35-alpha.5426304884",
=======
    "version": "3.2.0",
>>>>>>> 76d6a923
    "description": "A set of services that can be used to network with a Casual Apiary.",
    "keywords": [
        "crdt",
        "realtime",
        "causal-tree"
    ],
    "author": "Casual Simulation, Inc.",
    "homepage": "https://github.com/casual-simulation/casualos",
    "license": "MIT",
    "main": "index.js",
    "types": "index.d.ts",
    "module": "index",
    "directories": {
        "lib": "."
    },
    "files": [
        "/README.md",
        "/LICENSE.txt",
        "**/*.js",
        "**/*.js.map",
        "**/*.d.ts"
    ],
    "repository": {
        "type": "git",
        "url": "git+https://github.com/casual-simulation/casualos.git"
    },
    "scripts": {
        "watch": "tsc --watch",
        "watch:player": "npm run watch",
        "build": "echo \"Nothing to do.\"",
        "test": "jest",
        "test:watch": "jest --watchAll"
    },
    "publishConfig": {
        "access": "public"
    },
    "bugs": {
        "url": "https://github.com/casual-simulation/casualos/issues"
    },
    "dependencies": {
        "@casual-simulation/causal-trees": "^3.2.0",
        "@casual-simulation/crypto": "^3.2.0",
        "@casual-simulation/crypto-browser": "^3.2.0",
        "@casual-simulation/websocket": "^3.1.11",
        "axios": "0.25.0",
        "rxjs": "7.5.7"
    }
}<|MERGE_RESOLUTION|>--- conflicted
+++ resolved
@@ -1,10 +1,6 @@
 {
     "name": "@casual-simulation/causal-tree-client-apiary",
-<<<<<<< HEAD
-    "version": "3.1.35-alpha.5426304884",
-=======
     "version": "3.2.0",
->>>>>>> 76d6a923
     "description": "A set of services that can be used to network with a Casual Apiary.",
     "keywords": [
         "crdt",
