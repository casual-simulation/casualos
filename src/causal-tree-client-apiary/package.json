{
    "name": "@casual-simulation/causal-tree-client-apiary",
<<<<<<< HEAD
    "version": "1.4.0-alpha.31",
=======
    "version": "1.4.4",
>>>>>>> b1bf15ce
    "description": "A set of services that can be used to network with a Casual Apiary.",
    "keywords": [
        "crdt",
        "realtime",
        "causal-tree"
    ],
    "author": "Casual Simulation, Inc.",
    "homepage": "https://github.com/casual-simulation/casualos",
    "license": "MIT",
    "main": "index.js",
    "types": "index.d.ts",
    "module": "index.js",
    "directories": {
        "lib": "."
    },
    "files": [
        "/README.md",
        "/LICENSE.txt",
        "**/*.js",
        "**/*.js.map",
        "**/*.d.ts"
    ],
    "repository": {
        "type": "git",
        "url": "git+https://github.com/casual-simulation/casualos.git"
    },
    "scripts": {
        "watch": "tsc --watch",
        "watch:player": "npm run watch",
        "build": "echo \"Nothing to do.\"",
        "build:docs": "typedoc --mode file --excludeNotExported --out ../../api-docs/causal-tree-client-socketio .",
        "test": "jest",
        "test:watch": "jest --watchAll"
    },
    "publishConfig": {
        "access": "public"
    },
    "bugs": {
        "url": "https://github.com/casual-simulation/casualos/issues"
    },
    "dependencies": {
<<<<<<< HEAD
        "@casual-simulation/causal-trees": "^1.4.0-alpha.31",
        "@casual-simulation/crypto": "^1.2.2",
        "@casual-simulation/crypto-browser": "^1.2.2",
=======
        "@casual-simulation/causal-trees": "^1.4.4",
        "@casual-simulation/crypto": "^1.4.4",
        "@casual-simulation/crypto-browser": "^1.4.4",
>>>>>>> b1bf15ce
        "axios": "^0.18.1",
        "rxjs": "^6.5.2"
    }
}<|MERGE_RESOLUTION|>--- conflicted
+++ resolved
@@ -1,10 +1,6 @@
 {
     "name": "@casual-simulation/causal-tree-client-apiary",
-<<<<<<< HEAD
-    "version": "1.4.0-alpha.31",
-=======
     "version": "1.4.4",
->>>>>>> b1bf15ce
     "description": "A set of services that can be used to network with a Casual Apiary.",
     "keywords": [
         "crdt",
@@ -46,15 +42,9 @@
         "url": "https://github.com/casual-simulation/casualos/issues"
     },
     "dependencies": {
-<<<<<<< HEAD
-        "@casual-simulation/causal-trees": "^1.4.0-alpha.31",
-        "@casual-simulation/crypto": "^1.2.2",
-        "@casual-simulation/crypto-browser": "^1.2.2",
-=======
         "@casual-simulation/causal-trees": "^1.4.4",
         "@casual-simulation/crypto": "^1.4.4",
         "@casual-simulation/crypto-browser": "^1.4.4",
->>>>>>> b1bf15ce
         "axios": "^0.18.1",
         "rxjs": "^6.5.2"
     }
