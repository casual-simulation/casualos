--- conflicted
+++ resolved
@@ -1,10 +1,6 @@
 {
     "name": "@casual-simulation/causal-tree-client-apiary",
-<<<<<<< HEAD
-    "version": "2.0.22-alpha.1651045562",
-=======
     "version": "2.0.34",
->>>>>>> 62942ba5
     "description": "A set of services that can be used to network with a Casual Apiary.",
     "keywords": [
         "crdt",
@@ -46,18 +42,11 @@
         "url": "https://github.com/casual-simulation/casualos/issues"
     },
     "dependencies": {
-<<<<<<< HEAD
-        "@casual-simulation/causal-trees": "^2.0.22-alpha.1651045562",
-        "@casual-simulation/crypto": "^2.0.22-alpha.1651045562",
-        "@casual-simulation/crypto-browser": "^2.0.22-alpha.1651045562",
-        "axios": "^0.21.2",
-=======
         "@casual-simulation/causal-trees": "^2.0.22",
         "@casual-simulation/crypto": "^2.0.22",
         "@casual-simulation/crypto-browser": "^2.0.22",
         "@casual-simulation/websocket": "^2.0.30",
         "axios": "0.25.0",
->>>>>>> 62942ba5
         "rxjs": "^6.5.2"
     }
 }