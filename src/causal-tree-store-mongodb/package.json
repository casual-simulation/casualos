{
    "name": "@casual-simulation/causal-tree-store-mongodb",
<<<<<<< HEAD
    "version": "3.0.14-alpha.2511011009",
=======
    "version": "3.0.14",
>>>>>>> 223bfe2e
    "description": "A causal tree store that interfaces with MongoDB",
    "keywords": [
        "mongodb",
        "crdt",
        "causal-tree"
    ],
    "author": "Casual Simulation, Inc.",
    "homepage": "https://github.com/casual-simulation/casualos",
    "license": "MIT",
    "main": "index.js",
    "types": "index.d.ts",
    "module": "index",
    "directories": {
        "lib": "."
    },
    "files": [
        "/README.md",
        "/LICENSE.txt",
        "**/*.js",
        "**/*.js.map",
        "**/*.d.ts"
    ],
    "repository": {
        "type": "git",
        "url": "git+https://github.com/casual-simulation/casualos.git"
    },
    "scripts": {
        "watch": "tsc --watch",
        "watch:player": "npm run watch",
        "build": "echo \"Nothing to do.\"",
        "test": "jest",
        "test:watch": "jest --watchAll"
    },
    "publishConfig": {
        "access": "public"
    },
    "bugs": {
        "url": "https://github.com/casual-simulation/casualos/issues"
    },
    "dependencies": {
<<<<<<< HEAD
        "@casual-simulation/causal-trees": "^3.0.14-alpha.2511011009",
=======
        "@casual-simulation/causal-trees": "^3.0.14",
>>>>>>> 223bfe2e
        "@types/mongodb": "^3.5.32",
        "mongodb": "3.6.2"
    }
}<|MERGE_RESOLUTION|>--- conflicted
+++ resolved
@@ -1,10 +1,6 @@
 {
     "name": "@casual-simulation/causal-tree-store-mongodb",
-<<<<<<< HEAD
-    "version": "3.0.14-alpha.2511011009",
-=======
     "version": "3.0.14",
->>>>>>> 223bfe2e
     "description": "A causal tree store that interfaces with MongoDB",
     "keywords": [
         "mongodb",
@@ -45,11 +41,7 @@
         "url": "https://github.com/casual-simulation/casualos/issues"
     },
     "dependencies": {
-<<<<<<< HEAD
-        "@casual-simulation/causal-trees": "^3.0.14-alpha.2511011009",
-=======
         "@casual-simulation/causal-trees": "^3.0.14",
->>>>>>> 223bfe2e
         "@types/mongodb": "^3.5.32",
         "mongodb": "3.6.2"
     }
