{
    "name": "@casual-simulation/causal-tree-store-mongodb",
<<<<<<< HEAD
    "version": "2.0.3-alpha.1046404096",
=======
    "version": "2.0.3",
>>>>>>> efb6e564
    "description": "A causal tree store that interfaces with MongoDB",
    "keywords": [
        "mongodb",
        "crdt",
        "causal-tree"
    ],
    "author": "Casual Simulation, Inc.",
    "homepage": "https://github.com/casual-simulation/casualos",
    "license": "MIT",
    "main": "index.js",
    "types": "index.d.ts",
    "module": "index.js",
    "directories": {
        "lib": "."
    },
    "files": [
        "/README.md",
        "/LICENSE.txt",
        "**/*.js",
        "**/*.js.map",
        "**/*.d.ts"
    ],
    "repository": {
        "type": "git",
        "url": "git+https://github.com/casual-simulation/casualos.git"
    },
    "scripts": {
        "watch": "tsc --watch",
        "watch:player": "npm run watch",
        "build": "echo \"Nothing to do.\"",
        "build:docs": "typedoc --mode file --excludeNotExported --out ../../api-docs/causal-tree-store-mongodb .",
        "test": "jest",
        "test:watch": "jest --watchAll"
    },
    "publishConfig": {
        "access": "public"
    },
    "bugs": {
        "url": "https://github.com/casual-simulation/casualos/issues"
    },
    "dependencies": {
<<<<<<< HEAD
        "@casual-simulation/causal-trees": "^2.0.3-alpha.1046404096",
=======
        "@casual-simulation/causal-trees": "^2.0.3",
>>>>>>> efb6e564
        "@types/mongodb": "^3.5.32",
        "mongodb": "3.6.2"
    }
}<|MERGE_RESOLUTION|>--- conflicted
+++ resolved
@@ -1,10 +1,6 @@
 {
     "name": "@casual-simulation/causal-tree-store-mongodb",
-<<<<<<< HEAD
-    "version": "2.0.3-alpha.1046404096",
-=======
     "version": "2.0.3",
->>>>>>> efb6e564
     "description": "A causal tree store that interfaces with MongoDB",
     "keywords": [
         "mongodb",
@@ -46,11 +42,7 @@
         "url": "https://github.com/casual-simulation/casualos/issues"
     },
     "dependencies": {
-<<<<<<< HEAD
-        "@casual-simulation/causal-trees": "^2.0.3-alpha.1046404096",
-=======
         "@casual-simulation/causal-trees": "^2.0.3",
->>>>>>> efb6e564
         "@types/mongodb": "^3.5.32",
         "mongodb": "3.6.2"
     }
