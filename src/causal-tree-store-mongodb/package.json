--- conflicted
+++ resolved
@@ -1,10 +1,6 @@
 {
     "name": "@casual-simulation/causal-tree-store-mongodb",
-<<<<<<< HEAD
-    "version": "1.4.0-alpha.31",
-=======
     "version": "1.4.4",
->>>>>>> b1bf15ce
     "description": "A causal tree store that interfaces with MongoDB",
     "keywords": [
         "mongodb",
@@ -46,11 +42,7 @@
         "url": "https://github.com/casual-simulation/casualos/issues"
     },
     "dependencies": {
-<<<<<<< HEAD
-        "@casual-simulation/causal-trees": "^1.4.0-alpha.31",
-=======
         "@casual-simulation/causal-trees": "^1.4.4",
->>>>>>> b1bf15ce
         "@types/mongodb": "^3.5.32",
         "mongodb": "3.6.2"
     }
