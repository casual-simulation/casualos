{
    "name": "@casual-simulation/aux-benchmarks",
<<<<<<< HEAD
    "version": "1.3.3-alpha.19",
=======
    "version": "1.3.7",
>>>>>>> 7686ce70
    "description": "The package for AUX-related benchmarks.",
    "main": "dist/index.js",
    "private": true,
    "scripts": {
        "build": "webpack --config webpack.config.js",
        "exec": "node dist/index.js",
        "exec:profile": "0x -o dist/index.js",
        "bench": "npm run build && npm run exec",
        "bench:profile": "npm run build && npm run exec:profile"
    },
    "repository": {
        "type": "git",
        "url": "git+https://github.com/casual-simulation/casualos.git"
    },
    "author": "Casual Simulation, Inc.",
    "license": "MIT",
    "bugs": {
        "url": "https://github.com/casual-simulation/casualos/issues"
    },
    "homepage": "https://github.com/casual-simulation/casualos#readme",
    "files": [
        "dist",
        "/README.md",
        "/CHANGELOG.md",
        "/docker-compose.yml",
        "/LICENSE.txt"
    ],
    "dependencies": {
<<<<<<< HEAD
        "@casual-simulation/aux-common": "^1.3.3-alpha.19",
        "@casual-simulation/causal-trees": "^1.3.3-alpha.19",
=======
        "@casual-simulation/aux-common": "^1.3.7",
        "@casual-simulation/causal-trees": "^1.3.3",
>>>>>>> 7686ce70
        "benchmark": "2.1.4",
        "lodash": "4.17.19",
        "platform": "1.3.5",
        "vue": "^2.5.17",
        "vue-material": "^1.0.0-beta-10.2",
        "vue-router": "^3.0.1"
    },
    "devDependencies": {
        "0x": "4.8.2"
    }
}<|MERGE_RESOLUTION|>--- conflicted
+++ resolved
@@ -1,10 +1,6 @@
 {
     "name": "@casual-simulation/aux-benchmarks",
-<<<<<<< HEAD
-    "version": "1.3.3-alpha.19",
-=======
     "version": "1.3.7",
->>>>>>> 7686ce70
     "description": "The package for AUX-related benchmarks.",
     "main": "dist/index.js",
     "private": true,
@@ -33,13 +29,8 @@
         "/LICENSE.txt"
     ],
     "dependencies": {
-<<<<<<< HEAD
-        "@casual-simulation/aux-common": "^1.3.3-alpha.19",
-        "@casual-simulation/causal-trees": "^1.3.3-alpha.19",
-=======
         "@casual-simulation/aux-common": "^1.3.7",
         "@casual-simulation/causal-trees": "^1.3.3",
->>>>>>> 7686ce70
         "benchmark": "2.1.4",
         "lodash": "4.17.19",
         "platform": "1.3.5",
