--- conflicted
+++ resolved
@@ -1,10 +1,6 @@
 {
     "name": "@casual-simulation/aux-benchmarks",
-<<<<<<< HEAD
-    "version": "2.0.3-alpha.1046404096",
-=======
     "version": "2.0.7",
->>>>>>> efb6e564
     "description": "The package for AUX-related benchmarks.",
     "main": "dist/index.js",
     "private": true,
@@ -33,13 +29,8 @@
         "/LICENSE.txt"
     ],
     "dependencies": {
-<<<<<<< HEAD
-        "@casual-simulation/aux-common": "^2.0.3-alpha.1046404096",
-        "@casual-simulation/causal-trees": "^2.0.3-alpha.1046404096",
-=======
         "@casual-simulation/aux-common": "^2.0.7",
         "@casual-simulation/causal-trees": "^2.0.3",
->>>>>>> efb6e564
         "benchmark": "2.1.4",
         "lodash": "4.17.21",
         "platform": "1.3.5",
