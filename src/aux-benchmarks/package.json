--- conflicted
+++ resolved
@@ -1,10 +1,6 @@
 {
     "name": "@casual-simulation/aux-benchmarks",
-<<<<<<< HEAD
-    "version": "3.1.25-alpha.4388028584",
-=======
     "version": "3.1.25",
->>>>>>> 4596d244
     "description": "The package for AUX-related benchmarks.",
     "main": "dist/index.js",
     "private": true,
@@ -33,13 +29,8 @@
         "/LICENSE.txt"
     ],
     "dependencies": {
-<<<<<<< HEAD
-        "@casual-simulation/aux-common": "^3.1.25-alpha.4388028584",
-        "@casual-simulation/causal-trees": "^3.1.25-alpha.4388028584",
-=======
         "@casual-simulation/aux-common": "^3.1.25",
         "@casual-simulation/causal-trees": "^3.1.23",
->>>>>>> 4596d244
         "benchmark": "2.1.4",
         "lodash": "4.17.21",
         "platform": "1.3.5",
