--- conflicted
+++ resolved
@@ -1,10 +1,6 @@
 {
     "name": "@casual-simulation/aux-benchmarks",
-<<<<<<< HEAD
-    "version": "3.7.0-alpha.17159032830",
-=======
     "version": "3.7.0",
->>>>>>> 286702db
     "description": "The package for AUX-related benchmarks.",
     "main": "dist/index.js",
     "private": true,
@@ -33,11 +29,7 @@
         "/LICENSE.txt"
     ],
     "dependencies": {
-<<<<<<< HEAD
-        "@casual-simulation/aux-common": "^3.7.0-alpha.17159032830",
-=======
         "@casual-simulation/aux-common": "^3.7.0",
->>>>>>> 286702db
         "benchmark": "2.1.4",
         "es-toolkit": "1.39.10",
         "platform": "1.3.5",
