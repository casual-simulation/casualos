{
    "name": "@casual-simulation/aux-benchmarks",
<<<<<<< HEAD
    "version": "3.1.12-alpha.3578187535",
=======
    "version": "3.1.12",
>>>>>>> b508f0fd
    "description": "The package for AUX-related benchmarks.",
    "main": "dist/index.js",
    "private": true,
    "scripts": {
        "build": "node ./script/build-bench.js",
        "exec": "node dist/index.js",
        "exec:profile": "0x -o dist/index.js",
        "bench": "npm run build && npm run exec",
        "bench:profile": "npm run build && npm run exec:profile"
    },
    "repository": {
        "type": "git",
        "url": "git+https://github.com/casual-simulation/casualos.git"
    },
    "author": "Casual Simulation, Inc.",
    "license": "MIT",
    "bugs": {
        "url": "https://github.com/casual-simulation/casualos/issues"
    },
    "homepage": "https://github.com/casual-simulation/casualos#readme",
    "files": [
        "dist",
        "/README.md",
        "/CHANGELOG.md",
        "/docker-compose.yml",
        "/LICENSE.txt"
    ],
    "dependencies": {
<<<<<<< HEAD
        "@casual-simulation/aux-common": "^3.1.12-alpha.3578187535",
        "@casual-simulation/causal-trees": "^3.1.12-alpha.3578187535",
=======
        "@casual-simulation/aux-common": "^3.1.12",
        "@casual-simulation/causal-trees": "^3.1.11",
>>>>>>> b508f0fd
        "benchmark": "2.1.4",
        "lodash": "4.17.21",
        "platform": "1.3.5",
        "vue": "^2.5.17",
        "vue-material": "^1.0.0-beta-10.2",
        "vue-router": "3.5.4"
    },
    "devDependencies": {
        "0x": "4.8.2"
    }
}<|MERGE_RESOLUTION|>--- conflicted
+++ resolved
@@ -1,10 +1,6 @@
 {
     "name": "@casual-simulation/aux-benchmarks",
-<<<<<<< HEAD
-    "version": "3.1.12-alpha.3578187535",
-=======
     "version": "3.1.12",
->>>>>>> b508f0fd
     "description": "The package for AUX-related benchmarks.",
     "main": "dist/index.js",
     "private": true,
@@ -33,13 +29,8 @@
         "/LICENSE.txt"
     ],
     "dependencies": {
-<<<<<<< HEAD
-        "@casual-simulation/aux-common": "^3.1.12-alpha.3578187535",
-        "@casual-simulation/causal-trees": "^3.1.12-alpha.3578187535",
-=======
         "@casual-simulation/aux-common": "^3.1.12",
         "@casual-simulation/causal-trees": "^3.1.11",
->>>>>>> b508f0fd
         "benchmark": "2.1.4",
         "lodash": "4.17.21",
         "platform": "1.3.5",
