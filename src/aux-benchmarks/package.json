--- conflicted
+++ resolved
@@ -1,10 +1,6 @@
 {
     "name": "@casual-simulation/aux-benchmarks",
-<<<<<<< HEAD
-    "version": "3.1.0-alpha.2980879095",
-=======
     "version": "3.1.1",
->>>>>>> 7c59253f
     "description": "The package for AUX-related benchmarks.",
     "main": "dist/index.js",
     "private": true,
@@ -33,11 +29,7 @@
         "/LICENSE.txt"
     ],
     "dependencies": {
-<<<<<<< HEAD
-        "@casual-simulation/aux-common": "^3.1.0-alpha.2980879095",
-=======
         "@casual-simulation/aux-common": "^3.1.1",
->>>>>>> 7c59253f
         "@casual-simulation/causal-trees": "^3.0.14",
         "benchmark": "2.1.4",
         "lodash": "4.17.21",
