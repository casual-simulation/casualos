--- conflicted
+++ resolved
@@ -1,10 +1,6 @@
 {
     "name": "@casual-simulation/fast-json-stable-stringify",
-<<<<<<< HEAD
-    "version": "3.4.0-alpha.14204808910",
-=======
     "version": "3.4.0",
->>>>>>> e015306b
     "description": "deterministic `JSON.stringify()` - a faster version of substack's json-stable-strigify without jsonify",
     "main": "index.js",
     "types": "index.d.ts",
