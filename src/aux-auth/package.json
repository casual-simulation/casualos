{
    "name": "@casual-simulation/aux-auth",
<<<<<<< HEAD
    "version": "3.1.25-alpha.4388028584",
=======
    "version": "3.1.25",
>>>>>>> 4596d244
    "description": "The repository for the AUX server project.",
    "main": "server/dist/main.js",
    "private": true,
    "scripts": {
        "start": "node server/dist/main.js",
        "watch": "concurrently --names \"Web,Server\" \"npm:watch:web\" \"npm:watch:server\"",
        "watch:web": "vite serve ./web",
        "watch:server": "concurrently --names \"Build,Inst\" \"node ./scripts/dev-auth.js\" \"npm:watch:inst\"",
        "watch:inst": "wait-on server/dist/main.js && nodemon server/dist/main.js",
        "serverless": "npm run build:servers:dev && npm run merge:secrets && cd serverless/aws && sam local start-api -p 2998 --docker-network docker_default --env-vars env.json --env-vars secrets.env.json --log-file ./debug_logs.txt",
        "build": "npm run build:web && npm run build:servers",
        "build:web": "vite build ./web",
        "build:servers": "node ./scripts/build-auth.js",
        "build:servers:dev": "node ./scripts/build-auth.js dev",
        "merge:secrets": "node ./scripts/mergeSecrets.js",
        "build:docs": "echo \"Nothing to build...\"",
        "test": "jest",
        "test:watch": "jest --watchAll",
        "test:ci": "jest --ci --reporters=default --reporters=jest-junit",
        "clean": "echo \"Nothing to clean\""
    },
    "repository": {
        "type": "git",
        "url": "git+https://github.com/casual-simulation/casualos.git"
    },
    "author": "Casual Simulation, Inc.",
    "license": "MIT",
    "bugs": {
        "url": "https://github.com/casual-simulation/casualos/issues"
    },
    "homepage": "https://github.com/casual-simulation/casualos#readme",
    "files": [
        "dist",
        "/README.md",
        "/CHANGELOG.md",
        "/docker-compose.yml",
        "/LICENSE.txt"
    ],
    "dependencies": {
<<<<<<< HEAD
        "@casual-simulation/aux-common": "^3.1.25-alpha.4388028584",
        "@casual-simulation/aux-records": "^3.1.25-alpha.4388028584",
        "@casual-simulation/aux-records-aws": "^3.1.25-alpha.4388028584",
        "@casual-simulation/aux-vm": "^3.1.25-alpha.4388028584",
        "@casual-simulation/aux-vm-browser": "^3.1.25-alpha.4388028584",
=======
        "@casual-simulation/aux-common": "^3.1.25",
        "@casual-simulation/aux-records": "^3.1.25",
        "@casual-simulation/aux-records-aws": "^3.1.25",
        "@casual-simulation/aux-vm": "^3.1.25",
        "@casual-simulation/aux-vm-browser": "^3.1.25",
>>>>>>> 4596d244
        "@casual-simulation/vue-shortkey": "^3.1.20",
        "aws-sdk": "^2.968.0",
        "axios": "0.25.0",
        "express": "^4.16.4",
        "livekit-server-sdk": "1.0.2",
        "luxon": "2.3.0",
        "redis": "3.1.2",
        "rxjs": "7.5.7",
        "stripe": "11.13.0",
        "vue": "^2.5.17",
        "vue-class-component": "^6.3.2",
        "vue-clipboard2": "0.3.1",
        "vue-color": "^2.7.0",
        "vue-filepond": "^4.0.3",
        "vue-material": "1.0.0-beta-15",
        "vue-property-decorator": "^7.2.0",
        "vue-router": "3.5.4"
    },
    "devDependencies": {
<<<<<<< HEAD
        "@casual-simulation/aux-components": "^3.1.25-alpha.4388028584",
=======
        "@casual-simulation/aux-components": "^3.1.25",
>>>>>>> 4596d244
        "@types/aws-lambda": "^8.10.17",
        "lodash": "4.17.21",
        "prompts": "2.4.1",
        "schema-utils": "^3.0.0",
        "yaml": "1.10.2"
    }
}<|MERGE_RESOLUTION|>--- conflicted
+++ resolved
@@ -1,10 +1,6 @@
 {
     "name": "@casual-simulation/aux-auth",
-<<<<<<< HEAD
-    "version": "3.1.25-alpha.4388028584",
-=======
     "version": "3.1.25",
->>>>>>> 4596d244
     "description": "The repository for the AUX server project.",
     "main": "server/dist/main.js",
     "private": true,
@@ -44,19 +40,11 @@
         "/LICENSE.txt"
     ],
     "dependencies": {
-<<<<<<< HEAD
-        "@casual-simulation/aux-common": "^3.1.25-alpha.4388028584",
-        "@casual-simulation/aux-records": "^3.1.25-alpha.4388028584",
-        "@casual-simulation/aux-records-aws": "^3.1.25-alpha.4388028584",
-        "@casual-simulation/aux-vm": "^3.1.25-alpha.4388028584",
-        "@casual-simulation/aux-vm-browser": "^3.1.25-alpha.4388028584",
-=======
         "@casual-simulation/aux-common": "^3.1.25",
         "@casual-simulation/aux-records": "^3.1.25",
         "@casual-simulation/aux-records-aws": "^3.1.25",
         "@casual-simulation/aux-vm": "^3.1.25",
         "@casual-simulation/aux-vm-browser": "^3.1.25",
->>>>>>> 4596d244
         "@casual-simulation/vue-shortkey": "^3.1.20",
         "aws-sdk": "^2.968.0",
         "axios": "0.25.0",
@@ -76,11 +64,7 @@
         "vue-router": "3.5.4"
     },
     "devDependencies": {
-<<<<<<< HEAD
-        "@casual-simulation/aux-components": "^3.1.25-alpha.4388028584",
-=======
         "@casual-simulation/aux-components": "^3.1.25",
->>>>>>> 4596d244
         "@types/aws-lambda": "^8.10.17",
         "lodash": "4.17.21",
         "prompts": "2.4.1",
