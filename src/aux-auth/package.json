--- conflicted
+++ resolved
@@ -1,10 +1,6 @@
 {
     "name": "@casual-simulation/aux-auth",
-<<<<<<< HEAD
-    "version": "3.1.6-alpha.3185724437",
-=======
     "version": "3.1.6",
->>>>>>> 6813b011
     "description": "The repository for the AUX server project.",
     "main": "server/dist/main.js",
     "private": true,
@@ -47,13 +43,8 @@
         "@casual-simulation/aux-common": "^3.1.6",
         "@casual-simulation/aux-records": "^3.1.3",
         "@casual-simulation/aux-records-aws": "^3.1.3",
-<<<<<<< HEAD
-        "@casual-simulation/aux-vm": "^3.1.3",
-        "@casual-simulation/aux-vm-browser": "^3.1.6-alpha.3185724437",
-=======
         "@casual-simulation/aux-vm": "^3.1.6",
         "@casual-simulation/aux-vm-browser": "^3.1.6",
->>>>>>> 6813b011
         "aws-sdk": "^2.968.0",
         "axios": "0.25.0",
         "express": "^4.16.4",
@@ -71,11 +62,7 @@
         "vue-shortkey": "^3.1.6"
     },
     "devDependencies": {
-<<<<<<< HEAD
-        "@casual-simulation/aux-components": "^3.1.6-alpha.3185724437",
-=======
         "@casual-simulation/aux-components": "^3.1.6",
->>>>>>> 6813b011
         "@types/aws-lambda": "^8.10.17",
         "lodash": "4.17.21",
         "prompts": "2.4.1",
