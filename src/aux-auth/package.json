--- conflicted
+++ resolved
@@ -1,10 +1,6 @@
 {
     "name": "@casual-simulation/aux-auth",
-<<<<<<< HEAD
-    "version": "2.0.12-alpha.1309003371",
-=======
     "version": "2.0.13",
->>>>>>> c60ac6e3
     "description": "The repository for the AUX server project.",
     "main": "server/dist/main.js",
     "private": true,
@@ -44,19 +40,11 @@
         "/LICENSE.txt"
     ],
     "dependencies": {
-<<<<<<< HEAD
-        "@casual-simulation/aux-common": "^2.0.12-alpha.1309003371",
-        "@casual-simulation/aux-components": "^2.0.12-alpha.1309003371",
-        "@casual-simulation/aux-vm": "^2.0.12-alpha.1309003371",
-        "@casual-simulation/aux-vm-browser": "^2.0.12-alpha.1309003371",
-        "@magic-sdk/admin": "1.3.0",
-=======
         "@casual-simulation/aux-common": "^2.0.13",
         "@casual-simulation/aux-components": "^2.0.13",
         "@casual-simulation/aux-vm": "^2.0.13",
         "@casual-simulation/aux-vm-browser": "^2.0.13",
         "@magic-sdk/admin": "1.3.1",
->>>>>>> c60ac6e3
         "aws-sdk": "^2.968.0",
         "axios": "^0.21.1",
         "express": "^4.16.4",
