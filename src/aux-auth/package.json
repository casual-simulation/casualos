--- conflicted
+++ resolved
@@ -1,10 +1,6 @@
 {
     "name": "@casual-simulation/aux-auth",
-<<<<<<< HEAD
-    "version": "2.0.8-alpha.1152089080",
-=======
     "version": "2.0.9",
->>>>>>> 9e39561a
     "description": "The repository for the AUX server project.",
     "main": "server/dist/main.js",
     "private": true,
@@ -51,26 +47,16 @@
         "/LICENSE.txt"
     ],
     "dependencies": {
-<<<<<<< HEAD
-        "@casual-simulation/aux-common": "^2.0.8-alpha.1152089080",
-        "@casual-simulation/aux-components": "^2.0.8-alpha.1152089080",
-        "@casual-simulation/aux-vm": "^2.0.8-alpha.1152089080",
-        "@casual-simulation/aux-vm-browser": "^2.0.8-alpha.1152089080",
-=======
         "@casual-simulation/aux-common": "^2.0.9",
         "@casual-simulation/aux-components": "^2.0.9",
         "@casual-simulation/aux-vm": "^2.0.9",
         "@casual-simulation/aux-vm-browser": "^2.0.9",
->>>>>>> 9e39561a
         "@magic-sdk/admin": "1.3.0",
         "aws-sdk": "^2.968.0",
         "axios": "^0.21.1",
         "express": "^4.16.4",
         "magic-sdk": "4.4.0",
-<<<<<<< HEAD
-=======
         "redis": "3.1.2",
->>>>>>> 9e39561a
         "rxjs": "^6.5.2",
         "vue": "^2.5.17",
         "vue-class-component": "^6.3.2",
