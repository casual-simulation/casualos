--- conflicted
+++ resolved
@@ -1,10 +1,6 @@
 {
     "name": "@casual-simulation/aux-auth",
-<<<<<<< HEAD
-    "version": "3.0.18-alpha.2734086997",
-=======
     "version": "3.0.18",
->>>>>>> c02c1e0a
     "description": "The repository for the AUX server project.",
     "main": "server/dist/main.js",
     "private": true,
@@ -44,21 +40,12 @@
         "/LICENSE.txt"
     ],
     "dependencies": {
-<<<<<<< HEAD
-        "@casual-simulation/aux-common": "^3.0.18-alpha.2734086997",
-        "@casual-simulation/aux-components": "^3.0.18-alpha.2734086997",
-        "@casual-simulation/aux-records": "^3.0.18-alpha.2734086997",
-        "@casual-simulation/aux-records-aws": "^3.0.18-alpha.2734086997",
-        "@casual-simulation/aux-vm": "^3.0.18-alpha.2734086997",
-        "@casual-simulation/aux-vm-browser": "^3.0.18-alpha.2734086997",
-=======
         "@casual-simulation/aux-common": "^3.0.18",
         "@casual-simulation/aux-components": "^3.0.18",
         "@casual-simulation/aux-records": "^3.0.18",
         "@casual-simulation/aux-records-aws": "^3.0.18",
         "@casual-simulation/aux-vm": "^3.0.18",
         "@casual-simulation/aux-vm-browser": "^3.0.18",
->>>>>>> c02c1e0a
         "aws-sdk": "^2.968.0",
         "axios": "0.25.0",
         "express": "^4.16.4",
