--- conflicted
+++ resolved
@@ -1,10 +1,6 @@
 {
     "name": "@casual-simulation/aux-auth",
-<<<<<<< HEAD
-    "version": "2.0.19-alpha.1523438944",
-=======
     "version": "2.0.21",
->>>>>>> e08f05b3
     "description": "The repository for the AUX server project.",
     "main": "server/dist/main.js",
     "private": true,
@@ -44,19 +40,12 @@
         "/LICENSE.txt"
     ],
     "dependencies": {
-<<<<<<< HEAD
-        "@casual-simulation/aux-common": "^2.0.19-alpha.1523438944",
-        "@casual-simulation/aux-components": "^2.0.19-alpha.1523438944",
-        "@casual-simulation/aux-vm": "^2.0.19-alpha.1523438944",
-        "@casual-simulation/aux-vm-browser": "^2.0.19-alpha.1523438944",
-=======
         "@casual-simulation/aux-common": "^2.0.21",
         "@casual-simulation/aux-components": "^2.0.21",
         "@casual-simulation/aux-vm": "^2.0.21",
         "@casual-simulation/aux-vm-browser": "^2.0.21",
         "@casual-simulation/aux-records": "^2.0.14",
         "@casual-simulation/aux-records-aws": "^2.0.14",
->>>>>>> e08f05b3
         "@magic-sdk/admin": "1.3.1",
         "aws-sdk": "^2.968.0",
         "axios": "^0.21.2",
