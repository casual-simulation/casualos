{
    "name": "@casual-simulation/aux-vm-node",
<<<<<<< HEAD
    "version": "3.3.6-alpha.9504693793",
=======
    "version": "3.3.6",
>>>>>>> 500fb906
    "description": "A set of utilities required to security run an AUX in Node.js.",
    "keywords": [
        "aux"
    ],
    "author": "Casual Simulation, Inc.",
    "homepage": "https://casualsimulation.com/",
    "license": "MIT",
    "main": "index.js",
    "types": "index.d.ts",
    "module": "index",
    "files": [
        "/README.md",
        "/LICENSE.txt",
        "**/*.js",
        "**/*.js.map",
        "**/*.d.ts"
    ],
    "repository": {
        "type": "git",
        "url": "git+https://github.com/casual-simulation/casualos.git"
    },
    "scripts": {
        "watch": "tsc --watch",
        "watch:player": "npm run watch",
        "build": "echo \"Nothing to do.\"",
        "test": "jest",
        "test:watch": "jest --watchAll"
    },
    "publishConfig": {
        "access": "public"
    },
    "bugs": {
        "url": "https://github.com/casual-simulation/casualos/issues"
    },
    "dependencies": {
<<<<<<< HEAD
        "@casual-simulation/aux-common": "^3.3.6-alpha.9504693793",
        "@casual-simulation/aux-runtime": "^3.3.6-alpha.9504693793",
        "@casual-simulation/aux-vm": "^3.3.6-alpha.9504693793",
        "@casual-simulation/aux-vm-client": "^3.3.6-alpha.9504693793",
=======
        "@casual-simulation/aux-common": "^3.3.6",
        "@casual-simulation/aux-runtime": "^3.3.6",
        "@casual-simulation/aux-vm": "^3.3.6",
        "@casual-simulation/aux-vm-client": "^3.3.6",
>>>>>>> 500fb906
        "@casual-simulation/crypto": "^3.2.7",
        "@casual-simulation/crypto-node": "^3.2.7",
        "lodash": "4.17.21",
        "rxjs": "8.0.0-alpha.14",
        "uuid": "^8.3.2"
    }
}<|MERGE_RESOLUTION|>--- conflicted
+++ resolved
@@ -1,10 +1,6 @@
 {
     "name": "@casual-simulation/aux-vm-node",
-<<<<<<< HEAD
-    "version": "3.3.6-alpha.9504693793",
-=======
     "version": "3.3.6",
->>>>>>> 500fb906
     "description": "A set of utilities required to security run an AUX in Node.js.",
     "keywords": [
         "aux"
@@ -40,17 +36,10 @@
         "url": "https://github.com/casual-simulation/casualos/issues"
     },
     "dependencies": {
-<<<<<<< HEAD
-        "@casual-simulation/aux-common": "^3.3.6-alpha.9504693793",
-        "@casual-simulation/aux-runtime": "^3.3.6-alpha.9504693793",
-        "@casual-simulation/aux-vm": "^3.3.6-alpha.9504693793",
-        "@casual-simulation/aux-vm-client": "^3.3.6-alpha.9504693793",
-=======
         "@casual-simulation/aux-common": "^3.3.6",
         "@casual-simulation/aux-runtime": "^3.3.6",
         "@casual-simulation/aux-vm": "^3.3.6",
         "@casual-simulation/aux-vm-client": "^3.3.6",
->>>>>>> 500fb906
         "@casual-simulation/crypto": "^3.2.7",
         "@casual-simulation/crypto-node": "^3.2.7",
         "lodash": "4.17.21",
