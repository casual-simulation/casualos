{
    "name": "@casual-simulation/aux-vm-node",
    "version": "3.2.4",
    "description": "A set of utilities required to security run an AUX in Node.js.",
    "keywords": [
        "aux"
    ],
    "author": "Casual Simulation, Inc.",
    "homepage": "https://casualsimulation.com/",
    "license": "MIT",
    "main": "index.js",
    "types": "index.d.ts",
    "module": "index",
    "files": [
        "/README.md",
        "/LICENSE.txt",
        "**/*.js",
        "**/*.js.map",
        "**/*.d.ts"
    ],
    "repository": {
        "type": "git",
        "url": "git+https://github.com/casual-simulation/casualos.git"
    },
    "scripts": {
        "watch": "tsc --watch",
        "watch:player": "npm run watch",
        "build": "echo \"Nothing to do.\"",
        "test": "jest",
        "test:watch": "jest --watchAll"
    },
    "publishConfig": {
        "access": "public"
    },
    "bugs": {
        "url": "https://github.com/casual-simulation/casualos/issues"
    },
    "dependencies": {
<<<<<<< HEAD
        "@casual-simulation/aux-common": "^3.2.3",
        "@casual-simulation/aux-runtime": "^3.2.3",
        "@casual-simulation/aux-vm": "^3.2.3",
        "@casual-simulation/aux-vm-client": "^3.2.3",
=======
        "@casual-simulation/aux-common": "^3.2.4",
        "@casual-simulation/aux-vm": "^3.2.4",
        "@casual-simulation/aux-vm-client": "^3.2.4",
>>>>>>> 86b17c42
        "@casual-simulation/causal-tree-server": "^3.2.0",
        "@casual-simulation/causal-trees": "^3.2.0",
        "@casual-simulation/crypto": "^3.2.0",
        "@casual-simulation/crypto-node": "^3.2.0",
        "lodash": "4.17.21",
        "rxjs": "7.5.7",
        "uuid": "^8.3.2"
    }
}<|MERGE_RESOLUTION|>--- conflicted
+++ resolved
@@ -36,16 +36,10 @@
         "url": "https://github.com/casual-simulation/casualos/issues"
     },
     "dependencies": {
-<<<<<<< HEAD
-        "@casual-simulation/aux-common": "^3.2.3",
-        "@casual-simulation/aux-runtime": "^3.2.3",
-        "@casual-simulation/aux-vm": "^3.2.3",
-        "@casual-simulation/aux-vm-client": "^3.2.3",
-=======
         "@casual-simulation/aux-common": "^3.2.4",
+        "@casual-simulation/aux-runtime": "^3.2.4",
         "@casual-simulation/aux-vm": "^3.2.4",
         "@casual-simulation/aux-vm-client": "^3.2.4",
->>>>>>> 86b17c42
         "@casual-simulation/causal-tree-server": "^3.2.0",
         "@casual-simulation/causal-trees": "^3.2.0",
         "@casual-simulation/crypto": "^3.2.0",
