{
    "name": "@casual-simulation/aux-vm-node",
<<<<<<< HEAD
    "version": "3.0.16-alpha.2625398071",
=======
    "version": "3.0.17",
>>>>>>> 8730c3e6
    "description": "A set of utilities required to security run an AUX in Node.js.",
    "keywords": [
        "aux"
    ],
    "author": "Casual Simulation, Inc.",
    "homepage": "https://casualsimulation.com/",
    "license": "MIT",
    "main": "index.js",
    "types": "index.d.ts",
    "module": "index",
    "files": [
        "/README.md",
        "/LICENSE.txt",
        "**/*.js",
        "**/*.js.map",
        "**/*.d.ts"
    ],
    "repository": {
        "type": "git",
        "url": "git+https://github.com/casual-simulation/casualos.git"
    },
    "scripts": {
        "watch": "tsc --watch",
        "watch:player": "npm run watch",
        "build": "echo \"Nothing to do.\"",
        "test": "jest",
        "test:watch": "jest --watchAll"
    },
    "publishConfig": {
        "access": "public"
    },
    "bugs": {
        "url": "https://github.com/casual-simulation/casualos/issues"
    },
    "dependencies": {
<<<<<<< HEAD
        "@casual-simulation/aux-common": "^3.0.16-alpha.2625398071",
        "@casual-simulation/aux-vm": "^3.0.16-alpha.2625398071",
        "@casual-simulation/aux-vm-client": "^3.0.16-alpha.2625398071",
=======
        "@casual-simulation/aux-common": "^3.0.17",
        "@casual-simulation/aux-vm": "^3.0.17",
        "@casual-simulation/aux-vm-client": "^3.0.17",
>>>>>>> 8730c3e6
        "@casual-simulation/causal-tree-server": "^3.0.14",
        "@casual-simulation/causal-trees": "^3.0.14",
        "@casual-simulation/crypto": "^3.0.14",
        "@casual-simulation/crypto-node": "^3.0.14",
        "lodash": "4.17.21",
        "rxjs": "^6.5.2",
        "uuid": "^8.3.2"
    }
}<|MERGE_RESOLUTION|>--- conflicted
+++ resolved
@@ -1,10 +1,6 @@
 {
     "name": "@casual-simulation/aux-vm-node",
-<<<<<<< HEAD
-    "version": "3.0.16-alpha.2625398071",
-=======
     "version": "3.0.17",
->>>>>>> 8730c3e6
     "description": "A set of utilities required to security run an AUX in Node.js.",
     "keywords": [
         "aux"
@@ -40,15 +36,9 @@
         "url": "https://github.com/casual-simulation/casualos/issues"
     },
     "dependencies": {
-<<<<<<< HEAD
-        "@casual-simulation/aux-common": "^3.0.16-alpha.2625398071",
-        "@casual-simulation/aux-vm": "^3.0.16-alpha.2625398071",
-        "@casual-simulation/aux-vm-client": "^3.0.16-alpha.2625398071",
-=======
         "@casual-simulation/aux-common": "^3.0.17",
         "@casual-simulation/aux-vm": "^3.0.17",
         "@casual-simulation/aux-vm-client": "^3.0.17",
->>>>>>> 8730c3e6
         "@casual-simulation/causal-tree-server": "^3.0.14",
         "@casual-simulation/causal-trees": "^3.0.14",
         "@casual-simulation/crypto": "^3.0.14",
