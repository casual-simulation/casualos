--- conflicted
+++ resolved
@@ -1,10 +1,6 @@
 {
     "name": "@casual-simulation/aux-vm-node",
-<<<<<<< HEAD
-    "version": "3.1.29-alpha.5050976790",
-=======
     "version": "3.1.31",
->>>>>>> 8aebf6e2
     "description": "A set of utilities required to security run an AUX in Node.js.",
     "keywords": [
         "aux"
@@ -40,19 +36,11 @@
         "url": "https://github.com/casual-simulation/casualos/issues"
     },
     "dependencies": {
-<<<<<<< HEAD
-        "@casual-simulation/aux-common": "^3.1.29-alpha.5050976790",
-        "@casual-simulation/aux-vm": "^3.1.29-alpha.5050976790",
-        "@casual-simulation/aux-vm-client": "^3.1.29-alpha.5050976790",
-        "@casual-simulation/causal-tree-server": "^3.1.29-alpha.5050976790",
-        "@casual-simulation/causal-trees": "^3.1.29-alpha.5050976790",
-=======
         "@casual-simulation/aux-common": "^3.1.31",
         "@casual-simulation/aux-vm": "^3.1.31",
         "@casual-simulation/aux-vm-client": "^3.1.31",
         "@casual-simulation/causal-tree-server": "^3.1.29",
         "@casual-simulation/causal-trees": "^3.1.29",
->>>>>>> 8aebf6e2
         "@casual-simulation/crypto": "^3.1.23",
         "@casual-simulation/crypto-node": "^3.1.23",
         "lodash": "4.17.21",
