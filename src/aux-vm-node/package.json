--- conflicted
+++ resolved
@@ -1,10 +1,6 @@
 {
     "name": "@casual-simulation/aux-vm-node",
-<<<<<<< HEAD
-    "version": "3.3.3-alpha.9006122522",
-=======
     "version": "3.3.3",
->>>>>>> bc355a68
     "description": "A set of utilities required to security run an AUX in Node.js.",
     "keywords": [
         "aux"
@@ -41,15 +37,9 @@
     },
     "dependencies": {
         "@casual-simulation/aux-common": "^3.3.1",
-<<<<<<< HEAD
-        "@casual-simulation/aux-runtime": "^3.3.3-alpha.9006122522",
-        "@casual-simulation/aux-vm": "^3.3.3-alpha.9006122522",
-        "@casual-simulation/aux-vm-client": "^3.3.3-alpha.9006122522",
-=======
         "@casual-simulation/aux-runtime": "^3.3.3",
         "@casual-simulation/aux-vm": "^3.3.3",
         "@casual-simulation/aux-vm-client": "^3.3.3",
->>>>>>> bc355a68
         "@casual-simulation/crypto": "^3.2.7",
         "@casual-simulation/crypto-node": "^3.2.7",
         "lodash": "4.17.21",
