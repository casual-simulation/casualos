{
    "name": "@casual-simulation/aux-vm-node",
<<<<<<< HEAD
    "version": "3.3.4-alpha.9291306549",
=======
    "version": "3.3.4",
>>>>>>> 60d7ff7e
    "description": "A set of utilities required to security run an AUX in Node.js.",
    "keywords": [
        "aux"
    ],
    "author": "Casual Simulation, Inc.",
    "homepage": "https://casualsimulation.com/",
    "license": "MIT",
    "main": "index.js",
    "types": "index.d.ts",
    "module": "index",
    "files": [
        "/README.md",
        "/LICENSE.txt",
        "**/*.js",
        "**/*.js.map",
        "**/*.d.ts"
    ],
    "repository": {
        "type": "git",
        "url": "git+https://github.com/casual-simulation/casualos.git"
    },
    "scripts": {
        "watch": "tsc --watch",
        "watch:player": "npm run watch",
        "build": "echo \"Nothing to do.\"",
        "test": "jest",
        "test:watch": "jest --watchAll"
    },
    "publishConfig": {
        "access": "public"
    },
    "bugs": {
        "url": "https://github.com/casual-simulation/casualos/issues"
    },
    "dependencies": {
<<<<<<< HEAD
        "@casual-simulation/aux-common": "^3.3.4-alpha.9291306549",
        "@casual-simulation/aux-runtime": "^3.3.4-alpha.9291306549",
        "@casual-simulation/aux-vm": "^3.3.4-alpha.9291306549",
        "@casual-simulation/aux-vm-client": "^3.3.4-alpha.9291306549",
=======
        "@casual-simulation/aux-common": "^3.3.4",
        "@casual-simulation/aux-runtime": "^3.3.4",
        "@casual-simulation/aux-vm": "^3.3.4",
        "@casual-simulation/aux-vm-client": "^3.3.4",
>>>>>>> 60d7ff7e
        "@casual-simulation/crypto": "^3.2.7",
        "@casual-simulation/crypto-node": "^3.2.7",
        "lodash": "4.17.21",
        "rxjs": "8.0.0-alpha.14",
        "uuid": "^8.3.2"
    }
}<|MERGE_RESOLUTION|>--- conflicted
+++ resolved
@@ -1,10 +1,6 @@
 {
     "name": "@casual-simulation/aux-vm-node",
-<<<<<<< HEAD
-    "version": "3.3.4-alpha.9291306549",
-=======
     "version": "3.3.4",
->>>>>>> 60d7ff7e
     "description": "A set of utilities required to security run an AUX in Node.js.",
     "keywords": [
         "aux"
@@ -40,17 +36,10 @@
         "url": "https://github.com/casual-simulation/casualos/issues"
     },
     "dependencies": {
-<<<<<<< HEAD
-        "@casual-simulation/aux-common": "^3.3.4-alpha.9291306549",
-        "@casual-simulation/aux-runtime": "^3.3.4-alpha.9291306549",
-        "@casual-simulation/aux-vm": "^3.3.4-alpha.9291306549",
-        "@casual-simulation/aux-vm-client": "^3.3.4-alpha.9291306549",
-=======
         "@casual-simulation/aux-common": "^3.3.4",
         "@casual-simulation/aux-runtime": "^3.3.4",
         "@casual-simulation/aux-vm": "^3.3.4",
         "@casual-simulation/aux-vm-client": "^3.3.4",
->>>>>>> 60d7ff7e
         "@casual-simulation/crypto": "^3.2.7",
         "@casual-simulation/crypto-node": "^3.2.7",
         "lodash": "4.17.21",
