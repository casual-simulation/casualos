{
    "name": "@casual-simulation/aux-vm-node",
<<<<<<< HEAD
    "version": "3.2.11-alpha.7576632483",
=======
    "version": "3.2.11",
>>>>>>> 19ed705c
    "description": "A set of utilities required to security run an AUX in Node.js.",
    "keywords": [
        "aux"
    ],
    "author": "Casual Simulation, Inc.",
    "homepage": "https://casualsimulation.com/",
    "license": "MIT",
    "main": "index.js",
    "types": "index.d.ts",
    "module": "index",
    "files": [
        "/README.md",
        "/LICENSE.txt",
        "**/*.js",
        "**/*.js.map",
        "**/*.d.ts"
    ],
    "repository": {
        "type": "git",
        "url": "git+https://github.com/casual-simulation/casualos.git"
    },
    "scripts": {
        "watch": "tsc --watch",
        "watch:player": "npm run watch",
        "build": "echo \"Nothing to do.\"",
        "test": "jest",
        "test:watch": "jest --watchAll"
    },
    "publishConfig": {
        "access": "public"
    },
    "bugs": {
        "url": "https://github.com/casual-simulation/casualos/issues"
    },
    "dependencies": {
<<<<<<< HEAD
        "@casual-simulation/aux-common": "^3.2.9",
        "@casual-simulation/aux-runtime": "^3.2.11-alpha.7576632483",
        "@casual-simulation/aux-vm": "^3.2.11-alpha.7576632483",
        "@casual-simulation/aux-vm-client": "^3.2.11-alpha.7576632483",
=======
        "@casual-simulation/aux-common": "^3.2.11",
        "@casual-simulation/aux-runtime": "^3.2.11",
        "@casual-simulation/aux-vm": "^3.2.11",
        "@casual-simulation/aux-vm-client": "^3.2.11",
>>>>>>> 19ed705c
        "@casual-simulation/crypto": "^3.2.7",
        "@casual-simulation/crypto-node": "^3.2.7",
        "lodash": "4.17.21",
        "rxjs": "7.5.7",
        "uuid": "^8.3.2"
    }
}<|MERGE_RESOLUTION|>--- conflicted
+++ resolved
@@ -1,10 +1,6 @@
 {
     "name": "@casual-simulation/aux-vm-node",
-<<<<<<< HEAD
-    "version": "3.2.11-alpha.7576632483",
-=======
     "version": "3.2.11",
->>>>>>> 19ed705c
     "description": "A set of utilities required to security run an AUX in Node.js.",
     "keywords": [
         "aux"
@@ -40,17 +36,10 @@
         "url": "https://github.com/casual-simulation/casualos/issues"
     },
     "dependencies": {
-<<<<<<< HEAD
-        "@casual-simulation/aux-common": "^3.2.9",
-        "@casual-simulation/aux-runtime": "^3.2.11-alpha.7576632483",
-        "@casual-simulation/aux-vm": "^3.2.11-alpha.7576632483",
-        "@casual-simulation/aux-vm-client": "^3.2.11-alpha.7576632483",
-=======
         "@casual-simulation/aux-common": "^3.2.11",
         "@casual-simulation/aux-runtime": "^3.2.11",
         "@casual-simulation/aux-vm": "^3.2.11",
         "@casual-simulation/aux-vm-client": "^3.2.11",
->>>>>>> 19ed705c
         "@casual-simulation/crypto": "^3.2.7",
         "@casual-simulation/crypto-node": "^3.2.7",
         "lodash": "4.17.21",
