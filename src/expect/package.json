--- conflicted
+++ resolved
@@ -1,10 +1,6 @@
 {
     "name": "@casual-simulation/expect",
-<<<<<<< HEAD
-    "version": "3.0.0-alpha.1826142686",
-=======
     "version": "3.0.0",
->>>>>>> 96dc15eb
     "repository": {
         "type": "git",
         "url": "https://github.com/casual-simulation/casualos.git",
@@ -15,11 +11,7 @@
     "module": "index",
     "types": "index.d.ts",
     "dependencies": {
-<<<<<<< HEAD
-        "@casual-simulation/chalk": "^3.0.0-alpha.1826142686",
-=======
         "@casual-simulation/chalk": "^3.0.0",
->>>>>>> 96dc15eb
         "@jest/types": "^27.2.5"
     },
     "devDependencies": {
