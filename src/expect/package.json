{
    "name": "@casual-simulation/expect",
<<<<<<< HEAD
    "version": "3.1.11-alpha.3500879217",
=======
    "version": "3.1.11",
>>>>>>> aad21d16
    "repository": {
        "type": "git",
        "url": "https://github.com/casual-simulation/casualos.git",
        "directory": "src/expect"
    },
    "license": "MIT",
    "type": "module",
    "module": "index",
    "types": "index.d.ts",
    "dependencies": {
<<<<<<< HEAD
        "@casual-simulation/chalk": "^3.1.11-alpha.3500879217",
=======
        "@casual-simulation/chalk": "^3.1.11",
>>>>>>> aad21d16
        "@jest/types": "^27.2.5"
    },
    "devDependencies": {
        "fast-check": "2.19.0",
        "immutable": "4.0.0"
    },
    "files": [
        "/README.md",
        "/LICENSE",
        "**/*.js",
        "**/*.js.map",
        "**/*.d.ts"
    ],
    "engines": {
        "node": "^10.13.0 || ^12.13.0 || ^14.15.0 || >=15.0.0"
    },
    "publishConfig": {
        "access": "public"
    }
}<|MERGE_RESOLUTION|>--- conflicted
+++ resolved
@@ -1,10 +1,6 @@
 {
     "name": "@casual-simulation/expect",
-<<<<<<< HEAD
-    "version": "3.1.11-alpha.3500879217",
-=======
     "version": "3.1.11",
->>>>>>> aad21d16
     "repository": {
         "type": "git",
         "url": "https://github.com/casual-simulation/casualos.git",
@@ -15,11 +11,7 @@
     "module": "index",
     "types": "index.d.ts",
     "dependencies": {
-<<<<<<< HEAD
-        "@casual-simulation/chalk": "^3.1.11-alpha.3500879217",
-=======
         "@casual-simulation/chalk": "^3.1.11",
->>>>>>> aad21d16
         "@jest/types": "^27.2.5"
     },
     "devDependencies": {
