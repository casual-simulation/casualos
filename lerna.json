--- conflicted
+++ resolved
@@ -2,9 +2,5 @@
     "packages": [
         "src/*"
     ],
-<<<<<<< HEAD
-    "version": "3.1.17-alpha.3768131123"
-=======
     "version": "3.1.20"
->>>>>>> 48806e9d
 }