{
    "packages": [
        "src/*"
    ],
<<<<<<< HEAD
    "version": "3.0.9-alpha.2235281564"
=======
    "version": "3.0.9"
>>>>>>> cfdd14aa
}<|MERGE_RESOLUTION|>--- conflicted
+++ resolved
@@ -2,9 +2,5 @@
     "packages": [
         "src/*"
     ],
-<<<<<<< HEAD
-    "version": "3.0.9-alpha.2235281564"
-=======
     "version": "3.0.9"
->>>>>>> cfdd14aa
 }