{
    "packages": [
        "src/*"
    ],
<<<<<<< HEAD
    "version": "3.1.22-alpha.4061100283"
=======
    "version": "3.1.22"
>>>>>>> 10afa99c
}<|MERGE_RESOLUTION|>--- conflicted
+++ resolved
@@ -2,9 +2,5 @@
     "packages": [
         "src/*"
     ],
-<<<<<<< HEAD
-    "version": "3.1.22-alpha.4061100283"
-=======
     "version": "3.1.22"
->>>>>>> 10afa99c
 }