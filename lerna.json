--- conflicted
+++ resolved
@@ -2,9 +2,5 @@
     "packages": [
         "src/*"
     ],
-<<<<<<< HEAD
-    "version": "3.0.10-alpha.2282886558"
-=======
     "version": "3.0.12"
->>>>>>> a499bb80
 }