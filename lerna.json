{
  "packages": [
    "src/*"
  ],
<<<<<<< HEAD
  "version": "3.2.4-alpha.5941338178"
=======
  "version": "3.2.4"
>>>>>>> 6e5c22c4
}<|MERGE_RESOLUTION|>--- conflicted
+++ resolved
@@ -2,9 +2,5 @@
   "packages": [
     "src/*"
   ],
-<<<<<<< HEAD
-  "version": "3.2.4-alpha.5941338178"
-=======
   "version": "3.2.4"
->>>>>>> 6e5c22c4
 }