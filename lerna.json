--- conflicted
+++ resolved
@@ -2,9 +2,5 @@
     "packages": [
         "src/*"
     ],
-<<<<<<< HEAD
-    "version": "3.1.13-alpha.3622325583"
-=======
     "version": "3.1.13"
->>>>>>> 821b2421
 }