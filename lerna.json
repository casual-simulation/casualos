--- conflicted
+++ resolved
@@ -1,11 +1,4 @@
 {
-<<<<<<< HEAD
-  "packages": [
-    "src/*"
-  ],
-  "version": "3.2.5-alpha.6002126313"
-=======
     "packages": ["src/*"],
     "version": "3.2.5"
->>>>>>> a7f51344
 }