{
    "packages": [
        "src/*"
    ],
<<<<<<< HEAD
    "version": "2.0.11-alpha.1283868397"
=======
    "version": "2.0.11"
>>>>>>> 32024924
}<|MERGE_RESOLUTION|>--- conflicted
+++ resolved
@@ -2,9 +2,5 @@
     "packages": [
         "src/*"
     ],
-<<<<<<< HEAD
-    "version": "2.0.11-alpha.1283868397"
-=======
     "version": "2.0.11"
->>>>>>> 32024924
 }