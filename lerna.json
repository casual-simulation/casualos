{
    "packages": [
        "src/*"
    ],
<<<<<<< HEAD
    "version": "3.1.9-alpha.3372858871"
=======
    "version": "3.1.10"
>>>>>>> faf1a451
}<|MERGE_RESOLUTION|>--- conflicted
+++ resolved
@@ -2,9 +2,5 @@
     "packages": [
         "src/*"
     ],
-<<<<<<< HEAD
-    "version": "3.1.9-alpha.3372858871"
-=======
     "version": "3.1.10"
->>>>>>> faf1a451
 }