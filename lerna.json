{
  "packages": [
    "src/*"
  ],
<<<<<<< HEAD
  "version": "3.2.18-alpha.8349491134",
=======
  "version": "3.2.18",
>>>>>>> 560f42c2
  "npmClient": "pnpm"
}<|MERGE_RESOLUTION|>--- conflicted
+++ resolved
@@ -2,10 +2,6 @@
   "packages": [
     "src/*"
   ],
-<<<<<<< HEAD
-  "version": "3.2.18-alpha.8349491134",
-=======
   "version": "3.2.18",
->>>>>>> 560f42c2
   "npmClient": "pnpm"
 }