{
<<<<<<< HEAD
  "packages": [
    "src/*"
  ],
  "version": "3.2.12-alpha.7745410069",
  "npmClient": "pnpm"
=======
    "packages": ["src/*"],
    "version": "3.2.13",
    "npmClient": "pnpm"
>>>>>>> c2dc90fc
}<|MERGE_RESOLUTION|>--- conflicted
+++ resolved
@@ -1,13 +1,5 @@
 {
-<<<<<<< HEAD
-  "packages": [
-    "src/*"
-  ],
-  "version": "3.2.12-alpha.7745410069",
-  "npmClient": "pnpm"
-=======
     "packages": ["src/*"],
     "version": "3.2.13",
     "npmClient": "pnpm"
->>>>>>> c2dc90fc
 }