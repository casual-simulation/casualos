--- conflicted
+++ resolved
@@ -2,9 +2,5 @@
     "packages": [
         "src/*"
     ],
-<<<<<<< HEAD
-    "version": "3.1.21-alpha.4028380933"
-=======
     "version": "3.1.21"
->>>>>>> d259459c
 }