--- conflicted
+++ resolved
@@ -2,10 +2,6 @@
   "packages": [
     "src/*"
   ],
-<<<<<<< HEAD
-  "version": "3.2.8-alpha.7304141269",
-=======
   "version": "3.2.9",
->>>>>>> 3225ea29
   "npmClient": "pnpm"
 }