{
<<<<<<< HEAD
    "packages": ["src/*"],
    "version": "3.1.7"
=======
    "packages": [
        "src/*"
    ],
    "version": "3.1.8"
>>>>>>> 7c407a08
}<|MERGE_RESOLUTION|>--- conflicted
+++ resolved
@@ -1,11 +1,4 @@
 {
-<<<<<<< HEAD
     "packages": ["src/*"],
-    "version": "3.1.7"
-=======
-    "packages": [
-        "src/*"
-    ],
     "version": "3.1.8"
->>>>>>> 7c407a08
 }