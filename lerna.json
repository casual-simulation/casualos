--- conflicted
+++ resolved
@@ -2,9 +2,5 @@
     "packages": [
         "src/*"
     ],
-<<<<<<< HEAD
-    "version": "3.1.11-alpha.3500879217"
-=======
     "version": "3.1.11"
->>>>>>> aad21d16
 }