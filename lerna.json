{
    "packages": [
        "src/*"
    ],
<<<<<<< HEAD
    "version": "3.0.14-alpha.2511011009"
=======
    "version": "3.0.14"
>>>>>>> 223bfe2e
}<|MERGE_RESOLUTION|>--- conflicted
+++ resolved
@@ -1,10 +1,4 @@
 {
-    "packages": [
-        "src/*"
-    ],
-<<<<<<< HEAD
-    "version": "3.0.14-alpha.2511011009"
-=======
+    "packages": ["src/*"],
     "version": "3.0.14"
->>>>>>> 223bfe2e
 }