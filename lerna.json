--- conflicted
+++ resolved
@@ -2,9 +2,5 @@
     "packages": [
         "src/*"
     ],
-<<<<<<< HEAD
-    "version": "3.0.18-alpha.2734086997"
-=======
     "version": "3.0.18"
->>>>>>> c02c1e0a
 }