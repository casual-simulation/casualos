{
  "packages": [
    "src/*"
  ],
<<<<<<< HEAD
  "version": "3.4.4-alpha.14502478455",
=======
  "version": "3.4.4",
>>>>>>> 468f8467
  "npmClient": "pnpm"
}<|MERGE_RESOLUTION|>--- conflicted
+++ resolved
@@ -2,10 +2,6 @@
   "packages": [
     "src/*"
   ],
-<<<<<<< HEAD
-  "version": "3.4.4-alpha.14502478455",
-=======
   "version": "3.4.4",
->>>>>>> 468f8467
   "npmClient": "pnpm"
 }