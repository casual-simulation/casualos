--- conflicted
+++ resolved
@@ -1,11 +1,4 @@
 {
-<<<<<<< HEAD
     "packages": ["src/*"],
-    "version": "1.3.13"
-=======
-    "packages": [
-        "src/*"
-    ],
     "version": "1.3.14"
->>>>>>> 0fcdef40
 }