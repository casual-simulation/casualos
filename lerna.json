--- conflicted
+++ resolved
@@ -1,11 +1,4 @@
 {
-<<<<<<< HEAD
-    "packages": [
-        "src/*"
-    ],
-    "version": "2.0.3-alpha.1046404096"
-=======
     "packages": ["src/*"],
     "version": "2.0.7"
->>>>>>> efb6e564
 }