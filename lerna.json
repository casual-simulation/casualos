{
    "packages": [
        "src/*"
    ],
<<<<<<< HEAD
    "version": "1.3.3-alpha.19"
=======
    "version": "1.3.8"
>>>>>>> 7686ce70
}<|MERGE_RESOLUTION|>--- conflicted
+++ resolved
@@ -2,9 +2,5 @@
     "packages": [
         "src/*"
     ],
-<<<<<<< HEAD
-    "version": "1.3.3-alpha.19"
-=======
     "version": "1.3.8"
->>>>>>> 7686ce70
 }