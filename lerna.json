{
  "packages": [
    "src/*"
  ],
<<<<<<< HEAD
  "version": "3.3.9-alpha.10457223672",
=======
  "version": "3.3.9",
>>>>>>> 0e1cde66
  "npmClient": "pnpm"
}<|MERGE_RESOLUTION|>--- conflicted
+++ resolved
@@ -2,10 +2,6 @@
   "packages": [
     "src/*"
   ],
-<<<<<<< HEAD
-  "version": "3.3.9-alpha.10457223672",
-=======
   "version": "3.3.9",
->>>>>>> 0e1cde66
   "npmClient": "pnpm"
 }