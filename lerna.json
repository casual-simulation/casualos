{
  "packages": [
    "src/*"
  ],
<<<<<<< HEAD
  "version": "3.7.1-alpha.17920269336",
=======
  "version": "3.7.1",
>>>>>>> 3a863163
  "npmClient": "pnpm"
}<|MERGE_RESOLUTION|>--- conflicted
+++ resolved
@@ -2,10 +2,6 @@
   "packages": [
     "src/*"
   ],
-<<<<<<< HEAD
-  "version": "3.7.1-alpha.17920269336",
-=======
   "version": "3.7.1",
->>>>>>> 3a863163
   "npmClient": "pnpm"
 }