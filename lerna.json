--- conflicted
+++ resolved
@@ -2,9 +2,5 @@
     "packages": [
         "src/*"
     ],
-<<<<<<< HEAD
-    "version": "3.0.20-alpha.2929508836"
-=======
     "version": "3.0.21"
->>>>>>> ebe18f0f
 }