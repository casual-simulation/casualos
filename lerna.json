{
    "packages": [
        "src/*"
    ],
<<<<<<< HEAD
    "version": "2.0.12-alpha.1309003371"
=======
    "version": "2.0.13"
>>>>>>> c60ac6e3
}<|MERGE_RESOLUTION|>--- conflicted
+++ resolved
@@ -2,9 +2,5 @@
     "packages": [
         "src/*"
     ],
-<<<<<<< HEAD
-    "version": "2.0.12-alpha.1309003371"
-=======
     "version": "2.0.13"
->>>>>>> c60ac6e3
 }