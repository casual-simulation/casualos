--- conflicted
+++ resolved
@@ -2,10 +2,6 @@
   "packages": [
     "src/*"
   ],
-<<<<<<< HEAD
-  "version": "3.8.0-alpha.18508342733",
-=======
   "version": "3.8.0",
->>>>>>> 64799629
   "npmClient": "pnpm"
 }