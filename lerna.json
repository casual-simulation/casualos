{
    "packages": [
        "src/*"
    ],
<<<<<<< HEAD
    "version": "3.1.4-alpha.3177024239"
=======
    "version": "3.1.5"
>>>>>>> 054b7feb
}<|MERGE_RESOLUTION|>--- conflicted
+++ resolved
@@ -2,9 +2,5 @@
     "packages": [
         "src/*"
     ],
-<<<<<<< HEAD
-    "version": "3.1.4-alpha.3177024239"
-=======
     "version": "3.1.5"
->>>>>>> 054b7feb
 }