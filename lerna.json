--- conflicted
+++ resolved
@@ -2,10 +2,6 @@
   "packages": [
     "src/*"
   ],
-<<<<<<< HEAD
-  "version": "3.3.3-alpha.9006122522",
-=======
   "version": "3.3.3",
->>>>>>> bc355a68
   "npmClient": "pnpm"
 }