--- conflicted
+++ resolved
@@ -1,13 +1,5 @@
 {
-<<<<<<< HEAD
     "packages": ["src/*"],
-    "version": "3.2.11",
+    "version": "3.2.12",
     "npmClient": "pnpm"
-=======
-  "packages": [
-    "src/*"
-  ],
-  "version": "3.2.12",
-  "npmClient": "pnpm"
->>>>>>> 049ac134
 }