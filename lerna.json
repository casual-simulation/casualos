{
  "packages": [
    "src/*"
  ],
<<<<<<< HEAD
  "version": "3.5.1-alpha.15615897404",
=======
  "version": "3.5.2",
>>>>>>> aaa0001f
  "npmClient": "pnpm"
}<|MERGE_RESOLUTION|>--- conflicted
+++ resolved
@@ -2,10 +2,6 @@
   "packages": [
     "src/*"
   ],
-<<<<<<< HEAD
-  "version": "3.5.1-alpha.15615897404",
-=======
   "version": "3.5.2",
->>>>>>> aaa0001f
   "npmClient": "pnpm"
 }