--- conflicted
+++ resolved
@@ -2,9 +2,5 @@
     "packages": [
         "src/*"
     ],
-<<<<<<< HEAD
-    "version": "3.0.15-alpha.2537844219"
-=======
     "version": "3.0.15"
->>>>>>> 503dbd21
 }