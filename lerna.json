--- conflicted
+++ resolved
@@ -2,9 +2,5 @@
   "packages": [
     "src/*"
   ],
-<<<<<<< HEAD
-  "version": "3.1.25-alpha.4388028584"
-=======
   "version": "3.1.25"
->>>>>>> 4596d244
 }