--- conflicted
+++ resolved
@@ -2,10 +2,6 @@
   "packages": [
     "src/*"
   ],
-<<<<<<< HEAD
-  "version": "3.2.10-alpha.7467092265",
-=======
   "version": "3.2.10",
->>>>>>> 68a205be
   "npmClient": "pnpm"
 }