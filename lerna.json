--- conflicted
+++ resolved
@@ -2,10 +2,6 @@
   "packages": [
     "src/*"
   ],
-<<<<<<< HEAD
-  "version": "3.7.0-alpha.17159032830",
-=======
   "version": "3.7.0",
->>>>>>> 286702db
   "npmClient": "pnpm"
 }