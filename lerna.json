{
  "packages": [
    "src/*"
  ],
<<<<<<< HEAD
  "version": "3.4.5-alpha.14538125210",
=======
  "version": "3.4.5",
>>>>>>> f6226abd
  "npmClient": "pnpm"
}<|MERGE_RESOLUTION|>--- conflicted
+++ resolved
@@ -2,10 +2,6 @@
   "packages": [
     "src/*"
   ],
-<<<<<<< HEAD
-  "version": "3.4.5-alpha.14538125210",
-=======
   "version": "3.4.5",
->>>>>>> f6226abd
   "npmClient": "pnpm"
 }